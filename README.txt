--- conflicted
+++ resolved
@@ -23,12 +23,4 @@
   http://lists.llvm.org/mailman/listinfo/cfe-dev
 
 If you find a bug in Clang, please file it in the LLVM bug tracker:
-<<<<<<< HEAD
-  http://llvm.org/bugs/
-
-
- This is development branch HCC2-181213 .
- Throw this first marker commit away when making future development branches
-=======
-  http://llvm.org/bugs/
->>>>>>> ec4812e3
+  http://llvm.org/bugs/