--- conflicted
+++ resolved
@@ -132,7 +132,6 @@
   cuda_wrappers/new
 )
 
-<<<<<<< HEAD
 # TODO schi add below and hip_files
 set(cuda_open_files
   cuda_open/__clang_cuda_open_builtins.h
@@ -173,15 +172,12 @@
 #  hip/hcc_detail/driver_types.h
 #)
 
-set(output_dir ${LLVM_LIBRARY_OUTPUT_INTDIR}/clang/${CLANG_VERSION}/include)
-=======
 set(ppc_wrapper_files
   ppc_wrappers/mmintrin.h
   ppc_wrappers/xmmintrin.h
   ppc_wrappers/mm_malloc.h
   ppc_wrappers/emmintrin.h
 )
->>>>>>> ec4812e3
 
 set(openmp_wrapper_files
   openmp_wrappers/math.h
@@ -192,17 +188,17 @@
 
 set(output_dir ${LLVM_LIBRARY_OUTPUT_INTDIR}/clang/${CLANG_VERSION}/include)
 set(out_files)
-<<<<<<< HEAD
+
 foreach( f ${files} ${cuda_wrapper_files} ${cuda_open_files} ${hip_files} )
   set( src ${CMAKE_CURRENT_SOURCE_DIR}/${f} )
   set( dst ${output_dir}/${f} )
-=======
+endforeach( f )
+
 set(generated_files)
 
 function(copy_header_to_output_dir src_dir file)
   set(src ${src_dir}/${file})
   set(dst ${output_dir}/${file})
->>>>>>> ec4812e3
   add_custom_command(OUTPUT ${dst}
     DEPENDS ${src}
     COMMAND ${CMAKE_COMMAND} -E copy_if_different ${src} ${dst}
@@ -228,17 +224,17 @@
   copy_header_to_output_dir(${CMAKE_CURRENT_SOURCE_DIR} ${f})
 endforeach( f )
 
-<<<<<<< HEAD
-add_custom_command(OUTPUT ${output_dir}/arm_neon.h
-  DEPENDS ${CMAKE_CURRENT_BINARY_DIR}/arm_neon.h
-  COMMAND ${CMAKE_COMMAND} -E copy_if_different ${CMAKE_CURRENT_BINARY_DIR}/arm_neon.h ${output_dir}/arm_neon.h
-  COMMENT "Copying clang's arm_neon.h...")
-list(APPEND out_files ${output_dir}/arm_neon.h)
-add_custom_command(OUTPUT ${output_dir}/arm_fp16.h
-  DEPENDS ${CMAKE_CURRENT_BINARY_DIR}/arm_fp16.h
-  COMMAND ${CMAKE_COMMAND} -E copy_if_different ${CMAKE_CURRENT_BINARY_DIR}/arm_fp16.h ${output_dir}/arm_fp16.h
-  COMMENT "Copying clang's arm_fp16.h...")
-list(APPEND out_files ${output_dir}/arm_fp16.h)
+# TODO schi merge from HCC2 <<<<<<< HEAD
+#add_custom_command(OUTPUT ${output_dir}/arm_neon.h
+#  DEPENDS ${CMAKE_CURRENT_BINARY_DIR}/arm_neon.h
+#  COMMAND ${CMAKE_COMMAND} -E copy_if_different ${CMAKE_CURRENT_BINARY_DIR}/arm_neon.h ${output_dir}/arm_neon.h
+#  COMMENT "Copying clang's arm_neon.h...")
+#list(APPEND out_files ${output_dir}/arm_neon.h)
+#add_custom_command(OUTPUT ${output_dir}/arm_fp16.h
+#  DEPENDS ${CMAKE_CURRENT_BINARY_DIR}/arm_fp16.h
+#  COMMAND ${CMAKE_COMMAND} -E copy_if_different ${CMAKE_CURRENT_BINARY_DIR}/arm_fp16.h ${output_dir}/arm_fp16.h
+#  COMMENT "Copying clang's arm_fp16.h...")
+#list(APPEND out_files ${output_dir}/arm_fp16.h)
 
 set(cuda_open_files
   cuda_open/__clang_cuda_open_builtins.h
@@ -282,17 +278,11 @@
   RUNTIME_OUTPUT_DIRECTORY "${output_dir}")
 
 install(
-  FILES ${cuda_open_files}
-  COMPONENT clang-headers
-  PERMISSIONS OWNER_READ OWNER_WRITE GROUP_READ WORLD_READ
-  DESTINATION lib${LLVM_LIBDIR_SUFFIX}/clang/${CLANG_VERSION}/include/cuda_open)
-
-install(
   FILES ${files} ${CMAKE_CURRENT_BINARY_DIR}/arm_neon.h
   COMPONENT clang-headers
   PERMISSIONS OWNER_READ OWNER_WRITE GROUP_READ WORLD_READ
   DESTINATION lib${LLVM_LIBDIR_SUFFIX}/clang/${CLANG_VERSION}/include)
-=======
+#=======
 # Generate header files and copy them to the build directory
 # Generate arm_neon.h
 clang_generate_header(-gen-arm-neon arm_neon.td arm_neon.h)
@@ -305,45 +295,38 @@
   RUNTIME_OUTPUT_DIRECTORY "${output_dir}")
 
 set(header_install_dir lib${LLVM_LIBDIR_SUFFIX}/clang/${CLANG_VERSION}/include)
->>>>>>> ec4812e3
+# >>>>>>> upstream/master
 
 install(
   FILES ${files} ${generated_files}
   DESTINATION ${header_install_dir}
   COMPONENT clang-resource-headers)
-
-install(
-  FILES ${cuda_wrapper_files}
-<<<<<<< HEAD
-  COMPONENT clang-headers
-  PERMISSIONS OWNER_READ OWNER_WRITE GROUP_READ WORLD_READ
-  DESTINATION lib${LLVM_LIBDIR_SUFFIX}/clang/${CLANG_VERSION}/include/cuda_wrappers)
-
-install(
-  FILES ${hip_files}
-  COMPONENT clang-headers
-  PERMISSIONS OWNER_READ OWNER_WRITE GROUP_READ WORLD_READ
-  DESTINATION lib${LLVM_LIBDIR_SUFFIX}/clang/${CLANG_VERSION}/include/hip)
-
-install(
-  FILES ${hip_hcc_files}
-  COMPONENT clang-headers
-  PERMISSIONS OWNER_READ OWNER_WRITE GROUP_READ WORLD_READ
-  DESTINATION lib${LLVM_LIBDIR_SUFFIX}/clang/${CLANG_VERSION}/include/hip/hcc_detail)
-
-install(
-  FILES ${cuda_open_files}
-  COMPONENT clang-headers
-  PERMISSIONS OWNER_READ OWNER_WRITE GROUP_READ WORLD_READ
-  DESTINATION lib${LLVM_LIBDIR_SUFFIX}/clang/${CLANG_VERSION}/include/cuda_open)
 
 if (NOT CMAKE_CONFIGURATION_TYPES) # don't add this for IDE's.
   add_llvm_install_targets(install-clang-headers
                            DEPENDS clang-headers
                            COMPONENT clang-headers)
-=======
+#=======
+install(
+  FILES ${cuda_wrapper_files}
   DESTINATION ${header_install_dir}/cuda_wrappers
   COMPONENT clang-resource-headers)
+
+install(
+  FILES ${hip_files}
+  DESTINATION ${header_install_dir}/hip
+  COMPONENT clang-resource-headers)
+
+install(
+  FILES ${hip_hcc_files}
+  DESTINATION ${header_install_dir}/hip/hcc_detail
+  COMPONENT clang-resource-headers)
+
+install(
+  FILES ${cuda_open_files}
+  DESTINATION ${header_install_dir}/cuda_open
+  COMPONENT clang-resource-headers)
+
 
 install(
   FILES ${ppc_wrapper_files}
@@ -354,10 +337,11 @@
   FILES ${openmp_wrapper_files}
   DESTINATION ${header_install_dir}/openmp_wrappers
   COMPONENT clang-resource-headers)
+endif()
 
 if (NOT LLVM_ENABLE_IDE)
   add_llvm_install_targets(install-clang-resource-headers
                            DEPENDS clang-resource-headers
                            COMPONENT clang-resource-headers)
->>>>>>> ec4812e3
+#>>>>>>> upstream/master
 endif()