//===--- CommonArgs.cpp - Args handling for multiple toolchains -*- C++ -*-===//
//
// Part of the LLVM Project, under the Apache License v2.0 with LLVM Exceptions.
// See https://llvm.org/LICENSE.txt for license information.
// SPDX-License-Identifier: Apache-2.0 WITH LLVM-exception
//
//===----------------------------------------------------------------------===//

#include "CommonArgs.h"
#include "Arch/AArch64.h"
#include "Arch/ARM.h"
#include "Arch/Mips.h"
#include "Arch/PPC.h"
#include "Arch/SystemZ.h"
#include "Arch/X86.h"
#include "HIP.h"
#include "Hexagon.h"
#include "InputInfo.h"
#include "clang/Basic/CharInfo.h"
#include "clang/Basic/LangOptions.h"
#include "clang/Basic/ObjCRuntime.h"
#include "clang/Basic/Version.h"
#include "clang/Config/config.h"
#include "clang/Driver/Action.h"
#include "clang/Driver/Compilation.h"
#include "clang/Driver/Driver.h"
#include "clang/Driver/DriverDiagnostic.h"
#include "clang/Driver/Job.h"
#include "clang/Driver/Options.h"
#include "clang/Driver/SanitizerArgs.h"
#include "clang/Driver/ToolChain.h"
#include "clang/Driver/Util.h"
#include "clang/Driver/XRayArgs.h"
#include "llvm/ADT/STLExtras.h"
#include "llvm/ADT/SmallString.h"
#include "llvm/ADT/StringExtras.h"
#include "llvm/ADT/StringSwitch.h"
#include "llvm/ADT/Twine.h"
#include "llvm/Option/Arg.h"
#include "llvm/Option/ArgList.h"
#include "llvm/Option/Option.h"
#include "llvm/Support/CodeGen.h"
#include "llvm/Support/Compression.h"
#include "llvm/Support/Debug.h"
#include "llvm/Support/ErrorHandling.h"
#include "llvm/Support/FileSystem.h"
#include "llvm/Support/Host.h"
#include "llvm/Support/Path.h"
#include "llvm/Support/Process.h"
#include "llvm/Support/Program.h"
#include "llvm/Support/ScopedPrinter.h"
#include "llvm/Support/TargetParser.h"
#include "llvm/Support/VirtualFileSystem.h"
#include "llvm/Support/YAMLParser.h"

using namespace clang::driver;
using namespace clang::driver::tools;
using namespace clang;
using namespace llvm::opt;

void tools::addPathIfExists(const Driver &D, const Twine &Path,
                            ToolChain::path_list &Paths) {
  if (D.getVFS().exists(Path))
    Paths.push_back(Path.str());
}

void tools::handleTargetFeaturesGroup(const ArgList &Args,
                                      std::vector<StringRef> &Features,
                                      OptSpecifier Group) {
  for (const Arg *A : Args.filtered(Group)) {
    StringRef Name = A->getOption().getName();
    A->claim();

    // Skip over "-m".
    assert(Name.startswith("m") && "Invalid feature name.");
    Name = Name.substr(1);

    bool IsNegative = Name.startswith("no-");
    if (IsNegative)
      Name = Name.substr(3);
    Features.push_back(Args.MakeArgString((IsNegative ? "-" : "+") + Name));
  }
}

void tools::addDirectoryList(const ArgList &Args, ArgStringList &CmdArgs,
                             const char *ArgName, const char *EnvVar) {
  const char *DirList = ::getenv(EnvVar);
  bool CombinedArg = false;

  if (!DirList)
    return; // Nothing to do.

  StringRef Name(ArgName);
  if (Name.equals("-I") || Name.equals("-L"))
    CombinedArg = true;

  StringRef Dirs(DirList);
  if (Dirs.empty()) // Empty string should not add '.'.
    return;

  StringRef::size_type Delim;
  while ((Delim = Dirs.find(llvm::sys::EnvPathSeparator)) != StringRef::npos) {
    if (Delim == 0) { // Leading colon.
      if (CombinedArg) {
        CmdArgs.push_back(Args.MakeArgString(std::string(ArgName) + "."));
      } else {
        CmdArgs.push_back(ArgName);
        CmdArgs.push_back(".");
      }
    } else {
      if (CombinedArg) {
        CmdArgs.push_back(
            Args.MakeArgString(std::string(ArgName) + Dirs.substr(0, Delim)));
      } else {
        CmdArgs.push_back(ArgName);
        CmdArgs.push_back(Args.MakeArgString(Dirs.substr(0, Delim)));
      }
    }
    Dirs = Dirs.substr(Delim + 1);
  }

  if (Dirs.empty()) { // Trailing colon.
    if (CombinedArg) {
      CmdArgs.push_back(Args.MakeArgString(std::string(ArgName) + "."));
    } else {
      CmdArgs.push_back(ArgName);
      CmdArgs.push_back(".");
    }
  } else { // Add the last path.
    if (CombinedArg) {
      CmdArgs.push_back(Args.MakeArgString(std::string(ArgName) + Dirs));
    } else {
      CmdArgs.push_back(ArgName);
      CmdArgs.push_back(Args.MakeArgString(Dirs));
    }
  }
}

void tools::AddLinkerInputs(const ToolChain &TC, const InputInfoList &Inputs,
                            const ArgList &Args, ArgStringList &CmdArgs,
                            const JobAction &JA) {
  const Driver &D = TC.getDriver();

  // Add extra linker input arguments which are not treated as inputs
  // (constructed via -Xarch_).
  Args.AddAllArgValues(CmdArgs, options::OPT_Zlinker_input);

  for (const auto &II : Inputs) {
    // If the current tool chain refers to an OpenMP or HIP offloading host, we
    // should ignore inputs that refer to OpenMP or HIP offloading devices -
    // they will be embedded according to a proper linker script.
    if (auto *IA = II.getAction())
      if ((JA.isHostOffloading(Action::OFK_OpenMP) &&
           IA->isDeviceOffloading(Action::OFK_OpenMP)) ||
          (JA.isHostOffloading(Action::OFK_HIP) &&
           IA->isDeviceOffloading(Action::OFK_HIP)))
        continue;

    if (!TC.HasNativeLLVMSupport() && types::isLLVMIR(II.getType()))
      // Don't try to pass LLVM inputs unless we have native support.
      D.Diag(diag::err_drv_no_linker_llvm_support) << TC.getTripleString();

    // Add filenames immediately.
    if (II.isFilename()) {
      CmdArgs.push_back(II.getFilename());
      continue;
    }

    // Otherwise, this is a linker input argument.
    const Arg &A = II.getInputArg();

    // Handle reserved library options.
    if (A.getOption().matches(options::OPT_Z_reserved_lib_stdcxx))
      TC.AddCXXStdlibLibArgs(Args, CmdArgs);
    else if (A.getOption().matches(options::OPT_Z_reserved_lib_cckext))
      TC.AddCCKextLibArgs(Args, CmdArgs);
    else if (A.getOption().matches(options::OPT_z)) {
      // Pass -z prefix for gcc linker compatibility.
      A.claim();
      A.render(Args, CmdArgs);
    } else {
      A.renderAsInput(Args, CmdArgs);
    }
  }

  // LIBRARY_PATH - included following the user specified library paths.
  //                and only supported on native toolchains.
  if (!TC.isCrossCompiling()) {
    addDirectoryList(Args, CmdArgs, "-L", "LIBRARY_PATH");
  }
}

void tools::AddTargetFeature(const ArgList &Args,
                             std::vector<StringRef> &Features,
                             OptSpecifier OnOpt, OptSpecifier OffOpt,
                             StringRef FeatureName) {
  if (Arg *A = Args.getLastArg(OnOpt, OffOpt)) {
    if (A->getOption().matches(OnOpt))
      Features.push_back(Args.MakeArgString("+" + FeatureName));
    else
      Features.push_back(Args.MakeArgString("-" + FeatureName));
  }
}

/// Get the (LLVM) name of the R600 gpu we are targeting.
static std::string getR600TargetGPU(const ArgList &Args) {
  if (Arg *A = Args.getLastArg(options::OPT_mcpu_EQ)) {
    const char *GPUName = A->getValue();
    return llvm::StringSwitch<const char *>(GPUName)
        .Cases("rv630", "rv635", "r600")
        .Cases("rv610", "rv620", "rs780", "rs880")
        .Case("rv740", "rv770")
        .Case("palm", "cedar")
        .Cases("sumo", "sumo2", "sumo")
        .Case("hemlock", "cypress")
        .Case("aruba", "cayman")
        .Default(GPUName);
  }
  return "";
}

static std::string getLanaiTargetCPU(const ArgList &Args) {
  if (Arg *A = Args.getLastArg(options::OPT_mcpu_EQ)) {
    return A->getValue();
  }
  return "";
}

/// Get the (LLVM) name of the WebAssembly cpu we are targeting.
static StringRef getWebAssemblyTargetCPU(const ArgList &Args) {
  // If we have -mcpu=, use that.
  if (Arg *A = Args.getLastArg(options::OPT_mcpu_EQ)) {
    StringRef CPU = A->getValue();

#ifdef __wasm__
    // Handle "native" by examining the host. "native" isn't meaningful when
    // cross compiling, so only support this when the host is also WebAssembly.
    if (CPU == "native")
      return llvm::sys::getHostCPUName();
#endif

    return CPU;
  }

  return "generic";
}

std::string tools::getCPUName(const ArgList &Args, const llvm::Triple &T,
                              bool FromAs) {
  Arg *A;

  switch (T.getArch()) {
  default:
    return "";

  case llvm::Triple::aarch64:
  case llvm::Triple::aarch64_be:
    return aarch64::getAArch64TargetCPU(Args, T, A);

  case llvm::Triple::arm:
  case llvm::Triple::armeb:
  case llvm::Triple::thumb:
  case llvm::Triple::thumbeb: {
    StringRef MArch, MCPU;
    arm::getARMArchCPUFromArgs(Args, MArch, MCPU, FromAs);
    return arm::getARMTargetCPU(MCPU, MArch, T);
  }

  case llvm::Triple::avr:
    if (const Arg *A = Args.getLastArg(options::OPT_mmcu_EQ))
      return A->getValue();
    return "";

  case llvm::Triple::mips:
  case llvm::Triple::mipsel:
  case llvm::Triple::mips64:
  case llvm::Triple::mips64el: {
    StringRef CPUName;
    StringRef ABIName;
    mips::getMipsCPUAndABI(Args, T, CPUName, ABIName);
    return CPUName;
  }

  case llvm::Triple::nvptx:
  case llvm::Triple::nvptx64:
    if (const Arg *A = Args.getLastArg(options::OPT_march_EQ))
      return A->getValue();
    return "";

  case llvm::Triple::ppc:
  case llvm::Triple::ppc64:
  case llvm::Triple::ppc64le: {
    std::string TargetCPUName = ppc::getPPCTargetCPU(Args);
    // LLVM may default to generating code for the native CPU,
    // but, like gcc, we default to a more generic option for
    // each architecture. (except on Darwin)
    if (TargetCPUName.empty() && !T.isOSDarwin()) {
      if (T.getArch() == llvm::Triple::ppc64)
        TargetCPUName = "ppc64";
      else if (T.getArch() == llvm::Triple::ppc64le)
        TargetCPUName = "ppc64le";
      else
        TargetCPUName = "ppc";
    }
    return TargetCPUName;
  }

  case llvm::Triple::bpfel:
  case llvm::Triple::bpfeb:
  case llvm::Triple::sparc:
  case llvm::Triple::sparcel:
  case llvm::Triple::sparcv9:
    if (const Arg *A = Args.getLastArg(options::OPT_mcpu_EQ))
      return A->getValue();
    return "";

  case llvm::Triple::x86:
  case llvm::Triple::x86_64:
    return x86::getX86TargetCPU(Args, T);

  case llvm::Triple::hexagon:
    return "hexagon" +
           toolchains::HexagonToolChain::GetTargetCPUVersion(Args).str();

  case llvm::Triple::lanai:
    return getLanaiTargetCPU(Args);

  case llvm::Triple::systemz:
    return systemz::getSystemZTargetCPU(Args);

  case llvm::Triple::r600:
  case llvm::Triple::amdgcn:
    return getR600TargetGPU(Args);

  case llvm::Triple::wasm32:
  case llvm::Triple::wasm64:
    return getWebAssemblyTargetCPU(Args);
  }
}

unsigned tools::getLTOParallelism(const ArgList &Args, const Driver &D) {
  unsigned Parallelism = 0;
  Arg *LtoJobsArg = Args.getLastArg(options::OPT_flto_jobs_EQ);
  if (LtoJobsArg &&
      StringRef(LtoJobsArg->getValue()).getAsInteger(10, Parallelism))
    D.Diag(diag::err_drv_invalid_int_value) << LtoJobsArg->getAsString(Args)
                                            << LtoJobsArg->getValue();
  return Parallelism;
}

// CloudABI uses -ffunction-sections and -fdata-sections by default.
bool tools::isUseSeparateSections(const llvm::Triple &Triple) {
  return Triple.getOS() == llvm::Triple::CloudABI;
}

void tools::AddGoldPlugin(const ToolChain &ToolChain, const ArgList &Args,
                          ArgStringList &CmdArgs, const InputInfo &Output,
                          const InputInfo &Input, bool IsThinLTO) {
  // Tell the linker to load the plugin. This has to come before AddLinkerInputs
  // as gold requires -plugin to come before any -plugin-opt that -Wl might
  // forward.
  CmdArgs.push_back("-plugin");

#if defined(_WIN32)
  const char *Suffix = ".dll";
#elif defined(__APPLE__)
  const char *Suffix = ".dylib";
#else
  const char *Suffix = ".so";
#endif

  SmallString<1024> Plugin;
  llvm::sys::path::native(Twine(ToolChain.getDriver().Dir) +
                              "/../lib" CLANG_LIBDIR_SUFFIX "/LLVMgold" +
                              Suffix,
                          Plugin);
  CmdArgs.push_back(Args.MakeArgString(Plugin));

  // Try to pass driver level flags relevant to LTO code generation down to
  // the plugin.

  // Handle flags for selecting CPU variants.
  std::string CPU = getCPUName(Args, ToolChain.getTriple());
  if (!CPU.empty())
    CmdArgs.push_back(Args.MakeArgString(Twine("-plugin-opt=mcpu=") + CPU));

  if (Arg *A = Args.getLastArg(options::OPT_O_Group)) {
    StringRef OOpt;
    if (A->getOption().matches(options::OPT_O4) ||
        A->getOption().matches(options::OPT_Ofast))
      OOpt = "3";
    else if (A->getOption().matches(options::OPT_O))
      OOpt = A->getValue();
    else if (A->getOption().matches(options::OPT_O0))
      OOpt = "0";
    if (!OOpt.empty())
      CmdArgs.push_back(Args.MakeArgString(Twine("-plugin-opt=O") + OOpt));
  }

  if (Args.hasArg(options::OPT_gsplit_dwarf)) {
    CmdArgs.push_back(
        Args.MakeArgString(Twine("-plugin-opt=dwo_dir=") +
            Output.getFilename() + "_dwo"));
  }

  if (IsThinLTO)
    CmdArgs.push_back("-plugin-opt=thinlto");

  if (unsigned Parallelism = getLTOParallelism(Args, ToolChain.getDriver()))
    CmdArgs.push_back(
        Args.MakeArgString("-plugin-opt=jobs=" + Twine(Parallelism)));

  // If an explicit debugger tuning argument appeared, pass it along.
  if (Arg *A = Args.getLastArg(options::OPT_gTune_Group,
                               options::OPT_ggdbN_Group)) {
    if (A->getOption().matches(options::OPT_glldb))
      CmdArgs.push_back("-plugin-opt=-debugger-tune=lldb");
    else if (A->getOption().matches(options::OPT_gsce))
      CmdArgs.push_back("-plugin-opt=-debugger-tune=sce");
    else
      CmdArgs.push_back("-plugin-opt=-debugger-tune=gdb");
  }

  bool UseSeparateSections =
      isUseSeparateSections(ToolChain.getEffectiveTriple());

  if (Args.hasFlag(options::OPT_ffunction_sections,
                   options::OPT_fno_function_sections, UseSeparateSections)) {
    CmdArgs.push_back("-plugin-opt=-function-sections");
  }

  if (Args.hasFlag(options::OPT_fdata_sections, options::OPT_fno_data_sections,
                   UseSeparateSections)) {
    CmdArgs.push_back("-plugin-opt=-data-sections");
  }

  if (Arg *A = getLastProfileSampleUseArg(Args)) {
    StringRef FName = A->getValue();
    if (!llvm::sys::fs::exists(FName))
      ToolChain.getDriver().Diag(diag::err_drv_no_such_file) << FName;
    else
      CmdArgs.push_back(
          Args.MakeArgString(Twine("-plugin-opt=sample-profile=") + FName));
  }

  auto *CSPGOGenerateArg = Args.getLastArg(options::OPT_fcs_profile_generate,
                                           options::OPT_fcs_profile_generate_EQ,
                                           options::OPT_fno_profile_generate);
  if (CSPGOGenerateArg &&
      CSPGOGenerateArg->getOption().matches(options::OPT_fno_profile_generate))
    CSPGOGenerateArg = nullptr;

  auto *ProfileUseArg = getLastProfileUseArg(Args);

  if (CSPGOGenerateArg) {
    CmdArgs.push_back(Args.MakeArgString("-plugin-opt=cs-profile-generate"));
    if (CSPGOGenerateArg->getOption().matches(
            options::OPT_fcs_profile_generate_EQ)) {
      SmallString<128> Path(CSPGOGenerateArg->getValue());
      llvm::sys::path::append(Path, "default_%m.profraw");
      CmdArgs.push_back(
          Args.MakeArgString(Twine("-plugin-opt=cs-profile-path=") + Path));
    } else
      CmdArgs.push_back(
          Args.MakeArgString("-plugin-opt=cs-profile-path=default_%m.profraw"));
  } else if (ProfileUseArg) {
    SmallString<128> Path(
        ProfileUseArg->getNumValues() == 0 ? "" : ProfileUseArg->getValue());
    if (Path.empty() || llvm::sys::fs::is_directory(Path))
      llvm::sys::path::append(Path, "default.profdata");
    CmdArgs.push_back(Args.MakeArgString(Twine("-plugin-opt=cs-profile-path=") +
                                         Path));
  }

  // Need this flag to turn on new pass manager via Gold plugin.
  if (Args.hasFlag(options::OPT_fexperimental_new_pass_manager,
                   options::OPT_fno_experimental_new_pass_manager,
                   /* Default */ ENABLE_EXPERIMENTAL_NEW_PASS_MANAGER)) {
    CmdArgs.push_back("-plugin-opt=new-pass-manager");
  }

  // Setup statistics file output.
  SmallString<128> StatsFile =
      getStatsFileName(Args, Output, Input, ToolChain.getDriver());
  if (!StatsFile.empty())
    CmdArgs.push_back(
        Args.MakeArgString(Twine("-plugin-opt=stats-file=") + StatsFile));
}

std::string tools::FindDebugInLibraryPath() {
  const char *DirList = ::getenv("LIBRARY_PATH");
  if (!DirList)
    return "";
  StringRef Dirs(DirList);
  if (Dirs.empty()) // Empty string should not add '.'.
    return "";

  StringRef::size_type Delim;
  while ((Delim = Dirs.find(llvm::sys::EnvPathSeparator)) != StringRef::npos) {
    if (Delim != 0) { // Leading colon.
      if (Dirs.substr(0, Delim).endswith("lib-debug"))
        return Dirs.substr(0, Delim).str();
    }
    Dirs = Dirs.substr(Delim + 1);
  }
  if (!Dirs.empty()) {
    if (Dirs.endswith("lib-debug"))
      return Dirs.str();
  }
  return "";
}

void tools::addArchSpecificRPath(const ToolChain &TC, const ArgList &Args,
                                 ArgStringList &CmdArgs) {
  std::string CandidateRPath;
  if (TC.getDriver().getOpenMPRuntime(Args) == Driver::OMPRT_OMP) {
    // The AOMP compiler installation for OpenMP has both release and debug
    // versions of host runtimes and device runtimes.  If LIBRARY_PATH
    // does not contain lib-debug, then only get lomp and lomptarget
    // from compiler installation.
    const Driver &D = TC.getDriver();
    CandidateRPath = FindDebugInLibraryPath();
    if (CandidateRPath.empty())
      CandidateRPath = D.Dir + "/../lib";
  } else {
    if (!Args.hasFlag(options::OPT_frtlib_add_rpath,
                      options::OPT_fno_rtlib_add_rpath, false))
      return;
    CandidateRPath = TC.getArchSpecificLibPath();
  }
  if (TC.getVFS().exists(CandidateRPath)) {
    CmdArgs.push_back("-rpath");
    CmdArgs.push_back(Args.MakeArgString(CandidateRPath.c_str()));
  }
}

bool tools::addOpenMPRuntime(ArgStringList &CmdArgs, const ToolChain &TC,
                             const ArgList &Args, bool IsOffloadingHost,
                             bool GompNeedsRT) {
  if (!Args.hasFlag(options::OPT_fopenmp, options::OPT_fopenmp_EQ,
                    options::OPT_fno_openmp, false))
    return false;

  switch (TC.getDriver().getOpenMPRuntime(Args)) {
  case Driver::OMPRT_OMP:
    CmdArgs.push_back("-lomp");
    addArchSpecificRPath(TC, Args, CmdArgs);
    break;
  case Driver::OMPRT_GOMP:
    CmdArgs.push_back("-lgomp");

    if (GompNeedsRT)
      CmdArgs.push_back("-lrt");
    break;
  case Driver::OMPRT_IOMP5:
    CmdArgs.push_back("-liomp5");
    break;
  case Driver::OMPRT_Unknown:
    // Already diagnosed.
    return false;
  }

  if (IsOffloadingHost)
    CmdArgs.push_back("-lomptarget");

  addArchSpecificRPath(TC, Args, CmdArgs);

  // FIXME add if driver called with -stdlib=libstdc++
  CmdArgs.push_back("-lstdc++");

  return true;
}

static void addSanitizerRuntime(const ToolChain &TC, const ArgList &Args,
                                ArgStringList &CmdArgs, StringRef Sanitizer,
                                bool IsShared, bool IsWhole) {
  // Wrap any static runtimes that must be forced into executable in
  // whole-archive.
  if (IsWhole) CmdArgs.push_back("--whole-archive");
  CmdArgs.push_back(TC.getCompilerRTArgString(
      Args, Sanitizer, IsShared ? ToolChain::FT_Shared : ToolChain::FT_Static));
  if (IsWhole) CmdArgs.push_back("--no-whole-archive");

  if (IsShared) {
    addArchSpecificRPath(TC, Args, CmdArgs);
  }
}

// Tries to use a file with the list of dynamic symbols that need to be exported
// from the runtime library. Returns true if the file was found.
static bool addSanitizerDynamicList(const ToolChain &TC, const ArgList &Args,
                                    ArgStringList &CmdArgs,
                                    StringRef Sanitizer) {
  // Solaris ld defaults to --export-dynamic behaviour but doesn't support
  // the option, so don't try to pass it.
  if (TC.getTriple().getOS() == llvm::Triple::Solaris)
    return true;
  // Myriad is static linking only.  Furthermore, some versions of its
  // linker have the bug where --export-dynamic overrides -static, so
  // don't use --export-dynamic on that platform.
  if (TC.getTriple().getVendor() == llvm::Triple::Myriad)
    return true;
  SmallString<128> SanRT(TC.getCompilerRT(Args, Sanitizer));
  if (llvm::sys::fs::exists(SanRT + ".syms")) {
    CmdArgs.push_back(Args.MakeArgString("--dynamic-list=" + SanRT + ".syms"));
    return true;
  }
  return false;
}

void tools::linkSanitizerRuntimeDeps(const ToolChain &TC,
                                     ArgStringList &CmdArgs) {
  // Force linking against the system libraries sanitizers depends on
  // (see PR15823 why this is necessary).
  CmdArgs.push_back("--no-as-needed");
  // There's no libpthread or librt on RTEMS & Android.
  if (TC.getTriple().getOS() != llvm::Triple::RTEMS &&
      !TC.getTriple().isAndroid()) {
    CmdArgs.push_back("-lpthread");
    if (!TC.getTriple().isOSOpenBSD())
      CmdArgs.push_back("-lrt");
  }
  CmdArgs.push_back("-lm");
  // There's no libdl on all OSes.
  if (!TC.getTriple().isOSFreeBSD() &&
      !TC.getTriple().isOSNetBSD() &&
      !TC.getTriple().isOSOpenBSD() &&
       TC.getTriple().getOS() != llvm::Triple::RTEMS)
    CmdArgs.push_back("-ldl");
  // Required for backtrace on some OSes
  if (TC.getTriple().isOSFreeBSD() ||
      TC.getTriple().isOSNetBSD())
    CmdArgs.push_back("-lexecinfo");
}

static void
collectSanitizerRuntimes(const ToolChain &TC, const ArgList &Args,
                         SmallVectorImpl<StringRef> &SharedRuntimes,
                         SmallVectorImpl<StringRef> &StaticRuntimes,
                         SmallVectorImpl<StringRef> &NonWholeStaticRuntimes,
                         SmallVectorImpl<StringRef> &HelperStaticRuntimes,
                         SmallVectorImpl<StringRef> &RequiredSymbols) {
  const SanitizerArgs &SanArgs = TC.getSanitizerArgs();
  // Collect shared runtimes.
  if (SanArgs.needsSharedRt()) {
    if (SanArgs.needsAsanRt()) {
      SharedRuntimes.push_back("asan");
      if (!Args.hasArg(options::OPT_shared) && !TC.getTriple().isAndroid())
        HelperStaticRuntimes.push_back("asan-preinit");
    }
    if (SanArgs.needsUbsanRt()) {
      if (SanArgs.requiresMinimalRuntime())
        SharedRuntimes.push_back("ubsan_minimal");
      else
        SharedRuntimes.push_back("ubsan_standalone");
    }
    if (SanArgs.needsScudoRt()) {
      if (SanArgs.requiresMinimalRuntime())
        SharedRuntimes.push_back("scudo_minimal");
      else
        SharedRuntimes.push_back("scudo");
    }
    if (SanArgs.needsHwasanRt())
      SharedRuntimes.push_back("hwasan");
  }

  // The stats_client library is also statically linked into DSOs.
  if (SanArgs.needsStatsRt())
    StaticRuntimes.push_back("stats_client");

  // Collect static runtimes.
  if (Args.hasArg(options::OPT_shared) || SanArgs.needsSharedRt()) {
    // Don't link static runtimes into DSOs or if -shared-libasan.
    return;
  }
  if (SanArgs.needsAsanRt()) {
    StaticRuntimes.push_back("asan");
    if (SanArgs.linkCXXRuntimes())
      StaticRuntimes.push_back("asan_cxx");
  }

  if (SanArgs.needsHwasanRt()) {
    StaticRuntimes.push_back("hwasan");
    if (SanArgs.linkCXXRuntimes())
      StaticRuntimes.push_back("hwasan_cxx");
  }
  if (SanArgs.needsDfsanRt())
    StaticRuntimes.push_back("dfsan");
  if (SanArgs.needsLsanRt())
    StaticRuntimes.push_back("lsan");
  if (SanArgs.needsMsanRt()) {
    StaticRuntimes.push_back("msan");
    if (SanArgs.linkCXXRuntimes())
      StaticRuntimes.push_back("msan_cxx");
  }
  if (SanArgs.needsTsanRt()) {
    StaticRuntimes.push_back("tsan");
    if (SanArgs.linkCXXRuntimes())
      StaticRuntimes.push_back("tsan_cxx");
  }
  if (SanArgs.needsUbsanRt()) {
    if (SanArgs.requiresMinimalRuntime()) {
      StaticRuntimes.push_back("ubsan_minimal");
    } else {
      StaticRuntimes.push_back("ubsan_standalone");
      if (SanArgs.linkCXXRuntimes())
        StaticRuntimes.push_back("ubsan_standalone_cxx");
    }
  }
  if (SanArgs.needsSafeStackRt()) {
    NonWholeStaticRuntimes.push_back("safestack");
    RequiredSymbols.push_back("__safestack_init");
  }
  if (SanArgs.needsCfiRt())
    StaticRuntimes.push_back("cfi");
  if (SanArgs.needsCfiDiagRt()) {
    StaticRuntimes.push_back("cfi_diag");
    if (SanArgs.linkCXXRuntimes())
      StaticRuntimes.push_back("ubsan_standalone_cxx");
  }
  if (SanArgs.needsStatsRt()) {
    NonWholeStaticRuntimes.push_back("stats");
    RequiredSymbols.push_back("__sanitizer_stats_register");
  }
  if (SanArgs.needsScudoRt()) {
    if (SanArgs.requiresMinimalRuntime()) {
      StaticRuntimes.push_back("scudo_minimal");
      if (SanArgs.linkCXXRuntimes())
        StaticRuntimes.push_back("scudo_cxx_minimal");
    } else {
      StaticRuntimes.push_back("scudo");
      if (SanArgs.linkCXXRuntimes())
        StaticRuntimes.push_back("scudo_cxx");
    }
  }
}

// Should be called before we add system libraries (C++ ABI, libstdc++/libc++,
// C runtime, etc). Returns true if sanitizer system deps need to be linked in.
bool tools::addSanitizerRuntimes(const ToolChain &TC, const ArgList &Args,
                                 ArgStringList &CmdArgs) {
  SmallVector<StringRef, 4> SharedRuntimes, StaticRuntimes,
      NonWholeStaticRuntimes, HelperStaticRuntimes, RequiredSymbols;
  collectSanitizerRuntimes(TC, Args, SharedRuntimes, StaticRuntimes,
                           NonWholeStaticRuntimes, HelperStaticRuntimes,
                           RequiredSymbols);

  // Inject libfuzzer dependencies.
  if (TC.getSanitizerArgs().needsFuzzer()
      && !Args.hasArg(options::OPT_shared)) {

    addSanitizerRuntime(TC, Args, CmdArgs, "fuzzer", false, true);
    if (!Args.hasArg(clang::driver::options::OPT_nostdlibxx))
      TC.AddCXXStdlibLibArgs(Args, CmdArgs);
  }

  for (auto RT : SharedRuntimes)
    addSanitizerRuntime(TC, Args, CmdArgs, RT, true, false);
  for (auto RT : HelperStaticRuntimes)
    addSanitizerRuntime(TC, Args, CmdArgs, RT, false, true);
  bool AddExportDynamic = false;
  for (auto RT : StaticRuntimes) {
    addSanitizerRuntime(TC, Args, CmdArgs, RT, false, true);
    AddExportDynamic |= !addSanitizerDynamicList(TC, Args, CmdArgs, RT);
  }
  for (auto RT : NonWholeStaticRuntimes) {
    addSanitizerRuntime(TC, Args, CmdArgs, RT, false, false);
    AddExportDynamic |= !addSanitizerDynamicList(TC, Args, CmdArgs, RT);
  }
  for (auto S : RequiredSymbols) {
    CmdArgs.push_back("-u");
    CmdArgs.push_back(Args.MakeArgString(S));
  }
  // If there is a static runtime with no dynamic list, force all the symbols
  // to be dynamic to be sure we export sanitizer interface functions.
  if (AddExportDynamic)
    CmdArgs.push_back("--export-dynamic");

  const SanitizerArgs &SanArgs = TC.getSanitizerArgs();
  if (SanArgs.hasCrossDsoCfi() && !AddExportDynamic)
    CmdArgs.push_back("-export-dynamic-symbol=__cfi_check");

  return !StaticRuntimes.empty() || !NonWholeStaticRuntimes.empty();
}

bool tools::addXRayRuntime(const ToolChain&TC, const ArgList &Args, ArgStringList &CmdArgs) {
  if (Args.hasArg(options::OPT_shared))
    return false;

  if (TC.getXRayArgs().needsXRayRt()) {
    CmdArgs.push_back("-whole-archive");
    CmdArgs.push_back(TC.getCompilerRTArgString(Args, "xray"));
    for (const auto &Mode : TC.getXRayArgs().modeList())
      CmdArgs.push_back(TC.getCompilerRTArgString(Args, Mode));
    CmdArgs.push_back("-no-whole-archive");
    return true;
  }

  return false;
}

void tools::linkXRayRuntimeDeps(const ToolChain &TC, ArgStringList &CmdArgs) {
  CmdArgs.push_back("--no-as-needed");
  CmdArgs.push_back("-lpthread");
  if (!TC.getTriple().isOSOpenBSD())
    CmdArgs.push_back("-lrt");
  CmdArgs.push_back("-lm");

  if (!TC.getTriple().isOSFreeBSD() &&
      !TC.getTriple().isOSNetBSD() &&
      !TC.getTriple().isOSOpenBSD())
    CmdArgs.push_back("-ldl");
}

bool tools::areOptimizationsEnabled(const ArgList &Args) {
  // Find the last -O arg and see if it is non-zero.
  if (Arg *A = Args.getLastArg(options::OPT_O_Group))
    return !A->getOption().matches(options::OPT_O0);
  // Defaults to -O0.
  return false;
}

const char *tools::SplitDebugName(const ArgList &Args, const InputInfo &Input,
                                  const InputInfo &Output) {
  if (Arg *A = Args.getLastArg(options::OPT_gsplit_dwarf_EQ))
    if (StringRef(A->getValue()) == "single")
      return Args.MakeArgString(Output.getFilename());

  Arg *FinalOutput = Args.getLastArg(options::OPT_o);
  if (FinalOutput && Args.hasArg(options::OPT_c)) {
    SmallString<128> T(FinalOutput->getValue());
    llvm::sys::path::replace_extension(T, "dwo");
    return Args.MakeArgString(T);
  } else {
    // Use the compilation dir.
    SmallString<128> T(
        Args.getLastArgValue(options::OPT_fdebug_compilation_dir));
    SmallString<128> F(llvm::sys::path::stem(Input.getBaseInput()));
    llvm::sys::path::replace_extension(F, "dwo");
    T += F;
    return Args.MakeArgString(F);
  }
}

void tools::SplitDebugInfo(const ToolChain &TC, Compilation &C, const Tool &T,
                           const JobAction &JA, const ArgList &Args,
                           const InputInfo &Output, const char *OutFile) {
  ArgStringList ExtractArgs;
  ExtractArgs.push_back("--extract-dwo");

  ArgStringList StripArgs;
  StripArgs.push_back("--strip-dwo");

  // Grabbing the output of the earlier compile step.
  StripArgs.push_back(Output.getFilename());
  ExtractArgs.push_back(Output.getFilename());
  ExtractArgs.push_back(OutFile);

  const char *Exec =
      Args.MakeArgString(TC.GetProgramPath(CLANG_DEFAULT_OBJCOPY));
  InputInfo II(types::TY_Object, Output.getFilename(), Output.getFilename());

  // First extract the dwo sections.
  C.addCommand(llvm::make_unique<Command>(JA, T, Exec, ExtractArgs, II));

  // Then remove them from the original .o file.
  C.addCommand(llvm::make_unique<Command>(JA, T, Exec, StripArgs, II));
}

// Claim options we don't want to warn if they are unused. We do this for
// options that build systems might add but are unused when assembling or only
// running the preprocessor for example.
void tools::claimNoWarnArgs(const ArgList &Args) {
  // Don't warn about unused -f(no-)?lto.  This can happen when we're
  // preprocessing, precompiling or assembling.
  Args.ClaimAllArgs(options::OPT_flto_EQ);
  Args.ClaimAllArgs(options::OPT_flto);
  Args.ClaimAllArgs(options::OPT_fno_lto);
}

Arg *tools::getLastProfileUseArg(const ArgList &Args) {
  auto *ProfileUseArg = Args.getLastArg(
      options::OPT_fprofile_instr_use, options::OPT_fprofile_instr_use_EQ,
      options::OPT_fprofile_use, options::OPT_fprofile_use_EQ,
      options::OPT_fno_profile_instr_use);

  if (ProfileUseArg &&
      ProfileUseArg->getOption().matches(options::OPT_fno_profile_instr_use))
    ProfileUseArg = nullptr;

  return ProfileUseArg;
}

Arg *tools::getLastProfileSampleUseArg(const ArgList &Args) {
  auto *ProfileSampleUseArg = Args.getLastArg(
      options::OPT_fprofile_sample_use, options::OPT_fprofile_sample_use_EQ,
      options::OPT_fauto_profile, options::OPT_fauto_profile_EQ,
      options::OPT_fno_profile_sample_use, options::OPT_fno_auto_profile);

  if (ProfileSampleUseArg &&
      (ProfileSampleUseArg->getOption().matches(
           options::OPT_fno_profile_sample_use) ||
       ProfileSampleUseArg->getOption().matches(options::OPT_fno_auto_profile)))
    return nullptr;

  return Args.getLastArg(options::OPT_fprofile_sample_use_EQ,
                         options::OPT_fauto_profile_EQ);
}

/// Parses the various -fpic/-fPIC/-fpie/-fPIE arguments.  Then,
/// smooshes them together with platform defaults, to decide whether
/// this compile should be using PIC mode or not. Returns a tuple of
/// (RelocationModel, PICLevel, IsPIE).
std::tuple<llvm::Reloc::Model, unsigned, bool>
tools::ParsePICArgs(const ToolChain &ToolChain, const ArgList &Args) {
  const llvm::Triple &EffectiveTriple = ToolChain.getEffectiveTriple();
  const llvm::Triple &Triple = ToolChain.getTriple();

  bool PIE = ToolChain.isPIEDefault();
  bool PIC = PIE || ToolChain.isPICDefault();
  // The Darwin/MachO default to use PIC does not apply when using -static.
  if (Triple.isOSBinFormatMachO() && Args.hasArg(options::OPT_static))
    PIE = PIC = false;
  bool IsPICLevelTwo = PIC;

  bool KernelOrKext =
      Args.hasArg(options::OPT_mkernel, options::OPT_fapple_kext);

  // Android-specific defaults for PIC/PIE
  if (Triple.isAndroid()) {
    switch (Triple.getArch()) {
    case llvm::Triple::arm:
    case llvm::Triple::armeb:
    case llvm::Triple::thumb:
    case llvm::Triple::thumbeb:
    case llvm::Triple::aarch64:
    case llvm::Triple::mips:
    case llvm::Triple::mipsel:
    case llvm::Triple::mips64:
    case llvm::Triple::mips64el:
      PIC = true; // "-fpic"
      break;

    case llvm::Triple::x86:
    case llvm::Triple::x86_64:
      PIC = true; // "-fPIC"
      IsPICLevelTwo = true;
      break;

    default:
      break;
    }
  }

  // OpenBSD-specific defaults for PIE
  if (Triple.isOSOpenBSD()) {
    switch (ToolChain.getArch()) {
    case llvm::Triple::arm:
    case llvm::Triple::aarch64:
    case llvm::Triple::mips64:
    case llvm::Triple::mips64el:
    case llvm::Triple::x86:
    case llvm::Triple::x86_64:
      IsPICLevelTwo = false; // "-fpie"
      break;

    case llvm::Triple::ppc:
    case llvm::Triple::sparc:
    case llvm::Triple::sparcel:
    case llvm::Triple::sparcv9:
      IsPICLevelTwo = true; // "-fPIE"
      break;

    default:
      break;
    }
  }

  // AMDGPU-specific defaults for PIC.
  if (Triple.getArch() == llvm::Triple::amdgcn)
    PIC = true;

  // The last argument relating to either PIC or PIE wins, and no
  // other argument is used. If the last argument is any flavor of the
  // '-fno-...' arguments, both PIC and PIE are disabled. Any PIE
  // option implicitly enables PIC at the same level.
  Arg *LastPICArg = Args.getLastArg(options::OPT_fPIC, options::OPT_fno_PIC,
                                    options::OPT_fpic, options::OPT_fno_pic,
                                    options::OPT_fPIE, options::OPT_fno_PIE,
                                    options::OPT_fpie, options::OPT_fno_pie);
  if (Triple.isOSWindows() && LastPICArg &&
      LastPICArg ==
          Args.getLastArg(options::OPT_fPIC, options::OPT_fpic,
                          options::OPT_fPIE, options::OPT_fpie)) {
    ToolChain.getDriver().Diag(diag::err_drv_unsupported_opt_for_target)
        << LastPICArg->getSpelling() << Triple.str();
    if (Triple.getArch() == llvm::Triple::x86_64)
      return std::make_tuple(llvm::Reloc::PIC_, 2U, false);
    return std::make_tuple(llvm::Reloc::Static, 0U, false);
  }

  // Check whether the tool chain trumps the PIC-ness decision. If the PIC-ness
  // is forced, then neither PIC nor PIE flags will have no effect.
  if (!ToolChain.isPICDefaultForced()) {
    if (LastPICArg) {
      Option O = LastPICArg->getOption();
      if (O.matches(options::OPT_fPIC) || O.matches(options::OPT_fpic) ||
          O.matches(options::OPT_fPIE) || O.matches(options::OPT_fpie)) {
        PIE = O.matches(options::OPT_fPIE) || O.matches(options::OPT_fpie);
        PIC =
            PIE || O.matches(options::OPT_fPIC) || O.matches(options::OPT_fpic);
        IsPICLevelTwo =
            O.matches(options::OPT_fPIE) || O.matches(options::OPT_fPIC);
      } else {
        PIE = PIC = false;
        if (EffectiveTriple.isPS4CPU()) {
          Arg *ModelArg = Args.getLastArg(options::OPT_mcmodel_EQ);
          StringRef Model = ModelArg ? ModelArg->getValue() : "";
          if (Model != "kernel") {
            PIC = true;
            ToolChain.getDriver().Diag(diag::warn_drv_ps4_force_pic)
                << LastPICArg->getSpelling();
          }
        }
      }
    }
  }

  // Introduce a Darwin and PS4-specific hack. If the default is PIC, but the
  // PIC level would've been set to level 1, force it back to level 2 PIC
  // instead.
  if (PIC && (Triple.isOSDarwin() || EffectiveTriple.isPS4CPU()))
    IsPICLevelTwo |= ToolChain.isPICDefault();

  // This kernel flags are a trump-card: they will disable PIC/PIE
  // generation, independent of the argument order.
  if (KernelOrKext &&
      ((!EffectiveTriple.isiOS() || EffectiveTriple.isOSVersionLT(6)) &&
       !EffectiveTriple.isWatchOS()))
    PIC = PIE = false;

  if (Arg *A = Args.getLastArg(options::OPT_mdynamic_no_pic)) {
    // This is a very special mode. It trumps the other modes, almost no one
    // uses it, and it isn't even valid on any OS but Darwin.
    if (!Triple.isOSDarwin())
      ToolChain.getDriver().Diag(diag::err_drv_unsupported_opt_for_target)
          << A->getSpelling() << Triple.str();

    // FIXME: Warn when this flag trumps some other PIC or PIE flag.

    // Only a forced PIC mode can cause the actual compile to have PIC defines
    // etc., no flags are sufficient. This behavior was selected to closely
    // match that of llvm-gcc and Apple GCC before that.
    PIC = ToolChain.isPICDefault() && ToolChain.isPICDefaultForced();

    return std::make_tuple(llvm::Reloc::DynamicNoPIC, PIC ? 2U : 0U, false);
  }

  bool EmbeddedPISupported;
  switch (Triple.getArch()) {
    case llvm::Triple::arm:
    case llvm::Triple::armeb:
    case llvm::Triple::thumb:
    case llvm::Triple::thumbeb:
      EmbeddedPISupported = true;
      break;
    default:
      EmbeddedPISupported = false;
      break;
  }

  bool ROPI = false, RWPI = false;
  Arg* LastROPIArg = Args.getLastArg(options::OPT_fropi, options::OPT_fno_ropi);
  if (LastROPIArg && LastROPIArg->getOption().matches(options::OPT_fropi)) {
    if (!EmbeddedPISupported)
      ToolChain.getDriver().Diag(diag::err_drv_unsupported_opt_for_target)
          << LastROPIArg->getSpelling() << Triple.str();
    ROPI = true;
  }
  Arg *LastRWPIArg = Args.getLastArg(options::OPT_frwpi, options::OPT_fno_rwpi);
  if (LastRWPIArg && LastRWPIArg->getOption().matches(options::OPT_frwpi)) {
    if (!EmbeddedPISupported)
      ToolChain.getDriver().Diag(diag::err_drv_unsupported_opt_for_target)
          << LastRWPIArg->getSpelling() << Triple.str();
    RWPI = true;
  }

  // ROPI and RWPI are not compatible with PIC or PIE.
  if ((ROPI || RWPI) && (PIC || PIE))
    ToolChain.getDriver().Diag(diag::err_drv_ropi_rwpi_incompatible_with_pic);

  if (Triple.isMIPS()) {
    StringRef CPUName;
    StringRef ABIName;
    mips::getMipsCPUAndABI(Args, Triple, CPUName, ABIName);
    // When targeting the N64 ABI, PIC is the default, except in the case
    // when the -mno-abicalls option is used. In that case we exit
    // at next check regardless of PIC being set below.
    if (ABIName == "n64")
      PIC = true;
    // When targettng MIPS with -mno-abicalls, it's always static.
    if(Args.hasArg(options::OPT_mno_abicalls))
      return std::make_tuple(llvm::Reloc::Static, 0U, false);
    // Unlike other architectures, MIPS, even with -fPIC/-mxgot/multigot,
    // does not use PIC level 2 for historical reasons.
    IsPICLevelTwo = false;
  }

  if (PIC)
    return std::make_tuple(llvm::Reloc::PIC_, IsPICLevelTwo ? 2U : 1U, PIE);

  llvm::Reloc::Model RelocM = llvm::Reloc::Static;
  if (ROPI && RWPI)
    RelocM = llvm::Reloc::ROPI_RWPI;
  else if (ROPI)
    RelocM = llvm::Reloc::ROPI;
  else if (RWPI)
    RelocM = llvm::Reloc::RWPI;

  return std::make_tuple(RelocM, 0U, false);
}

// `-falign-functions` indicates that the functions should be aligned to a
// 16-byte boundary.
//
// `-falign-functions=1` is the same as `-fno-align-functions`.
//
// The scalar `n` in `-falign-functions=n` must be an integral value between
// [0, 65536].  If the value is not a power-of-two, it will be rounded up to
// the nearest power-of-two.
//
// If we return `0`, the frontend will default to the backend's preferred
// alignment.
//
// NOTE: icc only allows values between [0, 4096].  icc uses `-falign-functions`
// to mean `-falign-functions=16`.  GCC defaults to the backend's preferred
// alignment.  For unaligned functions, we default to the backend's preferred
// alignment.
unsigned tools::ParseFunctionAlignment(const ToolChain &TC,
                                       const ArgList &Args) {
  const Arg *A = Args.getLastArg(options::OPT_falign_functions,
                                 options::OPT_falign_functions_EQ,
                                 options::OPT_fno_align_functions);
  if (!A || A->getOption().matches(options::OPT_fno_align_functions))
    return 0;

  if (A->getOption().matches(options::OPT_falign_functions))
    return 0;

  unsigned Value = 0;
  if (StringRef(A->getValue()).getAsInteger(10, Value) || Value > 65536)
    TC.getDriver().Diag(diag::err_drv_invalid_int_value)
        << A->getAsString(Args) << A->getValue();
  return Value ? llvm::Log2_32_Ceil(std::min(Value, 65536u)) : Value;
}

void tools::AddAssemblerKPIC(const ToolChain &ToolChain, const ArgList &Args,
                             ArgStringList &CmdArgs) {
  llvm::Reloc::Model RelocationModel;
  unsigned PICLevel;
  bool IsPIE;
  std::tie(RelocationModel, PICLevel, IsPIE) = ParsePICArgs(ToolChain, Args);

  if (RelocationModel != llvm::Reloc::Static)
    CmdArgs.push_back("-KPIC");
}

/// Determine whether Objective-C automated reference counting is
/// enabled.
bool tools::isObjCAutoRefCount(const ArgList &Args) {
  return Args.hasFlag(options::OPT_fobjc_arc, options::OPT_fno_objc_arc, false);
}

enum class LibGccType { UnspecifiedLibGcc, StaticLibGcc, SharedLibGcc };

static LibGccType getLibGccType(const Driver &D, const ArgList &Args) {
  if (Args.hasArg(options::OPT_static_libgcc) ||
      Args.hasArg(options::OPT_static) || Args.hasArg(options::OPT_static_pie))
    return LibGccType::StaticLibGcc;
  if (Args.hasArg(options::OPT_shared_libgcc) || D.CCCIsCXX())
    return LibGccType::SharedLibGcc;
  return LibGccType::UnspecifiedLibGcc;
}

// Gcc adds libgcc arguments in various ways:
//
// gcc <none>:     -lgcc --as-needed -lgcc_s --no-as-needed
// g++ <none>:                       -lgcc_s               -lgcc
// gcc shared:                       -lgcc_s               -lgcc
// g++ shared:                       -lgcc_s               -lgcc
// gcc static:     -lgcc             -lgcc_eh
// g++ static:     -lgcc             -lgcc_eh
// gcc static-pie: -lgcc             -lgcc_eh
// g++ static-pie: -lgcc             -lgcc_eh
//
// Also, certain targets need additional adjustments.

static void AddUnwindLibrary(const ToolChain &TC, const Driver &D,
                             ArgStringList &CmdArgs, const ArgList &Args) {
  ToolChain::UnwindLibType UNW = TC.GetUnwindLibType(Args);
  // Targets that don't use unwind libraries.
  if (TC.getTriple().isAndroid() || TC.getTriple().isOSIAMCU() ||
      TC.getTriple().isOSBinFormatWasm() ||
      UNW == ToolChain::UNW_None)
    return;

  LibGccType LGT = getLibGccType(D, Args);
  bool AsNeeded = LGT == LibGccType::UnspecifiedLibGcc &&
                  !TC.getTriple().isAndroid() && !TC.getTriple().isOSCygMing();
  if (AsNeeded)
    CmdArgs.push_back("--as-needed");

  switch (UNW) {
  case ToolChain::UNW_None:
    return;
  case ToolChain::UNW_Libgcc: {
    LibGccType LGT = getLibGccType(D, Args);
    if (LGT == LibGccType::StaticLibGcc)
      CmdArgs.push_back("-lgcc_eh");
    else
      CmdArgs.push_back("-lgcc_s");
    break;
  }
  case ToolChain::UNW_CompilerRT:
    CmdArgs.push_back("-lunwind");
    break;
  }

  if (AsNeeded)
    CmdArgs.push_back("--no-as-needed");
}

static void AddLibgcc(const ToolChain &TC, const Driver &D,
                      ArgStringList &CmdArgs, const ArgList &Args) {
  LibGccType LGT = getLibGccType(D, Args);
  if (LGT != LibGccType::SharedLibGcc)
    CmdArgs.push_back("-lgcc");
  AddUnwindLibrary(TC, D, CmdArgs, Args);
  if (LGT == LibGccType::SharedLibGcc)
    CmdArgs.push_back("-lgcc");

  // According to Android ABI, we have to link with libdl if we are
  // linking with non-static libgcc.
  //
  // NOTE: This fixes a link error on Android MIPS as well.  The non-static
  // libgcc for MIPS relies on _Unwind_Find_FDE and dl_iterate_phdr from libdl.
  if (TC.getTriple().isAndroid() && LGT != LibGccType::StaticLibGcc)
    CmdArgs.push_back("-ldl");
}

void tools::AddRunTimeLibs(const ToolChain &TC, const Driver &D,
                           ArgStringList &CmdArgs, const ArgList &Args) {
  // Make use of compiler-rt if --rtlib option is used
  ToolChain::RuntimeLibType RLT = TC.GetRuntimeLibType(Args);

  switch (RLT) {
  case ToolChain::RLT_CompilerRT:
    CmdArgs.push_back(TC.getCompilerRTArgString(Args, "builtins"));
    AddUnwindLibrary(TC, D, CmdArgs, Args);
    break;
  case ToolChain::RLT_Libgcc:
    // Make sure libgcc is not used under MSVC environment by default
    if (TC.getTriple().isKnownWindowsMSVCEnvironment()) {
      // Issue error diagnostic if libgcc is explicitly specified
      // through command line as --rtlib option argument.
      if (Args.hasArg(options::OPT_rtlib_EQ)) {
        TC.getDriver().Diag(diag::err_drv_unsupported_rtlib_for_platform)
            << Args.getLastArg(options::OPT_rtlib_EQ)->getValue() << "MSVC";
      }
    } else
      AddLibgcc(TC, D, CmdArgs, Args);
    break;
  }
}

/// Add OpenMP linker script arguments at the end of the argument list so that
/// the fat binary is built by embedding each of the device images into the
/// host. The linker script also defines a few symbols required by the code
/// generation so that the images can be easily retrieved at runtime by the
/// offloading library. This should be used only in tool chains that support
/// linker scripts.
void tools::AddOpenMPLinkerScript(const ToolChain &TC, Compilation &C,
                                  const InputInfo &Output,
                                  const InputInfoList &Inputs,
                                  const ArgList &Args, ArgStringList &CmdArgs,
                                  const JobAction &JA) {

  // If this is not an OpenMP host toolchain, we don't need to do anything.
  if (!JA.isHostOffloading(Action::OFK_OpenMP))
    return;

  // Create temporary linker script. Keep it if save-temps is enabled.
  const char *LKS;
  SmallString<256> Name = llvm::sys::path::filename(Output.getFilename());
  if (C.getDriver().isSaveTempsEnabled()) {
    llvm::sys::path::replace_extension(Name, "lk");
    LKS = C.getArgs().MakeArgString(Name.c_str());
  } else {
    llvm::sys::path::replace_extension(Name, "");
    Name = C.getDriver().GetTemporaryPath(Name, "lk");
    LKS = C.addTempFile(C.getArgs().MakeArgString(Name.c_str()));
  }

  // Add linker script option to the command.
  CmdArgs.push_back("-T");
  CmdArgs.push_back(LKS);

  // Create a buffer to write the contents of the linker script.
  std::string LksBuffer;
  llvm::raw_string_ostream LksStream(LksBuffer);

  // Get the OpenMP offload tool chains so that we can extract the triple
  // associated with each device input.
  auto OpenMPToolChains = C.getOffloadToolChains<Action::OFK_OpenMP>();
  assert(OpenMPToolChains.first != OpenMPToolChains.second &&
         "No OpenMP toolchains??");

  // Track the input file name and device triple in order to build the script,
  // inserting binaries in the designated sections.
  SmallVector<std::pair<std::string, const char *>, 8> InputBinaryInfo;

  // Add commands to embed target binaries. We ensure that each section and
  // image is 16-byte aligned. This is not mandatory, but increases the
  // likelihood of data to be aligned with a cache block in several main host
  // machines.
  LksStream << "/*\n";
  LksStream << "       OpenMP Offload Linker Script\n";
  LksStream << " *** Automatically generated by Clang ***\n";
  LksStream << "*/\n";
  LksStream << "TARGET(binary)\n";
  auto DTC = OpenMPToolChains.first;
  for (auto &II : Inputs) {
    const Action *A = II.getAction();
    // Is this a device linking action?
    if (A && isa<LinkJobAction>(A) &&
        A->isDeviceOffloading(Action::OFK_OpenMP)) {
      assert(DTC != OpenMPToolChains.second &&
             "More device inputs than device toolchains??");
      InputBinaryInfo.push_back(std::make_pair(
          DTC->second->getTriple().normalize(), II.getFilename()));
      ++DTC;
      LksStream << "INPUT(" << II.getFilename() << ")\n";
    }
  }

  assert(DTC == OpenMPToolChains.second &&
         "Less device inputs than device toolchains??");

  LksStream << "SECTIONS\n";
  LksStream << "{\n";

  // Put each target binary into a separate section.
  for (const auto &BI : InputBinaryInfo) {
    LksStream << "  .omp_offloading." << BI.first << " :\n";
    LksStream << "  ALIGN(0x10)\n";
    LksStream << "  {\n";
    LksStream << "    PROVIDE_HIDDEN(.omp_offloading.img_start." << BI.first
              << " = .);\n";
    LksStream << "    " << BI.second << "\n";
    LksStream << "    PROVIDE_HIDDEN(.omp_offloading.img_end." << BI.first
              << " = .);\n";
    LksStream << "  }\n";
  }

  // Add commands to define host entries begin and end. We use 1-byte subalign
  // so that the linker does not add any padding and the elements in this
  // section form an array.
  LksStream << "  .omp_offloading.entries :\n";
  LksStream << "  ALIGN(0x10)\n";
  LksStream << "  SUBALIGN(0x01)\n";
  LksStream << "  {\n";
  LksStream << "    PROVIDE_HIDDEN(.omp_offloading.entries_begin = .);\n";
  LksStream << "    *(.omp_offloading.entries)\n";
  LksStream << "    PROVIDE_HIDDEN(.omp_offloading.entries_end = .);\n";
  LksStream << "  }\n";
  LksStream << "}\n";
  LksStream << "INSERT BEFORE .data\n";
  LksStream.flush();

  // Dump the contents of the linker script if the user requested that. We
  // support this option to enable testing of behavior with -###.
  if (C.getArgs().hasArg(options::OPT_fopenmp_dump_offload_linker_script))
    llvm::errs() << LksBuffer;

  // If this is a dry run, do not create the linker script file.
  if (C.getArgs().hasArg(options::OPT__HASH_HASH_HASH))
    return;

  // Open script file and write the contents.
  std::error_code EC;
  llvm::raw_fd_ostream Lksf(LKS, EC, llvm::sys::fs::F_None);

  if (EC) {
    C.getDriver().Diag(clang::diag::err_unable_to_make_temp) << EC.message();
    return;
  }

  Lksf << LksBuffer;
}

/// Add HIP linker script arguments at the end of the argument list so that
/// the fat binary is built by embedding the device images into the host. The
/// linker script also defines a symbol required by the code generation so that
/// the image can be retrieved at runtime. This should be used only in tool
/// chains that support linker scripts.
void tools::AddHIPLinkerScript(const ToolChain &TC, Compilation &C,
                               const InputInfo &Output,
                               const InputInfoList &Inputs, const ArgList &Args,
                               ArgStringList &CmdArgs, const JobAction &JA,
                               const Tool &T) {

  // If this is not a HIP host toolchain, we don't need to do anything.
  if (!JA.isHostOffloading(Action::OFK_HIP))
    return;

  InputInfoList DeviceInputs;
  for (const auto &II : Inputs) {
    const Action *A = II.getAction();
    // Is this a device linking action?
    if (A && isa<LinkJobAction>(A) && A->isDeviceOffloading(Action::OFK_HIP)) {
      DeviceInputs.push_back(II);
    }
  }

  if (DeviceInputs.empty())
    return;

  // Create temporary linker script. Keep it if save-temps is enabled.
  const char *LKS;
  SmallString<256> Name = llvm::sys::path::filename(Output.getFilename());
  if (C.getDriver().isSaveTempsEnabled()) {
    llvm::sys::path::replace_extension(Name, "lk");
    LKS = C.getArgs().MakeArgString(Name.c_str());
  } else {
    llvm::sys::path::replace_extension(Name, "");
    Name = C.getDriver().GetTemporaryPath(Name, "lk");
    LKS = C.addTempFile(C.getArgs().MakeArgString(Name.c_str()));
  }

  // Add linker script option to the command.
  CmdArgs.push_back("-T");
  CmdArgs.push_back(LKS);

  // Create a buffer to write the contents of the linker script.
  std::string LksBuffer;
  llvm::raw_string_ostream LksStream(LksBuffer);

  // Get the HIP offload tool chain.
  auto *HIPTC = static_cast<const toolchains::CudaToolChain *>(
      C.getSingleOffloadToolChain<Action::OFK_HIP>());
  assert(HIPTC->getTriple().getArch() == llvm::Triple::amdgcn &&
         "Wrong platform");
  (void)HIPTC;

  // The output file name needs to persist through the compilation, therefore
  // it needs to be created through MakeArgString.
  std::string BundleFileName = C.getDriver().GetTemporaryPath("BUNDLE", "hipfb");
  const char *BundleFile =
      C.addTempFile(C.getArgs().MakeArgString(BundleFileName.c_str()));
  AMDGCN::constructHIPFatbinCommand(C, JA, BundleFile, DeviceInputs, Args, T);

  // Add commands to embed target binaries. We ensure that each section and
  // image is 16-byte aligned. This is not mandatory, but increases the
  // likelihood of data to be aligned with a cache block in several main host
  // machines.
  LksStream << "/*\n";
  LksStream << "       HIP Offload Linker Script\n";
  LksStream << " *** Automatically generated by Clang ***\n";
  LksStream << "*/\n";
  LksStream << "TARGET(binary)\n";
  LksStream << "INPUT(" << BundleFileName << ")\n";
  LksStream << "SECTIONS\n";
  LksStream << "{\n";
  LksStream << "  .hip_fatbin :\n";
  LksStream << "  ALIGN(0x10)\n";
  LksStream << "  {\n";
  LksStream << "    PROVIDE_HIDDEN(__hip_fatbin = .);\n";
  LksStream << "    " << BundleFileName << "\n";
  LksStream << "  }\n";
  LksStream << "  /DISCARD/ :\n";
  LksStream << "  {\n";
  LksStream << "    * ( __CLANG_OFFLOAD_BUNDLE__* )\n";
  LksStream << "  }\n";
  LksStream << "}\n";
  LksStream << "INSERT BEFORE .data\n";
  LksStream.flush();

  // Dump the contents of the linker script if the user requested that. We
  // support this option to enable testing of behavior with -###.
  if (C.getArgs().hasArg(options::OPT_fhip_dump_offload_linker_script))
    llvm::errs() << LksBuffer;

  // If this is a dry run, do not create the linker script file.
  if (C.getArgs().hasArg(options::OPT__HASH_HASH_HASH))
    return;

  // Open script file and write the contents.
  std::error_code EC;
  llvm::raw_fd_ostream Lksf(LKS, EC, llvm::sys::fs::F_None);

  if (EC) {
    C.getDriver().Diag(clang::diag::err_unable_to_make_temp) << EC.message();
    return;
  }

  Lksf << LksBuffer;
}

SmallString<128> tools::getStatsFileName(const llvm::opt::ArgList &Args,
                                         const InputInfo &Output,
                                         const InputInfo &Input,
                                         const Driver &D) {
  const Arg *A = Args.getLastArg(options::OPT_save_stats_EQ);
  if (!A)
    return {};

  StringRef SaveStats = A->getValue();
  SmallString<128> StatsFile;
  if (SaveStats == "obj" && Output.isFilename()) {
    StatsFile.assign(Output.getFilename());
    llvm::sys::path::remove_filename(StatsFile);
  } else if (SaveStats != "cwd") {
    D.Diag(diag::err_drv_invalid_value) << A->getAsString(Args) << SaveStats;
    return {};
  }

  StringRef BaseName = llvm::sys::path::filename(Input.getBaseInput());
  llvm::sys::path::append(StatsFile, BaseName);
  llvm::sys::path::replace_extension(StatsFile, "stats");
  return StatsFile;
}

<<<<<<< HEAD
/// SDLSearch: Search for Static Device Library
bool tools::SDLSearch(const llvm::opt::ArgList &DriverArgs,
                      llvm::opt::ArgStringList &CC1Args,
                      SmallVector<std::string, 8> LibraryPaths,
                      std::string libname, StringRef ArchName,
                      StringRef GpuArch, bool isBitCodeSDL,
                      bool postClangLink) {
  std::string archname = ArchName.str();
  std::string gpuname = GpuArch.str();
  SmallVector<std::string, 12> SDL_FileNames;
  if (isBitCodeSDL) {
    // For bitcode SDL, search for these 12 relative SDL filenames
    SDL_FileNames.push_back(std::string("/libdevice/libbc-" + libname + "-" +
                                        archname + "-" + gpuname + ".a"));
    SDL_FileNames.push_back(std::string("/libbc-" + libname + "-" + archname +
                                        "-" + gpuname + ".a"));
    SDL_FileNames.push_back(
        std::string("/libdevice/libbc-" + libname + "-" + archname + ".a"));
    SDL_FileNames.push_back(
        std::string("/libbc-" + libname + "-" + archname + ".a"));
    SDL_FileNames.push_back(std::string("/libdevice/libbc-" + libname + ".a"));
    SDL_FileNames.push_back(std::string("/libbc-" + libname + ".a"));
    SDL_FileNames.push_back(std::string("/libdevice/lib" + libname + "-" +
                                        archname + "-" + gpuname + ".bc"));
    SDL_FileNames.push_back(
        std::string("/lib" + libname + "-" + archname + "-" + gpuname + ".bc"));
    SDL_FileNames.push_back(
        std::string("/libdevice/lib" + libname + "-" + archname + ".bc"));
    SDL_FileNames.push_back(
        std::string("/lib" + libname + "-" + archname + ".bc"));
    SDL_FileNames.push_back(std::string("/libdevice/lib" + libname + ".bc"));
    SDL_FileNames.push_back(std::string("/lib" + libname + ".bc"));
  } else {
    // Otherwise only 4 names to search for machine-code SDL
    SDL_FileNames.push_back(std::string("/libdevice/lib" + libname + "-" +
                                        archname + "-" + gpuname + ".a"));
    SDL_FileNames.push_back(
        std::string("/lib" + libname + "-" + archname + "-" + gpuname + ".a"));
    SDL_FileNames.push_back(
        std::string("/libdevice/lib" + libname + "-" + archname + ".a"));
    SDL_FileNames.push_back(
        std::string("/lib" + libname + "-" + archname + ".a"));
  }

  bool FoundSDL = false;
  for (std::string LibraryPath : LibraryPaths) {
    for (std::string SDL_FileName : SDL_FileNames) {
      std::string FullName = std::string(LibraryPath + SDL_FileName);
      if (llvm::sys::fs::exists(FullName)) {
        if (postClangLink)
          CC1Args.push_back("-mlink-builtin-bitcode");
        CC1Args.push_back(DriverArgs.MakeArgString(FullName));
        FoundSDL = true;
        break;
      }
    }
    if (FoundSDL)
      break;
  }
  return FoundSDL;
}

void tools::AddStaticDeviceLibs(const llvm::opt::ArgList &DriverArgs,
                                llvm::opt::ArgStringList &CC1Args,
                                StringRef ArchName, StringRef GpuArch,
                                const Driver &D, bool isBitCodeSDL,
                                bool postClangLink) {

  SmallVector<std::string, 8> LibraryPaths;
  // Add search directories from LIBRARY_PATH env variable
  llvm::Optional<std::string> LibPath =
      llvm::sys::Process::GetEnv("LIBRARY_PATH");
  if (LibPath) {
    SmallVector<StringRef, 8> Frags;
    const char EnvPathSeparatorStr[] = {llvm::sys::EnvPathSeparator, '\0'};
    llvm::SplitString(*LibPath, Frags, EnvPathSeparatorStr);
    for (StringRef Path : Frags)
      LibraryPaths.emplace_back(Path.trim());
  }

  // Add directories from user-specified -L options
  for (std::string Search_Dir : DriverArgs.getAllArgValues(options::OPT_L))
    LibraryPaths.emplace_back(Search_Dir);

  // Add path to lib-debug folders
  SmallString<256> DefaultLibPath =
    llvm::sys::path::parent_path(D.Dir);
  llvm::sys::path::append(DefaultLibPath,
      Twine("lib") + CLANG_LIBDIR_SUFFIX);
  LibraryPaths.emplace_back(DefaultLibPath.c_str());

  // Build list of Static Device Libraries SDLs specified by -l option
  SmallVector<std::string, 16> SDL_Names;
  for (std::string SDL_Name : DriverArgs.getAllArgValues(options::OPT_l)) {
    // No SDL for -lomp or -lcudart, they only have host libs
    if (SDL_Name != "omp" && SDL_Name != "cudart") {
      bool inSDL_Names = false;
      for (std::string OldName : SDL_Names) {
        if (OldName == SDL_Name)
          inSDL_Names = true;
      }
      if (!inSDL_Names) // Avoid duplicates in list of SDL_Names
        SDL_Names.emplace_back(SDL_Name);
    }
  }

  for (std::string SDL_Name : SDL_Names) {
    SDLSearch(DriverArgs, CC1Args, LibraryPaths, SDL_Name, ArchName, GpuArch,
              isBitCodeSDL, postClangLink);
  }

  // Add the autoinclude that allows system headers to work for devices
  if (postClangLink) {
    CC1Args.push_back("-include");
    SmallString<128> P(D.ResourceDir);
    llvm::sys::path::append(P, "/include/__clang_openmp_runtime_wrapper.h");
    CC1Args.push_back(DriverArgs.MakeArgString(P));
  }
=======
void tools::addMultilibFlag(bool Enabled, const char *const Flag,
                            Multilib::flags_list &Flags) {
  Flags.push_back(std::string(Enabled ? "+" : "-") + Flag);
>>>>>>> ec4812e3
}<|MERGE_RESOLUTION|>--- conflicted
+++ resolved
@@ -1530,7 +1530,7 @@
   return StatsFile;
 }
 
-<<<<<<< HEAD
+// TODO merge form HCC2 <<<<<<< HEAD
 /// SDLSearch: Search for Static Device Library
 bool tools::SDLSearch(const llvm::opt::ArgList &DriverArgs,
                       llvm::opt::ArgStringList &CC1Args,
@@ -1649,9 +1649,10 @@
     llvm::sys::path::append(P, "/include/__clang_openmp_runtime_wrapper.h");
     CC1Args.push_back(DriverArgs.MakeArgString(P));
   }
-=======
+}
+// =======
 void tools::addMultilibFlag(bool Enabled, const char *const Flag,
                             Multilib::flags_list &Flags) {
   Flags.push_back(std::string(Enabled ? "+" : "-") + Flag);
->>>>>>> ec4812e3
+// >>>>>>> upstream/master
 }