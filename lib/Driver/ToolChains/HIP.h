--- conflicted
+++ resolved
@@ -82,14 +82,8 @@
 class LLVM_LIBRARY_VISIBILITY HIPToolChain : public ToolChain {
 public:
   HIPToolChain(const Driver &D, const llvm::Triple &Triple,
-<<<<<<< HEAD
-                const ToolChain &HostTC, const llvm::opt::ArgList &Args,
-               const Action::OffloadKind OK, const bool isHIPAutomaticMode);
-
-=======
                const ToolChain &HostTC, const llvm::opt::ArgList &Args,
                const Action::OffloadKind OK, const bool isHIPAutomaticMode);
->>>>>>> 1ef3504b
 
   const llvm::Triple *getAuxTriple() const override {
     return &HostTC.getTriple();
@@ -134,15 +128,9 @@
   bool HIPAutomaticMode = false;
   bool isAutomaticMode() const { return HIPAutomaticMode; }
 
-<<<<<<< HEAD
-
-protected:
-  Tool *buildLinker() const override;
-=======
 protected:
   Tool *buildLinker() const override;
 
->>>>>>> 1ef3504b
 private:
   const Action::OffloadKind OK;
 };
