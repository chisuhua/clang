--- conflicted
+++ resolved
@@ -10,14 +10,12 @@
 #include "CommonArgs.h"
 #include "InputInfo.h"
 #include "clang/Basic/Cuda.h"
-#include "clang/Config/config.h"
 #include "clang/Driver/Compilation.h"
 #include "clang/Driver/Driver.h"
 #include "clang/Driver/DriverDiagnostic.h"
 #include "clang/Driver/Options.h"
 #include "llvm/Support/FileSystem.h"
 #include "llvm/Support/Path.h"
-#include "llvm/Support/Process.h"
 
 using namespace clang::driver;
 using namespace clang::driver::toolchains;
@@ -96,7 +94,7 @@
 
   CmdArgs.push_back("-o");
   CmdArgs.push_back(OutputFileName);
-  C.addCommand(llvm::make_unique<Command>(
+  C.addCommand(std::make_unique<Command>(
       JA, *this,
       Args.MakeArgString(C.getDriver().Dir + "/clang-build-select-link"),
       CmdArgs, Inputs));
@@ -107,7 +105,7 @@
   ArgStringList cpArgs;
   cpArgs.push_back(OutputFileName);
   cpArgs.push_back("/tmp/select_out.bc");
-  C.addCommand(llvm::make_unique<Command>(
+  C.addCommand(std::make_unique<Command>(
       JA, *this, Args.MakeArgString("/bin/cp"), cpArgs, Inputs));
   }
 #endif
@@ -239,21 +237,7 @@
   SmallString<128> OptPath(C.getDriver().Dir);
   llvm::sys::path::append(OptPath, "opt");
   const char *OptExec = Args.MakeArgString(OptPath);
-<<<<<<< HEAD
-  C.addCommand(llvm::make_unique<Command>(JA, *this, OptExec, OptArgs, Inputs));
-#if 0
-  {
-    ArgStringList cpArgs;
-    cpArgs.push_back(OutputFileName);
-    cpArgs.push_back("/tmp/llc_input.bc");
-    C.addCommand(llvm::make_unique<Command>(
-        JA, *this, Args.MakeArgString("/bin/cp"), cpArgs, Inputs));
-  }
-#endif
-
-=======
   C.addCommand(std::make_unique<Command>(JA, *this, OptExec, OptArgs, Inputs));
->>>>>>> bbf55990
   return OutputFileName;
 }
 
@@ -261,18 +245,8 @@
     Compilation &C, const JobAction &JA, const InputInfoList &Inputs,
     const llvm::opt::ArgList &Args, llvm::StringRef SubArchName,
     llvm::StringRef OutputFilePrefix, const char *InputFileName) const {
-
   // Construct llc command.
-  // FIXME: -disable-promote-alloca-to-lds is a workaround for issues in
-  // AMDGPUPromoteAlloca pass which cause invalid memory access in PyTorch.
-  // Remove this once the issue is fixed.
   ArgStringList LlcArgs{InputFileName, "-mtriple=amdgcn-amd-amdhsa",
-/* TODO schi merge HCC2 <<<<<<< HEAD
-                        "-filetype=obj", "-mattr=-code-object-v3",
-                        "-disable-promote-alloca-to-lds",
-                        Args.MakeArgString("-mcpu=" + SubArchName), "-o"};
-=======
-*/
                         "-filetype=obj",
                         Args.MakeArgString("-mcpu=" + SubArchName)};
 
@@ -297,7 +271,6 @@
 
   // Add output filename
   LlcArgs.push_back("-o");
-// >>>>>>> upstream/master
   std::string LlcOutputFileName =
       C.getDriver().GetTemporaryPath(OutputFilePrefix, "o");
   const char *LlcOutputFile =
@@ -377,12 +350,8 @@
   assert(StringRef(SubArchName).startswith("gfx") && "Unsupported sub arch");
 
   // Prefix for temporary file name.
-  std::string Prefix;
-  for (const auto &II : Inputs)
-    if (II.isFilename())
-      Prefix =
-          llvm::sys::path::stem(II.getFilename()).str() + "-" + SubArchName;
-  assert(Prefix.length() && "no linker inputs are files ");
+  std::string Prefix =
+      llvm::sys::path::stem(Inputs[0].getFilename()).str() + "-" + SubArchName;
 
   // Each command outputs different files.
   bool DoOverride = true; // Always use custom linker
@@ -393,8 +362,8 @@
     DoOverride
           ? constructOmpExtraCmds(C, JA, Inputs, Args, SubArchName, Prefix)
           : "";
-  const char *LLVMLinkCommand = constructLLVMLinkCommand(
-      C, JA, Inputs, Args, SubArchName, Prefix, overrideInputs);
+  const char *LLVMLinkCommand =
+      constructLLVMLinkCommand(C, JA, Inputs, Args, SubArchName, Prefix, overrideInputs);
   const char *OptCommand = constructOptCommand(C, JA, Inputs, Args, SubArchName,
                                                Prefix, LLVMLinkCommand);
   const char *LlcCommand =
@@ -418,7 +387,6 @@
     const llvm::opt::ArgList &DriverArgs,
     llvm::opt::ArgStringList &CC1Args,
     Action::OffloadKind DeviceOffloadingKind) const {
-
   HostTC.addClangTargetOptions(DriverArgs, CC1Args, DeviceOffloadingKind);
 
   StringRef GpuArch = DriverArgs.getLastArgValue(options::OPT_march_EQ);
@@ -449,12 +417,6 @@
   if (!DriverArgs.hasArg(options::OPT_fvisibility_EQ,
                          options::OPT_fvisibility_ms_compat)) {
     CC1Args.append({"-fvisibility", "hidden"});
-// TODO schi merge HCC2 <<<<<<< HEAD
-
-  /*  if (DeviceOffloadingKind == Action::OFK_OpenMP)
-      AddOpenMPDBCLs(DriverArgs, CC1Args, GpuArch, getDriver(), true);
-      */
-// =======
     CC1Args.push_back("-fapply-global-visibility-to-externs");
   }
   ArgStringList LibraryPaths;
@@ -501,9 +463,7 @@
   }
   for (auto Lib : BCLibs)
     addBCLib(getDriver(), DriverArgs, CC1Args, LibraryPaths, Lib);
-// >>>>>>> upstream/master
-}
-
+}
 
 llvm::opt::DerivedArgList *
 HIPToolChain::TranslateArgs(const llvm::opt::DerivedArgList &Args,
