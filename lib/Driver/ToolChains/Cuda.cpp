--- conflicted
+++ resolved
@@ -673,14 +673,14 @@
                          options::OPT_fno_cuda_short_ptr, false))
     CC1Args.append({"-mllvm", "--nvptx-short-ptr"});
 
-<<<<<<< HEAD
+// TODO schi merge from HCC2 <<<<<<< HEAD
   // Add user-specified (-l)  static device libs.
   // These are bitcode SDLs that get linked with -mlink-builtin-bitcode option
   if (DeviceOffloadingKind == Action::OFK_OpenMP)
     AddStaticDeviceLibs(DriverArgs, CC1Args, "nvptx", GpuArch, getDriver(),
                         /* bitcode SDL?*/ true,
                         /* PostClang Link? */ true);
-=======
+// =======
   if (CudaInstallation.version() >= CudaVersion::UNKNOWN)
     CC1Args.push_back(DriverArgs.MakeArgString(
         Twine("-target-sdk-version=") +
@@ -725,7 +725,7 @@
       getDriver().Diag(diag::warn_drv_omp_offload_target_missingbcruntime)
           << LibOmpTargetName;
   }
->>>>>>> ec4812e3
+// >>>>>>> upstream/master
 }
 
 bool CudaToolChain::supportsDebugInfoOption(const llvm::opt::Arg *A) const {
