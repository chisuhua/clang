//===--- LLVM.cpp - Clang+LLVM ToolChain Implementations --------*- C++ -*-===//
//
// Part of the LLVM Project, under the Apache License v2.0 with LLVM Exceptions.
// See https://llvm.org/LICENSE.txt for license information.
// SPDX-License-Identifier: Apache-2.0 WITH LLVM-exception
//
//===----------------------------------------------------------------------===//

#include "Clang.h"
#include "Arch/AArch64.h"
#include "Arch/ARM.h"
#include "Arch/Mips.h"
#include "Arch/PPC.h"
#include "Arch/RISCV.h"
#include "Arch/Sparc.h"
#include "Arch/SystemZ.h"
#include "Arch/X86.h"
#include "AMDGPU.h"
#include "CommonArgs.h"
#include "Hexagon.h"
#include "MSP430.h"
#include "InputInfo.h"
#include "PS4CPU.h"
#include "clang/Basic/CharInfo.h"
#include "clang/Basic/LangOptions.h"
#include "clang/Basic/ObjCRuntime.h"
#include "clang/Basic/Version.h"
#include "clang/Driver/Distro.h"
#include "clang/Driver/DriverDiagnostic.h"
#include "clang/Driver/Options.h"
#include "clang/Driver/SanitizerArgs.h"
#include "clang/Driver/XRayArgs.h"
#include "llvm/ADT/StringExtras.h"
#include "llvm/Config/llvm-config.h"
#include "llvm/Option/ArgList.h"
#include "llvm/Support/CodeGen.h"
#include "llvm/Support/Compression.h"
#include "llvm/Support/FileSystem.h"
#include "llvm/Support/Path.h"
#include "llvm/Support/Process.h"
#include "llvm/Support/TargetParser.h"
#include "llvm/Support/YAMLParser.h"

#ifdef LLVM_ON_UNIX
#include <unistd.h> // For getuid().
#endif

using namespace clang::driver;
using namespace clang::driver::tools;
using namespace clang;
using namespace llvm::opt;

static void CheckPreprocessingOptions(const Driver &D, const ArgList &Args) {
  if (Arg *A =
          Args.getLastArg(clang::driver::options::OPT_C, options::OPT_CC)) {
    if (!Args.hasArg(options::OPT_E) && !Args.hasArg(options::OPT__SLASH_P) &&
        !Args.hasArg(options::OPT__SLASH_EP) && !D.CCCIsCPP()) {
      D.Diag(clang::diag::err_drv_argument_only_allowed_with)
          << A->getBaseArg().getAsString(Args)
          << (D.IsCLMode() ? "/E, /P or /EP" : "-E");
    }
  }
}

static void CheckCodeGenerationOptions(const Driver &D, const ArgList &Args) {
  // In gcc, only ARM checks this, but it seems reasonable to check universally.
  if (Args.hasArg(options::OPT_static))
    if (const Arg *A =
            Args.getLastArg(options::OPT_dynamic, options::OPT_mdynamic_no_pic))
      D.Diag(diag::err_drv_argument_not_allowed_with) << A->getAsString(Args)
                                                      << "-static";
}

// Add backslashes to escape spaces and other backslashes.
// This is used for the space-separated argument list specified with
// the -dwarf-debug-flags option.
static void EscapeSpacesAndBackslashes(const char *Arg,
                                       SmallVectorImpl<char> &Res) {
  for (; *Arg; ++Arg) {
    switch (*Arg) {
    default:
      break;
    case ' ':
    case '\\':
      Res.push_back('\\');
      break;
    }
    Res.push_back(*Arg);
  }
}

// Quote target names for inclusion in GNU Make dependency files.
// Only the characters '$', '#', ' ', '\t' are quoted.
static void QuoteTarget(StringRef Target, SmallVectorImpl<char> &Res) {
  for (unsigned i = 0, e = Target.size(); i != e; ++i) {
    switch (Target[i]) {
    case ' ':
    case '\t':
      // Escape the preceding backslashes
      for (int j = i - 1; j >= 0 && Target[j] == '\\'; --j)
        Res.push_back('\\');

      // Escape the space/tab
      Res.push_back('\\');
      break;
    case '$':
      Res.push_back('$');
      break;
    case '#':
      Res.push_back('\\');
      break;
    default:
      break;
    }

    Res.push_back(Target[i]);
  }
}

/// Apply \a Work on the current tool chain \a RegularToolChain and any other
/// offloading tool chain that is associated with the current action \a JA.
static void
forAllAssociatedToolChains(Compilation &C, const JobAction &JA,
                           const ToolChain &RegularToolChain,
                           llvm::function_ref<void(const ToolChain &)> Work) {
  // Apply Work on the current/regular tool chain.
  Work(RegularToolChain);

  // Apply Work on all the offloading tool chains associated with the current
  // action.
  if (JA.isHostOffloading(Action::OFK_Cuda))
    Work(*C.getSingleOffloadToolChain<Action::OFK_Cuda>());
  else if (JA.isDeviceOffloading(Action::OFK_Cuda))
    Work(*C.getSingleOffloadToolChain<Action::OFK_Host>());
  else if (JA.isHostOffloading(Action::OFK_HIP))
    Work(*C.getSingleOffloadToolChain<Action::OFK_HIP>());
  else if (JA.isDeviceOffloading(Action::OFK_HIP))
    Work(*C.getSingleOffloadToolChain<Action::OFK_Host>());

  if (JA.isHostOffloading(Action::OFK_OpenMP)) {
    auto TCs = C.getOffloadToolChains<Action::OFK_OpenMP>();
    for (auto II = TCs.first, IE = TCs.second; II != IE; ++II)
      Work(*II->second);
  } else if (JA.isDeviceOffloading(Action::OFK_OpenMP))
    Work(*C.getSingleOffloadToolChain<Action::OFK_Host>());

  //
  // TODO: Add support for other offloading programming models here.
  //
}

/// This is a helper function for validating the optional refinement step
/// parameter in reciprocal argument strings. Return false if there is an error
/// parsing the refinement step. Otherwise, return true and set the Position
/// of the refinement step in the input string.
static bool getRefinementStep(StringRef In, const Driver &D,
                              const Arg &A, size_t &Position) {
  const char RefinementStepToken = ':';
  Position = In.find(RefinementStepToken);
  if (Position != StringRef::npos) {
    StringRef Option = A.getOption().getName();
    StringRef RefStep = In.substr(Position + 1);
    // Allow exactly one numeric character for the additional refinement
    // step parameter. This is reasonable for all currently-supported
    // operations and architectures because we would expect that a larger value
    // of refinement steps would cause the estimate "optimization" to
    // under-perform the native operation. Also, if the estimate does not
    // converge quickly, it probably will not ever converge, so further
    // refinement steps will not produce a better answer.
    if (RefStep.size() != 1) {
      D.Diag(diag::err_drv_invalid_value) << Option << RefStep;
      return false;
    }
    char RefStepChar = RefStep[0];
    if (RefStepChar < '0' || RefStepChar > '9') {
      D.Diag(diag::err_drv_invalid_value) << Option << RefStep;
      return false;
    }
  }
  return true;
}

/// The -mrecip flag requires processing of many optional parameters.
static void ParseMRecip(const Driver &D, const ArgList &Args,
                        ArgStringList &OutStrings) {
  StringRef DisabledPrefixIn = "!";
  StringRef DisabledPrefixOut = "!";
  StringRef EnabledPrefixOut = "";
  StringRef Out = "-mrecip=";

  Arg *A = Args.getLastArg(options::OPT_mrecip, options::OPT_mrecip_EQ);
  if (!A)
    return;

  unsigned NumOptions = A->getNumValues();
  if (NumOptions == 0) {
    // No option is the same as "all".
    OutStrings.push_back(Args.MakeArgString(Out + "all"));
    return;
  }

  // Pass through "all", "none", or "default" with an optional refinement step.
  if (NumOptions == 1) {
    StringRef Val = A->getValue(0);
    size_t RefStepLoc;
    if (!getRefinementStep(Val, D, *A, RefStepLoc))
      return;
    StringRef ValBase = Val.slice(0, RefStepLoc);
    if (ValBase == "all" || ValBase == "none" || ValBase == "default") {
      OutStrings.push_back(Args.MakeArgString(Out + Val));
      return;
    }
  }

  // Each reciprocal type may be enabled or disabled individually.
  // Check each input value for validity, concatenate them all back together,
  // and pass through.

  llvm::StringMap<bool> OptionStrings;
  OptionStrings.insert(std::make_pair("divd", false));
  OptionStrings.insert(std::make_pair("divf", false));
  OptionStrings.insert(std::make_pair("vec-divd", false));
  OptionStrings.insert(std::make_pair("vec-divf", false));
  OptionStrings.insert(std::make_pair("sqrtd", false));
  OptionStrings.insert(std::make_pair("sqrtf", false));
  OptionStrings.insert(std::make_pair("vec-sqrtd", false));
  OptionStrings.insert(std::make_pair("vec-sqrtf", false));

  for (unsigned i = 0; i != NumOptions; ++i) {
    StringRef Val = A->getValue(i);

    bool IsDisabled = Val.startswith(DisabledPrefixIn);
    // Ignore the disablement token for string matching.
    if (IsDisabled)
      Val = Val.substr(1);

    size_t RefStep;
    if (!getRefinementStep(Val, D, *A, RefStep))
      return;

    StringRef ValBase = Val.slice(0, RefStep);
    llvm::StringMap<bool>::iterator OptionIter = OptionStrings.find(ValBase);
    if (OptionIter == OptionStrings.end()) {
      // Try again specifying float suffix.
      OptionIter = OptionStrings.find(ValBase.str() + 'f');
      if (OptionIter == OptionStrings.end()) {
        // The input name did not match any known option string.
        D.Diag(diag::err_drv_unknown_argument) << Val;
        return;
      }
      // The option was specified without a float or double suffix.
      // Make sure that the double entry was not already specified.
      // The float entry will be checked below.
      if (OptionStrings[ValBase.str() + 'd']) {
        D.Diag(diag::err_drv_invalid_value) << A->getOption().getName() << Val;
        return;
      }
    }

    if (OptionIter->second == true) {
      // Duplicate option specified.
      D.Diag(diag::err_drv_invalid_value) << A->getOption().getName() << Val;
      return;
    }

    // Mark the matched option as found. Do not allow duplicate specifiers.
    OptionIter->second = true;

    // If the precision was not specified, also mark the double entry as found.
    if (ValBase.back() != 'f' && ValBase.back() != 'd')
      OptionStrings[ValBase.str() + 'd'] = true;

    // Build the output string.
    StringRef Prefix = IsDisabled ? DisabledPrefixOut : EnabledPrefixOut;
    Out = Args.MakeArgString(Out + Prefix + Val);
    if (i != NumOptions - 1)
      Out = Args.MakeArgString(Out + ",");
  }

  OutStrings.push_back(Args.MakeArgString(Out));
}

/// The -mprefer-vector-width option accepts either a positive integer
/// or the string "none".
static void ParseMPreferVectorWidth(const Driver &D, const ArgList &Args,
                                    ArgStringList &CmdArgs) {
  Arg *A = Args.getLastArg(options::OPT_mprefer_vector_width_EQ);
  if (!A)
    return;

  StringRef Value = A->getValue();
  if (Value == "none") {
    CmdArgs.push_back("-mprefer-vector-width=none");
  } else {
    unsigned Width;
    if (Value.getAsInteger(10, Width)) {
      D.Diag(diag::err_drv_invalid_value) << A->getOption().getName() << Value;
      return;
    }
    CmdArgs.push_back(Args.MakeArgString("-mprefer-vector-width=" + Value));
  }
}

static void getWebAssemblyTargetFeatures(const ArgList &Args,
                                         std::vector<StringRef> &Features) {
  handleTargetFeaturesGroup(Args, Features, options::OPT_m_wasm_Features_Group);
}

static void getTargetFeatures(const ToolChain &TC, const llvm::Triple &Triple,
                              const ArgList &Args, ArgStringList &CmdArgs,
                              bool ForAS) {
  const Driver &D = TC.getDriver();
  std::vector<StringRef> Features;
  switch (Triple.getArch()) {
  default:
    break;
  case llvm::Triple::mips:
  case llvm::Triple::mipsel:
  case llvm::Triple::mips64:
  case llvm::Triple::mips64el:
    mips::getMIPSTargetFeatures(D, Triple, Args, Features);
    break;

  case llvm::Triple::arm:
  case llvm::Triple::armeb:
  case llvm::Triple::thumb:
  case llvm::Triple::thumbeb:
    arm::getARMTargetFeatures(TC, Triple, Args, CmdArgs, Features, ForAS);
    break;

  case llvm::Triple::ppc:
  case llvm::Triple::ppc64:
  case llvm::Triple::ppc64le:
    ppc::getPPCTargetFeatures(D, Triple, Args, Features);
    break;
  case llvm::Triple::riscv32:
  case llvm::Triple::riscv64:
    riscv::getRISCVTargetFeatures(D, Args, Features);
    break;
  case llvm::Triple::systemz:
    systemz::getSystemZTargetFeatures(Args, Features);
    break;
  case llvm::Triple::aarch64:
  case llvm::Triple::aarch64_be:
    aarch64::getAArch64TargetFeatures(D, Triple, Args, Features);
    break;
  case llvm::Triple::x86:
  case llvm::Triple::x86_64:
    x86::getX86TargetFeatures(D, Triple, Args, Features);
    break;
  case llvm::Triple::hexagon:
    hexagon::getHexagonTargetFeatures(D, Args, Features);
    break;
  case llvm::Triple::wasm32:
  case llvm::Triple::wasm64:
    getWebAssemblyTargetFeatures(Args, Features);
    break;
  case llvm::Triple::sparc:
  case llvm::Triple::sparcel:
  case llvm::Triple::sparcv9:
    sparc::getSparcTargetFeatures(D, Args, Features);
    break;
  case llvm::Triple::r600:
  case llvm::Triple::amdgcn:
    amdgpu::getAMDGPUTargetFeatures(D, Args, Features);
    break;
  case llvm::Triple::msp430:
    msp430::getMSP430TargetFeatures(D, Args, Features);
  }

  // Find the last of each feature.
  llvm::StringMap<unsigned> LastOpt;
  for (unsigned I = 0, N = Features.size(); I < N; ++I) {
    StringRef Name = Features[I];
    assert(Name[0] == '-' || Name[0] == '+');
    LastOpt[Name.drop_front(1)] = I;
  }

  for (unsigned I = 0, N = Features.size(); I < N; ++I) {
    // If this feature was overridden, ignore it.
    StringRef Name = Features[I];
    llvm::StringMap<unsigned>::iterator LastI = LastOpt.find(Name.drop_front(1));
    assert(LastI != LastOpt.end());
    unsigned Last = LastI->second;
    if (Last != I)
      continue;

    CmdArgs.push_back("-target-feature");
    CmdArgs.push_back(Name.data());
  }
}

static bool
shouldUseExceptionTablesForObjCExceptions(const ObjCRuntime &runtime,
                                          const llvm::Triple &Triple) {
  // We use the zero-cost exception tables for Objective-C if the non-fragile
  // ABI is enabled or when compiling for x86_64 and ARM on Snow Leopard and
  // later.
  if (runtime.isNonFragile())
    return true;

  if (!Triple.isMacOSX())
    return false;

  return (!Triple.isMacOSXVersionLT(10, 5) &&
          (Triple.getArch() == llvm::Triple::x86_64 ||
           Triple.getArch() == llvm::Triple::arm));
}

/// Adds exception related arguments to the driver command arguments. There's a
/// master flag, -fexceptions and also language specific flags to enable/disable
/// C++ and Objective-C exceptions. This makes it possible to for example
/// disable C++ exceptions but enable Objective-C exceptions.
static void addExceptionArgs(const ArgList &Args, types::ID InputType,
                             const ToolChain &TC, bool KernelOrKext,
                             const ObjCRuntime &objcRuntime,
                             ArgStringList &CmdArgs) {
  const llvm::Triple &Triple = TC.getTriple();

  if (KernelOrKext) {
    // -mkernel and -fapple-kext imply no exceptions, so claim exception related
    // arguments now to avoid warnings about unused arguments.
    Args.ClaimAllArgs(options::OPT_fexceptions);
    Args.ClaimAllArgs(options::OPT_fno_exceptions);
    Args.ClaimAllArgs(options::OPT_fobjc_exceptions);
    Args.ClaimAllArgs(options::OPT_fno_objc_exceptions);
    Args.ClaimAllArgs(options::OPT_fcxx_exceptions);
    Args.ClaimAllArgs(options::OPT_fno_cxx_exceptions);
    return;
  }

  // See if the user explicitly enabled exceptions.
  bool EH = Args.hasFlag(options::OPT_fexceptions, options::OPT_fno_exceptions,
                         false);

  // Obj-C exceptions are enabled by default, regardless of -fexceptions. This
  // is not necessarily sensible, but follows GCC.
  if (types::isObjC(InputType) &&
      Args.hasFlag(options::OPT_fobjc_exceptions,
                   options::OPT_fno_objc_exceptions, true)) {
    CmdArgs.push_back("-fobjc-exceptions");

    EH |= shouldUseExceptionTablesForObjCExceptions(objcRuntime, Triple);
  }

  if (types::isCXX(InputType)) {
    // Disable C++ EH by default on XCore and PS4.
    bool CXXExceptionsEnabled =
        Triple.getArch() != llvm::Triple::xcore && !Triple.isPS4CPU();
    Arg *ExceptionArg = Args.getLastArg(
        options::OPT_fcxx_exceptions, options::OPT_fno_cxx_exceptions,
        options::OPT_fexceptions, options::OPT_fno_exceptions);
    if (ExceptionArg)
      CXXExceptionsEnabled =
          ExceptionArg->getOption().matches(options::OPT_fcxx_exceptions) ||
          ExceptionArg->getOption().matches(options::OPT_fexceptions);

    if (CXXExceptionsEnabled) {
      CmdArgs.push_back("-fcxx-exceptions");

      EH = true;
    }
  }

  if (EH)
    CmdArgs.push_back("-fexceptions");
}

static bool ShouldDisableAutolink(const ArgList &Args, const ToolChain &TC) {
  bool Default = true;
  if (TC.getTriple().isOSDarwin()) {
    // The native darwin assembler doesn't support the linker_option directives,
    // so we disable them if we think the .s file will be passed to it.
    Default = TC.useIntegratedAs();
  }
  return !Args.hasFlag(options::OPT_fautolink, options::OPT_fno_autolink,
                       Default);
}

static bool ShouldDisableDwarfDirectory(const ArgList &Args,
                                        const ToolChain &TC) {
  bool UseDwarfDirectory =
      Args.hasFlag(options::OPT_fdwarf_directory_asm,
                   options::OPT_fno_dwarf_directory_asm, TC.useIntegratedAs());
  return !UseDwarfDirectory;
}

// Convert an arg of the form "-gN" or "-ggdbN" or one of their aliases
// to the corresponding DebugInfoKind.
static codegenoptions::DebugInfoKind DebugLevelToInfoKind(const Arg &A) {
  assert(A.getOption().matches(options::OPT_gN_Group) &&
         "Not a -g option that specifies a debug-info level");
  if (A.getOption().matches(options::OPT_g0) ||
      A.getOption().matches(options::OPT_ggdb0))
    return codegenoptions::NoDebugInfo;
  if (A.getOption().matches(options::OPT_gline_tables_only) ||
      A.getOption().matches(options::OPT_ggdb1))
    return codegenoptions::DebugLineTablesOnly;
  if (A.getOption().matches(options::OPT_gline_directives_only))
    return codegenoptions::DebugDirectivesOnly;
  return codegenoptions::LimitedDebugInfo;
}

static bool mustUseNonLeafFramePointerForTarget(const llvm::Triple &Triple) {
  switch (Triple.getArch()){
  default:
    return false;
  case llvm::Triple::arm:
  case llvm::Triple::thumb:
    // ARM Darwin targets require a frame pointer to be always present to aid
    // offline debugging via backtraces.
    return Triple.isOSDarwin();
  }
}

static bool useFramePointerForTargetByDefault(const ArgList &Args,
                                              const llvm::Triple &Triple) {
  switch (Triple.getArch()) {
  case llvm::Triple::xcore:
  case llvm::Triple::wasm32:
  case llvm::Triple::wasm64:
    // XCore never wants frame pointers, regardless of OS.
    // WebAssembly never wants frame pointers.
    return false;
  case llvm::Triple::riscv32:
  case llvm::Triple::riscv64:
    return !areOptimizationsEnabled(Args);
  default:
    break;
  }

  if (Triple.isOSNetBSD()) {
    return !areOptimizationsEnabled(Args);
  }

  if (Triple.isOSLinux() || Triple.getOS() == llvm::Triple::CloudABI ||
      Triple.isOSHurd()) {
    switch (Triple.getArch()) {
    // Don't use a frame pointer on linux if optimizing for certain targets.
    case llvm::Triple::mips64:
    case llvm::Triple::mips64el:
    case llvm::Triple::mips:
    case llvm::Triple::mipsel:
    case llvm::Triple::ppc:
    case llvm::Triple::ppc64:
    case llvm::Triple::ppc64le:
    case llvm::Triple::systemz:
    case llvm::Triple::x86:
    case llvm::Triple::x86_64:
      return !areOptimizationsEnabled(Args);
    default:
      return true;
    }
  }

  if (Triple.isOSWindows()) {
    switch (Triple.getArch()) {
    case llvm::Triple::x86:
      return !areOptimizationsEnabled(Args);
    case llvm::Triple::x86_64:
      return Triple.isOSBinFormatMachO();
    case llvm::Triple::arm:
    case llvm::Triple::thumb:
      // Windows on ARM builds with FPO disabled to aid fast stack walking
      return true;
    default:
      // All other supported Windows ISAs use xdata unwind information, so frame
      // pointers are not generally useful.
      return false;
    }
  }

  return true;
}

static bool shouldUseFramePointer(const ArgList &Args,
                                  const llvm::Triple &Triple) {
  if (Arg *A = Args.getLastArg(options::OPT_fno_omit_frame_pointer,
                               options::OPT_fomit_frame_pointer))
    return A->getOption().matches(options::OPT_fno_omit_frame_pointer) ||
           mustUseNonLeafFramePointerForTarget(Triple);

  if (Args.hasArg(options::OPT_pg))
    return true;

  return useFramePointerForTargetByDefault(Args, Triple);
}

static bool shouldUseLeafFramePointer(const ArgList &Args,
                                      const llvm::Triple &Triple) {
  if (Arg *A = Args.getLastArg(options::OPT_mno_omit_leaf_frame_pointer,
                               options::OPT_momit_leaf_frame_pointer))
    return A->getOption().matches(options::OPT_mno_omit_leaf_frame_pointer);

  if (Args.hasArg(options::OPT_pg))
    return true;

  if (Triple.isPS4CPU())
    return false;

  return useFramePointerForTargetByDefault(Args, Triple);
}

/// Add a CC1 option to specify the debug compilation directory.
static void addDebugCompDirArg(const ArgList &Args, ArgStringList &CmdArgs) {
  SmallString<128> cwd;
  if (!llvm::sys::fs::current_path(cwd)) {
    CmdArgs.push_back("-fdebug-compilation-dir");
    CmdArgs.push_back(Args.MakeArgString(cwd));
  }
}

/// Add a CC1 and CC1AS option to specify the debug file path prefix map.
static void addDebugPrefixMapArg(const Driver &D, const ArgList &Args, ArgStringList &CmdArgs) {
  for (const Arg *A : Args.filtered(options::OPT_fdebug_prefix_map_EQ)) {
    StringRef Map = A->getValue();
    if (Map.find('=') == StringRef::npos)
      D.Diag(diag::err_drv_invalid_argument_to_fdebug_prefix_map) << Map;
    else
      CmdArgs.push_back(Args.MakeArgString("-fdebug-prefix-map=" + Map));
    A->claim();
  }
}

/// Vectorize at all optimization levels greater than 1 except for -Oz.
/// For -Oz the loop vectorizer is disable, while the slp vectorizer is enabled.
static bool shouldEnableVectorizerAtOLevel(const ArgList &Args, bool isSlpVec) {
  if (Arg *A = Args.getLastArg(options::OPT_O_Group)) {
    if (A->getOption().matches(options::OPT_O4) ||
        A->getOption().matches(options::OPT_Ofast))
      return true;

    if (A->getOption().matches(options::OPT_O0))
      return false;

    assert(A->getOption().matches(options::OPT_O) && "Must have a -O flag");

    // Vectorize -Os.
    StringRef S(A->getValue());
    if (S == "s")
      return true;

    // Don't vectorize -Oz, unless it's the slp vectorizer.
    if (S == "z")
      return isSlpVec;

    unsigned OptLevel = 0;
    if (S.getAsInteger(10, OptLevel))
      return false;

    return OptLevel > 1;
  }

  return false;
}

/// Add -x lang to \p CmdArgs for \p Input.
static void addDashXForInput(const ArgList &Args, const InputInfo &Input,
                             ArgStringList &CmdArgs) {
  // When using -verify-pch, we don't want to provide the type
  // 'precompiled-header' if it was inferred from the file extension
  if (Args.hasArg(options::OPT_verify_pch) && Input.getType() == types::TY_PCH)
    return;

  CmdArgs.push_back("-x");
  if (Args.hasArg(options::OPT_rewrite_objc))
    CmdArgs.push_back(types::getTypeName(types::TY_PP_ObjCXX));
  else {
    // Map the driver type to the frontend type. This is mostly an identity
    // mapping, except that the distinction between module interface units
    // and other source files does not exist at the frontend layer.
    const char *ClangType;
    switch (Input.getType()) {
    case types::TY_CXXModule:
      ClangType = "c++";
      break;
    case types::TY_PP_CXXModule:
      ClangType = "c++-cpp-output";
      break;
    default:
      ClangType = types::getTypeName(Input.getType());
      break;
    }
    CmdArgs.push_back(ClangType);
  }
}

static void appendUserToPath(SmallVectorImpl<char> &Result) {
#ifdef LLVM_ON_UNIX
  const char *Username = getenv("LOGNAME");
#else
  const char *Username = getenv("USERNAME");
#endif
  if (Username) {
    // Validate that LoginName can be used in a path, and get its length.
    size_t Len = 0;
    for (const char *P = Username; *P; ++P, ++Len) {
      if (!clang::isAlphanumeric(*P) && *P != '_') {
        Username = nullptr;
        break;
      }
    }

    if (Username && Len > 0) {
      Result.append(Username, Username + Len);
      return;
    }
  }

// Fallback to user id.
#ifdef LLVM_ON_UNIX
  std::string UID = llvm::utostr(getuid());
#else
  // FIXME: Windows seems to have an 'SID' that might work.
  std::string UID = "9999";
#endif
  Result.append(UID.begin(), UID.end());
}

static void addPGOAndCoverageFlags(Compilation &C, const Driver &D,
                                   const InputInfo &Output, const ArgList &Args,
                                   ArgStringList &CmdArgs) {

  auto *PGOGenerateArg = Args.getLastArg(options::OPT_fprofile_generate,
                                         options::OPT_fprofile_generate_EQ,
                                         options::OPT_fno_profile_generate);
  if (PGOGenerateArg &&
      PGOGenerateArg->getOption().matches(options::OPT_fno_profile_generate))
    PGOGenerateArg = nullptr;

  auto *ProfileGenerateArg = Args.getLastArg(
      options::OPT_fprofile_instr_generate,
      options::OPT_fprofile_instr_generate_EQ,
      options::OPT_fno_profile_instr_generate);
  if (ProfileGenerateArg &&
      ProfileGenerateArg->getOption().matches(
          options::OPT_fno_profile_instr_generate))
    ProfileGenerateArg = nullptr;

  if (PGOGenerateArg && ProfileGenerateArg)
    D.Diag(diag::err_drv_argument_not_allowed_with)
        << PGOGenerateArg->getSpelling() << ProfileGenerateArg->getSpelling();

  auto *ProfileUseArg = getLastProfileUseArg(Args);

  if (PGOGenerateArg && ProfileUseArg)
    D.Diag(diag::err_drv_argument_not_allowed_with)
        << ProfileUseArg->getSpelling() << PGOGenerateArg->getSpelling();

  if (ProfileGenerateArg && ProfileUseArg)
    D.Diag(diag::err_drv_argument_not_allowed_with)
        << ProfileGenerateArg->getSpelling() << ProfileUseArg->getSpelling();

  if (ProfileGenerateArg) {
    if (ProfileGenerateArg->getOption().matches(
            options::OPT_fprofile_instr_generate_EQ))
      CmdArgs.push_back(Args.MakeArgString(Twine("-fprofile-instrument-path=") +
                                           ProfileGenerateArg->getValue()));
    // The default is to use Clang Instrumentation.
    CmdArgs.push_back("-fprofile-instrument=clang");
  }

  if (PGOGenerateArg) {
    CmdArgs.push_back("-fprofile-instrument=llvm");
    if (PGOGenerateArg->getOption().matches(
            options::OPT_fprofile_generate_EQ)) {
      SmallString<128> Path(PGOGenerateArg->getValue());
      llvm::sys::path::append(Path, "default_%m.profraw");
      CmdArgs.push_back(
          Args.MakeArgString(Twine("-fprofile-instrument-path=") + Path));
    }
  }

  if (ProfileUseArg) {
    if (ProfileUseArg->getOption().matches(options::OPT_fprofile_instr_use_EQ))
      CmdArgs.push_back(Args.MakeArgString(
          Twine("-fprofile-instrument-use-path=") + ProfileUseArg->getValue()));
    else if ((ProfileUseArg->getOption().matches(
                  options::OPT_fprofile_use_EQ) ||
              ProfileUseArg->getOption().matches(
                  options::OPT_fprofile_instr_use))) {
      SmallString<128> Path(
          ProfileUseArg->getNumValues() == 0 ? "" : ProfileUseArg->getValue());
      if (Path.empty() || llvm::sys::fs::is_directory(Path))
        llvm::sys::path::append(Path, "default.profdata");
      CmdArgs.push_back(
          Args.MakeArgString(Twine("-fprofile-instrument-use-path=") + Path));
    }
  }

  if (Args.hasArg(options::OPT_ftest_coverage) ||
      Args.hasArg(options::OPT_coverage))
    CmdArgs.push_back("-femit-coverage-notes");
  if (Args.hasFlag(options::OPT_fprofile_arcs, options::OPT_fno_profile_arcs,
                   false) ||
      Args.hasArg(options::OPT_coverage))
    CmdArgs.push_back("-femit-coverage-data");

  if (Args.hasFlag(options::OPT_fcoverage_mapping,
                   options::OPT_fno_coverage_mapping, false)) {
    if (!ProfileGenerateArg)
      D.Diag(clang::diag::err_drv_argument_only_allowed_with)
          << "-fcoverage-mapping"
          << "-fprofile-instr-generate";

    CmdArgs.push_back("-fcoverage-mapping");
  }

  if (Args.hasArg(options::OPT_fprofile_exclude_files_EQ)) {
    auto *Arg = Args.getLastArg(options::OPT_fprofile_exclude_files_EQ);
    if (!Args.hasArg(options::OPT_coverage))
      D.Diag(clang::diag::err_drv_argument_only_allowed_with)
          << "-fprofile-exclude-files="
          << "--coverage";

    StringRef v = Arg->getValue();
    CmdArgs.push_back(
        Args.MakeArgString(Twine("-fprofile-exclude-files=" + v)));
  }

  if (Args.hasArg(options::OPT_fprofile_filter_files_EQ)) {
    auto *Arg = Args.getLastArg(options::OPT_fprofile_filter_files_EQ);
    if (!Args.hasArg(options::OPT_coverage))
      D.Diag(clang::diag::err_drv_argument_only_allowed_with)
          << "-fprofile-filter-files="
          << "--coverage";

    StringRef v = Arg->getValue();
    CmdArgs.push_back(Args.MakeArgString(Twine("-fprofile-filter-files=" + v)));
  }

  if (C.getArgs().hasArg(options::OPT_c) ||
      C.getArgs().hasArg(options::OPT_S)) {
    if (Output.isFilename()) {
      CmdArgs.push_back("-coverage-notes-file");
      SmallString<128> OutputFilename;
      if (Arg *FinalOutput = C.getArgs().getLastArg(options::OPT_o))
        OutputFilename = FinalOutput->getValue();
      else
        OutputFilename = llvm::sys::path::filename(Output.getBaseInput());
      SmallString<128> CoverageFilename = OutputFilename;
      if (llvm::sys::path::is_relative(CoverageFilename)) {
        SmallString<128> Pwd;
        if (!llvm::sys::fs::current_path(Pwd)) {
          llvm::sys::path::append(Pwd, CoverageFilename);
          CoverageFilename.swap(Pwd);
        }
      }
      llvm::sys::path::replace_extension(CoverageFilename, "gcno");
      CmdArgs.push_back(Args.MakeArgString(CoverageFilename));

      // Leave -fprofile-dir= an unused argument unless .gcda emission is
      // enabled. To be polite, with '-fprofile-arcs -fno-profile-arcs' consider
      // the flag used. There is no -fno-profile-dir, so the user has no
      // targeted way to suppress the warning.
      if (Args.hasArg(options::OPT_fprofile_arcs) ||
          Args.hasArg(options::OPT_coverage)) {
        CmdArgs.push_back("-coverage-data-file");
        if (Arg *FProfileDir = Args.getLastArg(options::OPT_fprofile_dir)) {
          CoverageFilename = FProfileDir->getValue();
          llvm::sys::path::append(CoverageFilename, OutputFilename);
        }
        llvm::sys::path::replace_extension(CoverageFilename, "gcda");
        CmdArgs.push_back(Args.MakeArgString(CoverageFilename));
      }
    }
  }
}

/// Check whether the given input tree contains any compilation actions.
static bool ContainsCompileAction(const Action *A) {
  if (isa<CompileJobAction>(A) || isa<BackendJobAction>(A))
    return true;

  for (const auto &AI : A->inputs())
    if (ContainsCompileAction(AI))
      return true;

  return false;
}

/// Check if -relax-all should be passed to the internal assembler.
/// This is done by default when compiling non-assembler source with -O0.
static bool UseRelaxAll(Compilation &C, const ArgList &Args) {
  bool RelaxDefault = true;

  if (Arg *A = Args.getLastArg(options::OPT_O_Group))
    RelaxDefault = A->getOption().matches(options::OPT_O0);

  if (RelaxDefault) {
    RelaxDefault = false;
    for (const auto &Act : C.getActions()) {
      if (ContainsCompileAction(Act)) {
        RelaxDefault = true;
        break;
      }
    }
  }

  return Args.hasFlag(options::OPT_mrelax_all, options::OPT_mno_relax_all,
                      RelaxDefault);
}

// Extract the integer N from a string spelled "-dwarf-N", returning 0
// on mismatch. The StringRef input (rather than an Arg) allows
// for use by the "-Xassembler" option parser.
static unsigned DwarfVersionNum(StringRef ArgValue) {
  return llvm::StringSwitch<unsigned>(ArgValue)
      .Case("-gdwarf-2", 2)
      .Case("-gdwarf-3", 3)
      .Case("-gdwarf-4", 4)
      .Case("-gdwarf-5", 5)
      .Default(0);
}

static void RenderDebugEnablingArgs(const ArgList &Args, ArgStringList &CmdArgs,
                                    codegenoptions::DebugInfoKind DebugInfoKind,
                                    unsigned DwarfVersion,
                                    llvm::DebuggerKind DebuggerTuning) {
  switch (DebugInfoKind) {
  case codegenoptions::DebugDirectivesOnly:
    CmdArgs.push_back("-debug-info-kind=line-directives-only");
    break;
  case codegenoptions::DebugLineTablesOnly:
    CmdArgs.push_back("-debug-info-kind=line-tables-only");
    break;
  case codegenoptions::LimitedDebugInfo:
    CmdArgs.push_back("-debug-info-kind=limited");
    break;
  case codegenoptions::FullDebugInfo:
    CmdArgs.push_back("-debug-info-kind=standalone");
    break;
  default:
    break;
  }
  if (DwarfVersion > 0)
    CmdArgs.push_back(
        Args.MakeArgString("-dwarf-version=" + Twine(DwarfVersion)));
  switch (DebuggerTuning) {
  case llvm::DebuggerKind::GDB:
    CmdArgs.push_back("-debugger-tuning=gdb");
    break;
  case llvm::DebuggerKind::LLDB:
    CmdArgs.push_back("-debugger-tuning=lldb");
    break;
  case llvm::DebuggerKind::SCE:
    CmdArgs.push_back("-debugger-tuning=sce");
    break;
  default:
    break;
  }
}

static bool checkDebugInfoOption(const Arg *A, const ArgList &Args,
                                 const Driver &D, const ToolChain &TC) {
  assert(A && "Expected non-nullptr argument.");
  if (TC.supportsDebugInfoOption(A))
    return true;
  D.Diag(diag::warn_drv_unsupported_debug_info_opt_for_target)
      << A->getAsString(Args) << TC.getTripleString();
  return false;
}

static void RenderDebugInfoCompressionArgs(const ArgList &Args,
                                           ArgStringList &CmdArgs,
                                           const Driver &D,
                                           const ToolChain &TC) {
  const Arg *A = Args.getLastArg(options::OPT_gz, options::OPT_gz_EQ);
  if (!A)
    return;
  if (checkDebugInfoOption(A, Args, D, TC)) {
    if (A->getOption().getID() == options::OPT_gz) {
      if (llvm::zlib::isAvailable())
        CmdArgs.push_back("-compress-debug-sections");
      else
        D.Diag(diag::warn_debug_compression_unavailable);
      return;
    }

    StringRef Value = A->getValue();
    if (Value == "none") {
      CmdArgs.push_back("-compress-debug-sections=none");
    } else if (Value == "zlib" || Value == "zlib-gnu") {
      if (llvm::zlib::isAvailable()) {
        CmdArgs.push_back(
            Args.MakeArgString("-compress-debug-sections=" + Twine(Value)));
      } else {
        D.Diag(diag::warn_debug_compression_unavailable);
      }
    } else {
      D.Diag(diag::err_drv_unsupported_option_argument)
          << A->getOption().getName() << Value;
    }
  }
}

static const char *RelocationModelName(llvm::Reloc::Model Model) {
  switch (Model) {
  case llvm::Reloc::Static:
    return "static";
  case llvm::Reloc::PIC_:
    return "pic";
  case llvm::Reloc::DynamicNoPIC:
    return "dynamic-no-pic";
  case llvm::Reloc::ROPI:
    return "ropi";
  case llvm::Reloc::RWPI:
    return "rwpi";
  case llvm::Reloc::ROPI_RWPI:
    return "ropi-rwpi";
  }
  llvm_unreachable("Unknown Reloc::Model kind");
}

void Clang::AddPreprocessingOptions(Compilation &C, const JobAction &JA,
                                    const Driver &D, const ArgList &Args,
                                    ArgStringList &CmdArgs,
                                    const InputInfo &Output,
                                    const InputInfoList &Inputs) const {
  Arg *A;
  const bool IsIAMCU = getToolChain().getTriple().isOSIAMCU();

  CheckPreprocessingOptions(D, Args);

  Args.AddLastArg(CmdArgs, options::OPT_C);
  Args.AddLastArg(CmdArgs, options::OPT_CC);

  // Handle dependency file generation.
  if ((A = Args.getLastArg(options::OPT_M, options::OPT_MM)) ||
      (A = Args.getLastArg(options::OPT_MD)) ||
      (A = Args.getLastArg(options::OPT_MMD))) {
    // Determine the output location.
    const char *DepFile;
    if (Arg *MF = Args.getLastArg(options::OPT_MF)) {
      DepFile = MF->getValue();
      C.addFailureResultFile(DepFile, &JA);
    } else if (Output.getType() == types::TY_Dependencies) {
      DepFile = Output.getFilename();
    } else if (A->getOption().matches(options::OPT_M) ||
               A->getOption().matches(options::OPT_MM)) {
      DepFile = "-";
    } else {
      DepFile = getDependencyFileName(Args, Inputs);
      C.addFailureResultFile(DepFile, &JA);
    }
    CmdArgs.push_back("-dependency-file");
    CmdArgs.push_back(DepFile);

    // Add a default target if one wasn't specified.
    if (!Args.hasArg(options::OPT_MT) && !Args.hasArg(options::OPT_MQ)) {
      const char *DepTarget;

      // If user provided -o, that is the dependency target, except
      // when we are only generating a dependency file.
      Arg *OutputOpt = Args.getLastArg(options::OPT_o);
      if (OutputOpt && Output.getType() != types::TY_Dependencies) {
        DepTarget = OutputOpt->getValue();
      } else {
        // Otherwise derive from the base input.
        //
        // FIXME: This should use the computed output file location.
        SmallString<128> P(Inputs[0].getBaseInput());
        llvm::sys::path::replace_extension(P, "o");
        DepTarget = Args.MakeArgString(llvm::sys::path::filename(P));
      }

      if (!A->getOption().matches(options::OPT_MD) && !A->getOption().matches(options::OPT_MMD)) {
        CmdArgs.push_back("-w");
      }
      CmdArgs.push_back("-MT");
      SmallString<128> Quoted;
      QuoteTarget(DepTarget, Quoted);
      CmdArgs.push_back(Args.MakeArgString(Quoted));
    }

    if (A->getOption().matches(options::OPT_M) ||
        A->getOption().matches(options::OPT_MD))
      CmdArgs.push_back("-sys-header-deps");
    if ((isa<PrecompileJobAction>(JA) &&
         !Args.hasArg(options::OPT_fno_module_file_deps)) ||
        Args.hasArg(options::OPT_fmodule_file_deps))
      CmdArgs.push_back("-module-file-deps");
  }

  if (Args.hasArg(options::OPT_MG)) {
    if (!A || A->getOption().matches(options::OPT_MD) ||
        A->getOption().matches(options::OPT_MMD))
      D.Diag(diag::err_drv_mg_requires_m_or_mm);
    CmdArgs.push_back("-MG");
  }

  Args.AddLastArg(CmdArgs, options::OPT_MP);
  Args.AddLastArg(CmdArgs, options::OPT_MV);

  // Convert all -MQ <target> args to -MT <quoted target>
  for (const Arg *A : Args.filtered(options::OPT_MT, options::OPT_MQ)) {
    A->claim();

    if (A->getOption().matches(options::OPT_MQ)) {
      CmdArgs.push_back("-MT");
      SmallString<128> Quoted;
      QuoteTarget(A->getValue(), Quoted);
      CmdArgs.push_back(Args.MakeArgString(Quoted));

      // -MT flag - no change
    } else {
      A->render(Args, CmdArgs);
    }
  }

  // Add offload include arguments specific for CUDA.  This must happen before
  // we -I or -include anything else, because we must pick up the CUDA headers
  // from the particular CUDA installation, rather than from e.g.
  // /usr/local/include.
  if (JA.isOffloading(Action::OFK_Cuda))
    getToolChain().AddCudaIncludeArgs(Args, CmdArgs);

  // Add -i* options, and automatically translate to
  // -include-pch/-include-pth for transparent PCH support. It's
  // wonky, but we include looking for .gch so we can support seamless
  // replacement into a build system already set up to be generating
  // .gch files.

  if (getToolChain().getDriver().IsCLMode()) {
    const Arg *YcArg = Args.getLastArg(options::OPT__SLASH_Yc);
    const Arg *YuArg = Args.getLastArg(options::OPT__SLASH_Yu);
    if (YcArg && JA.getKind() >= Action::PrecompileJobClass &&
        JA.getKind() <= Action::AssembleJobClass) {
      CmdArgs.push_back(Args.MakeArgString("-building-pch-with-obj"));
    }
    if (YcArg || YuArg) {
      StringRef ThroughHeader = YcArg ? YcArg->getValue() : YuArg->getValue();
      if (!isa<PrecompileJobAction>(JA)) {
        CmdArgs.push_back("-include-pch");
        CmdArgs.push_back(Args.MakeArgString(D.GetClPchPath(
            C, !ThroughHeader.empty()
                   ? ThroughHeader
                   : llvm::sys::path::filename(Inputs[0].getBaseInput()))));
      }

      if (ThroughHeader.empty()) {
        CmdArgs.push_back(Args.MakeArgString(
            Twine("-pch-through-hdrstop-") + (YcArg ? "create" : "use")));
      } else {
        CmdArgs.push_back(
            Args.MakeArgString(Twine("-pch-through-header=") + ThroughHeader));
      }
    }
  }

  bool RenderedImplicitInclude = false;
  for (const Arg *A : Args.filtered(options::OPT_clang_i_Group)) {
    if (A->getOption().matches(options::OPT_include)) {
      // Handling of gcc-style gch precompiled headers.
      bool IsFirstImplicitInclude = !RenderedImplicitInclude;
      RenderedImplicitInclude = true;

      bool FoundPCH = false;
      SmallString<128> P(A->getValue());
      // We want the files to have a name like foo.h.pch. Add a dummy extension
      // so that replace_extension does the right thing.
      P += ".dummy";
      llvm::sys::path::replace_extension(P, "pch");
      if (llvm::sys::fs::exists(P))
        FoundPCH = true;

      if (!FoundPCH) {
        llvm::sys::path::replace_extension(P, "gch");
        if (llvm::sys::fs::exists(P)) {
          FoundPCH = true;
        }
      }

      if (FoundPCH) {
        if (IsFirstImplicitInclude) {
          A->claim();
          CmdArgs.push_back("-include-pch");
          CmdArgs.push_back(Args.MakeArgString(P));
          continue;
        } else {
          // Ignore the PCH if not first on command line and emit warning.
          D.Diag(diag::warn_drv_pch_not_first_include) << P
                                                       << A->getAsString(Args);
        }
      }
    } else if (A->getOption().matches(options::OPT_isystem_after)) {
      // Handling of paths which must come late.  These entries are handled by
      // the toolchain itself after the resource dir is inserted in the right
      // search order.
      // Do not claim the argument so that the use of the argument does not
      // silently go unnoticed on toolchains which do not honour the option.
      continue;
    }

    // Not translated, render as usual.
    A->claim();
    A->render(Args, CmdArgs);
  }

  Args.AddAllArgs(CmdArgs,
                  {options::OPT_D, options::OPT_U, options::OPT_I_Group,
                   options::OPT_F, options::OPT_index_header_map});

  // Add -Wp, and -Xpreprocessor if using the preprocessor.

  // FIXME: There is a very unfortunate problem here, some troubled
  // souls abuse -Wp, to pass preprocessor options in gcc syntax. To
  // really support that we would have to parse and then translate
  // those options. :(
  Args.AddAllArgValues(CmdArgs, options::OPT_Wp_COMMA,
                       options::OPT_Xpreprocessor);

  // -I- is a deprecated GCC feature, reject it.
  if (Arg *A = Args.getLastArg(options::OPT_I_))
    D.Diag(diag::err_drv_I_dash_not_supported) << A->getAsString(Args);

  // If we have a --sysroot, and don't have an explicit -isysroot flag, add an
  // -isysroot to the CC1 invocation.
  StringRef sysroot = C.getSysRoot();
  if (sysroot != "") {
    if (!Args.hasArg(options::OPT_isysroot)) {
      CmdArgs.push_back("-isysroot");
      CmdArgs.push_back(C.getArgs().MakeArgString(sysroot));
    }
  }

  // Parse additional include paths from environment variables.
  // FIXME: We should probably sink the logic for handling these from the
  // frontend into the driver. It will allow deleting 4 otherwise unused flags.
  // CPATH - included following the user specified includes (but prior to
  // builtin and standard includes).
  addDirectoryList(Args, CmdArgs, "-I", "CPATH");
  // C_INCLUDE_PATH - system includes enabled when compiling C.
  addDirectoryList(Args, CmdArgs, "-c-isystem", "C_INCLUDE_PATH");
  // CPLUS_INCLUDE_PATH - system includes enabled when compiling C++.
  addDirectoryList(Args, CmdArgs, "-cxx-isystem", "CPLUS_INCLUDE_PATH");
  // OBJC_INCLUDE_PATH - system includes enabled when compiling ObjC.
  addDirectoryList(Args, CmdArgs, "-objc-isystem", "OBJC_INCLUDE_PATH");
  // OBJCPLUS_INCLUDE_PATH - system includes enabled when compiling ObjC++.
  addDirectoryList(Args, CmdArgs, "-objcxx-isystem", "OBJCPLUS_INCLUDE_PATH");

  // While adding the include arguments, we also attempt to retrieve the
  // arguments of related offloading toolchains or arguments that are specific
  // of an offloading programming model.

  // Add C++ include arguments, if needed.
  if (types::isCXX(Inputs[0].getType()))
    forAllAssociatedToolChains(C, JA, getToolChain(),
                               [&Args, &CmdArgs](const ToolChain &TC) {
                                 TC.AddClangCXXStdlibIncludeArgs(Args, CmdArgs);
                               });

  // Add system include arguments for all targets but IAMCU.
  if (!IsIAMCU)
    forAllAssociatedToolChains(C, JA, getToolChain(),
                               [&Args, &CmdArgs](const ToolChain &TC) {
                                 TC.AddClangSystemIncludeArgs(Args, CmdArgs);
                               });
  else {
    // For IAMCU add special include arguments.
    getToolChain().AddIAMCUIncludeArgs(Args, CmdArgs);
  }
}

// FIXME: Move to target hook.
static bool isSignedCharDefault(const llvm::Triple &Triple) {
  switch (Triple.getArch()) {
  default:
    return true;

  case llvm::Triple::aarch64:
  case llvm::Triple::aarch64_be:
  case llvm::Triple::arm:
  case llvm::Triple::armeb:
  case llvm::Triple::thumb:
  case llvm::Triple::thumbeb:
    if (Triple.isOSDarwin() || Triple.isOSWindows())
      return true;
    return false;

  case llvm::Triple::ppc:
  case llvm::Triple::ppc64:
    if (Triple.isOSDarwin())
      return true;
    return false;

  case llvm::Triple::hexagon:
  case llvm::Triple::ppc64le:
  case llvm::Triple::riscv32:
  case llvm::Triple::riscv64:
  case llvm::Triple::systemz:
  case llvm::Triple::xcore:
    return false;
  }
}

static bool isNoCommonDefault(const llvm::Triple &Triple) {
  switch (Triple.getArch()) {
  default:
    if (Triple.isOSFuchsia())
      return true;
    return false;

  case llvm::Triple::xcore:
  case llvm::Triple::wasm32:
  case llvm::Triple::wasm64:
    return true;
  }
}

namespace {
void RenderARMABI(const llvm::Triple &Triple, const ArgList &Args,
                  ArgStringList &CmdArgs) {
  // Select the ABI to use.
  // FIXME: Support -meabi.
  // FIXME: Parts of this are duplicated in the backend, unify this somehow.
  const char *ABIName = nullptr;
  if (Arg *A = Args.getLastArg(options::OPT_mabi_EQ)) {
    ABIName = A->getValue();
  } else {
    std::string CPU = getCPUName(Args, Triple, /*FromAs*/ false);
    ABIName = llvm::ARM::computeDefaultTargetABI(Triple, CPU).data();
  }

  CmdArgs.push_back("-target-abi");
  CmdArgs.push_back(ABIName);
}
}

void Clang::AddARMTargetArgs(const llvm::Triple &Triple, const ArgList &Args,
                             ArgStringList &CmdArgs, bool KernelOrKext) const {
  RenderARMABI(Triple, Args, CmdArgs);

  // Determine floating point ABI from the options & target defaults.
  arm::FloatABI ABI = arm::getARMFloatABI(getToolChain(), Args);
  if (ABI == arm::FloatABI::Soft) {
    // Floating point operations and argument passing are soft.
    // FIXME: This changes CPP defines, we need -target-soft-float.
    CmdArgs.push_back("-msoft-float");
    CmdArgs.push_back("-mfloat-abi");
    CmdArgs.push_back("soft");
  } else if (ABI == arm::FloatABI::SoftFP) {
    // Floating point operations are hard, but argument passing is soft.
    CmdArgs.push_back("-mfloat-abi");
    CmdArgs.push_back("soft");
  } else {
    // Floating point operations and argument passing are hard.
    assert(ABI == arm::FloatABI::Hard && "Invalid float abi!");
    CmdArgs.push_back("-mfloat-abi");
    CmdArgs.push_back("hard");
  }

  // Forward the -mglobal-merge option for explicit control over the pass.
  if (Arg *A = Args.getLastArg(options::OPT_mglobal_merge,
                               options::OPT_mno_global_merge)) {
    CmdArgs.push_back("-mllvm");
    if (A->getOption().matches(options::OPT_mno_global_merge))
      CmdArgs.push_back("-arm-global-merge=false");
    else
      CmdArgs.push_back("-arm-global-merge=true");
  }

  if (!Args.hasFlag(options::OPT_mimplicit_float,
                    options::OPT_mno_implicit_float, true))
    CmdArgs.push_back("-no-implicit-float");
}

void Clang::RenderTargetOptions(const llvm::Triple &EffectiveTriple,
                                const ArgList &Args, bool KernelOrKext,
                                ArgStringList &CmdArgs) const {
  const ToolChain &TC = getToolChain();

  // Add the target features
  getTargetFeatures(TC, EffectiveTriple, Args, CmdArgs, false);

  // Add target specific flags.
  switch (TC.getArch()) {
  default:
    break;

  case llvm::Triple::arm:
  case llvm::Triple::armeb:
  case llvm::Triple::thumb:
  case llvm::Triple::thumbeb:
    // Use the effective triple, which takes into account the deployment target.
    AddARMTargetArgs(EffectiveTriple, Args, CmdArgs, KernelOrKext);
    CmdArgs.push_back("-fallow-half-arguments-and-returns");
    break;

  case llvm::Triple::aarch64:
  case llvm::Triple::aarch64_be:
    AddAArch64TargetArgs(Args, CmdArgs);
    CmdArgs.push_back("-fallow-half-arguments-and-returns");
    break;

  case llvm::Triple::mips:
  case llvm::Triple::mipsel:
  case llvm::Triple::mips64:
  case llvm::Triple::mips64el:
    AddMIPSTargetArgs(Args, CmdArgs);
    break;

  case llvm::Triple::ppc:
  case llvm::Triple::ppc64:
  case llvm::Triple::ppc64le:
    AddPPCTargetArgs(Args, CmdArgs);
    break;

  case llvm::Triple::riscv32:
  case llvm::Triple::riscv64:
    AddRISCVTargetArgs(Args, CmdArgs);
    break;

  case llvm::Triple::sparc:
  case llvm::Triple::sparcel:
  case llvm::Triple::sparcv9:
    AddSparcTargetArgs(Args, CmdArgs);
    break;

  case llvm::Triple::systemz:
    AddSystemZTargetArgs(Args, CmdArgs);
    break;

  case llvm::Triple::x86:
  case llvm::Triple::x86_64:
    AddX86TargetArgs(Args, CmdArgs);
    break;

  case llvm::Triple::lanai:
    AddLanaiTargetArgs(Args, CmdArgs);
    break;

  case llvm::Triple::hexagon:
    AddHexagonTargetArgs(Args, CmdArgs);
    break;

  case llvm::Triple::wasm32:
  case llvm::Triple::wasm64:
    AddWebAssemblyTargetArgs(Args, CmdArgs);
    break;
  }
}

// Parse -mbranch-protection=<protection>[+<protection>]* where
//   <protection> ::= standard | none | [bti,pac-ret[+b-key,+leaf]*]
// Returns a triple of (return address signing Scope, signing key, require
// landing pads)
static std::tuple<StringRef, StringRef, bool>
ParseAArch64BranchProtection(const Driver &D, const ArgList &Args,
                             const Arg *A) {
  StringRef Scope = "none";
  StringRef Key = "a_key";
  bool IndirectBranches = false;

  StringRef Value = A->getValue();
  // This maps onto -mbranch-protection=<scope>+<key>

  if (Value.equals("standard")) {
    Scope = "non-leaf";
    Key = "a_key";
    IndirectBranches = true;

  } else if (!Value.equals("none")) {
    SmallVector<StringRef, 4> BranchProtection;
    StringRef(A->getValue()).split(BranchProtection, '+');

    auto Protection = BranchProtection.begin();
    while (Protection != BranchProtection.end()) {
      if (Protection->equals("bti"))
        IndirectBranches = true;
      else if (Protection->equals("pac-ret")) {
        Scope = "non-leaf";
        while (++Protection != BranchProtection.end()) {
          // Inner loop as "leaf" and "b-key" options must only appear attached
          // to pac-ret.
          if (Protection->equals("leaf"))
            Scope = "all";
          else if (Protection->equals("b-key"))
            Key = "b_key";
          else
            break;
        }
        Protection--;
      } else
        D.Diag(diag::err_invalid_branch_protection)
            << *Protection << A->getAsString(Args);
      Protection++;
    }
  }

  return std::make_tuple(Scope, Key, IndirectBranches);
}

namespace {
void RenderAArch64ABI(const llvm::Triple &Triple, const ArgList &Args,
                      ArgStringList &CmdArgs) {
  const char *ABIName = nullptr;
  if (Arg *A = Args.getLastArg(options::OPT_mabi_EQ))
    ABIName = A->getValue();
  else if (Triple.isOSDarwin())
    ABIName = "darwinpcs";
  else
    ABIName = "aapcs";

  CmdArgs.push_back("-target-abi");
  CmdArgs.push_back(ABIName);
}
}

void Clang::AddAArch64TargetArgs(const ArgList &Args,
                                 ArgStringList &CmdArgs) const {
  const llvm::Triple &Triple = getToolChain().getEffectiveTriple();

  if (!Args.hasFlag(options::OPT_mred_zone, options::OPT_mno_red_zone, true) ||
      Args.hasArg(options::OPT_mkernel) ||
      Args.hasArg(options::OPT_fapple_kext))
    CmdArgs.push_back("-disable-red-zone");

  if (!Args.hasFlag(options::OPT_mimplicit_float,
                    options::OPT_mno_implicit_float, true))
    CmdArgs.push_back("-no-implicit-float");

  RenderAArch64ABI(Triple, Args, CmdArgs);

  if (Arg *A = Args.getLastArg(options::OPT_mfix_cortex_a53_835769,
                               options::OPT_mno_fix_cortex_a53_835769)) {
    CmdArgs.push_back("-mllvm");
    if (A->getOption().matches(options::OPT_mfix_cortex_a53_835769))
      CmdArgs.push_back("-aarch64-fix-cortex-a53-835769=1");
    else
      CmdArgs.push_back("-aarch64-fix-cortex-a53-835769=0");
  } else if (Triple.isAndroid()) {
    // Enabled A53 errata (835769) workaround by default on android
    CmdArgs.push_back("-mllvm");
    CmdArgs.push_back("-aarch64-fix-cortex-a53-835769=1");
  }

  // Forward the -mglobal-merge option for explicit control over the pass.
  if (Arg *A = Args.getLastArg(options::OPT_mglobal_merge,
                               options::OPT_mno_global_merge)) {
    CmdArgs.push_back("-mllvm");
    if (A->getOption().matches(options::OPT_mno_global_merge))
      CmdArgs.push_back("-aarch64-enable-global-merge=false");
    else
      CmdArgs.push_back("-aarch64-enable-global-merge=true");
  }

  // Enable/disable return address signing and indirect branch targets.
  if (Arg *A = Args.getLastArg(options::OPT_msign_return_address_EQ,
                               options::OPT_mbranch_protection_EQ)) {

    const Driver &D = getToolChain().getDriver();

    StringRef Scope, Key;
    bool IndirectBranches;

    if (A->getOption().matches(options::OPT_msign_return_address_EQ)) {
      Scope = A->getValue();
      if (!Scope.equals("none") && !Scope.equals("non-leaf") &&
          !Scope.equals("all"))
        D.Diag(diag::err_invalid_branch_protection)
            << Scope << A->getAsString(Args);
      Key = "a_key";
      IndirectBranches = false;
    } else
      std::tie(Scope, Key, IndirectBranches) =
          ParseAArch64BranchProtection(D, Args, A);

    CmdArgs.push_back(
        Args.MakeArgString(Twine("-msign-return-address=") + Scope));
    CmdArgs.push_back(
        Args.MakeArgString(Twine("-msign-return-address-key=") + Key));
    if (IndirectBranches)
      CmdArgs.push_back("-mbranch-target-enforce");
  }
}

void Clang::AddMIPSTargetArgs(const ArgList &Args,
                              ArgStringList &CmdArgs) const {
  const Driver &D = getToolChain().getDriver();
  StringRef CPUName;
  StringRef ABIName;
  const llvm::Triple &Triple = getToolChain().getTriple();
  mips::getMipsCPUAndABI(Args, Triple, CPUName, ABIName);

  CmdArgs.push_back("-target-abi");
  CmdArgs.push_back(ABIName.data());

  mips::FloatABI ABI = mips::getMipsFloatABI(D, Args);
  if (ABI == mips::FloatABI::Soft) {
    // Floating point operations and argument passing are soft.
    CmdArgs.push_back("-msoft-float");
    CmdArgs.push_back("-mfloat-abi");
    CmdArgs.push_back("soft");
  } else {
    // Floating point operations and argument passing are hard.
    assert(ABI == mips::FloatABI::Hard && "Invalid float abi!");
    CmdArgs.push_back("-mfloat-abi");
    CmdArgs.push_back("hard");
  }

  if (Arg *A = Args.getLastArg(options::OPT_mxgot, options::OPT_mno_xgot)) {
    if (A->getOption().matches(options::OPT_mxgot)) {
      CmdArgs.push_back("-mllvm");
      CmdArgs.push_back("-mxgot");
    }
  }

  if (Arg *A = Args.getLastArg(options::OPT_mldc1_sdc1,
                               options::OPT_mno_ldc1_sdc1)) {
    if (A->getOption().matches(options::OPT_mno_ldc1_sdc1)) {
      CmdArgs.push_back("-mllvm");
      CmdArgs.push_back("-mno-ldc1-sdc1");
    }
  }

  if (Arg *A = Args.getLastArg(options::OPT_mcheck_zero_division,
                               options::OPT_mno_check_zero_division)) {
    if (A->getOption().matches(options::OPT_mno_check_zero_division)) {
      CmdArgs.push_back("-mllvm");
      CmdArgs.push_back("-mno-check-zero-division");
    }
  }

  if (Arg *A = Args.getLastArg(options::OPT_G)) {
    StringRef v = A->getValue();
    CmdArgs.push_back("-mllvm");
    CmdArgs.push_back(Args.MakeArgString("-mips-ssection-threshold=" + v));
    A->claim();
  }

  Arg *GPOpt = Args.getLastArg(options::OPT_mgpopt, options::OPT_mno_gpopt);
  Arg *ABICalls =
      Args.getLastArg(options::OPT_mabicalls, options::OPT_mno_abicalls);

  // -mabicalls is the default for many MIPS environments, even with -fno-pic.
  // -mgpopt is the default for static, -fno-pic environments but these two
  // options conflict. We want to be certain that -mno-abicalls -mgpopt is
  // the only case where -mllvm -mgpopt is passed.
  // NOTE: We need a warning here or in the backend to warn when -mgpopt is
  //       passed explicitly when compiling something with -mabicalls
  //       (implictly) in affect. Currently the warning is in the backend.
  //
  // When the ABI in use is  N64, we also need to determine the PIC mode that
  // is in use, as -fno-pic for N64 implies -mno-abicalls.
  bool NoABICalls =
      ABICalls && ABICalls->getOption().matches(options::OPT_mno_abicalls);

  llvm::Reloc::Model RelocationModel;
  unsigned PICLevel;
  bool IsPIE;
  std::tie(RelocationModel, PICLevel, IsPIE) =
      ParsePICArgs(getToolChain(), Args);

  NoABICalls = NoABICalls ||
               (RelocationModel == llvm::Reloc::Static && ABIName == "n64");

  bool WantGPOpt = GPOpt && GPOpt->getOption().matches(options::OPT_mgpopt);
  // We quietly ignore -mno-gpopt as the backend defaults to -mno-gpopt.
  if (NoABICalls && (!GPOpt || WantGPOpt)) {
    CmdArgs.push_back("-mllvm");
    CmdArgs.push_back("-mgpopt");

    Arg *LocalSData = Args.getLastArg(options::OPT_mlocal_sdata,
                                      options::OPT_mno_local_sdata);
    Arg *ExternSData = Args.getLastArg(options::OPT_mextern_sdata,
                                       options::OPT_mno_extern_sdata);
    Arg *EmbeddedData = Args.getLastArg(options::OPT_membedded_data,
                                        options::OPT_mno_embedded_data);
    if (LocalSData) {
      CmdArgs.push_back("-mllvm");
      if (LocalSData->getOption().matches(options::OPT_mlocal_sdata)) {
        CmdArgs.push_back("-mlocal-sdata=1");
      } else {
        CmdArgs.push_back("-mlocal-sdata=0");
      }
      LocalSData->claim();
    }

    if (ExternSData) {
      CmdArgs.push_back("-mllvm");
      if (ExternSData->getOption().matches(options::OPT_mextern_sdata)) {
        CmdArgs.push_back("-mextern-sdata=1");
      } else {
        CmdArgs.push_back("-mextern-sdata=0");
      }
      ExternSData->claim();
    }

    if (EmbeddedData) {
      CmdArgs.push_back("-mllvm");
      if (EmbeddedData->getOption().matches(options::OPT_membedded_data)) {
        CmdArgs.push_back("-membedded-data=1");
      } else {
        CmdArgs.push_back("-membedded-data=0");
      }
      EmbeddedData->claim();
    }

  } else if ((!ABICalls || (!NoABICalls && ABICalls)) && WantGPOpt)
    D.Diag(diag::warn_drv_unsupported_gpopt) << (ABICalls ? 0 : 1);

  if (GPOpt)
    GPOpt->claim();

  if (Arg *A = Args.getLastArg(options::OPT_mcompact_branches_EQ)) {
    StringRef Val = StringRef(A->getValue());
    if (mips::hasCompactBranches(CPUName)) {
      if (Val == "never" || Val == "always" || Val == "optimal") {
        CmdArgs.push_back("-mllvm");
        CmdArgs.push_back(Args.MakeArgString("-mips-compact-branches=" + Val));
      } else
        D.Diag(diag::err_drv_unsupported_option_argument)
            << A->getOption().getName() << Val;
    } else
      D.Diag(diag::warn_target_unsupported_compact_branches) << CPUName;
  }

  if (Arg *A = Args.getLastArg(options::OPT_mrelax_pic_calls,
                               options::OPT_mno_relax_pic_calls)) {
    if (A->getOption().matches(options::OPT_mno_relax_pic_calls)) {
      CmdArgs.push_back("-mllvm");
      CmdArgs.push_back("-mips-jalr-reloc=0");
    }
  }
}

void Clang::AddPPCTargetArgs(const ArgList &Args,
                             ArgStringList &CmdArgs) const {
  // Select the ABI to use.
  const char *ABIName = nullptr;
  if (getToolChain().getTriple().isOSLinux())
    switch (getToolChain().getArch()) {
    case llvm::Triple::ppc64: {
      // When targeting a processor that supports QPX, or if QPX is
      // specifically enabled, default to using the ABI that supports QPX (so
      // long as it is not specifically disabled).
      bool HasQPX = false;
      if (Arg *A = Args.getLastArg(options::OPT_mcpu_EQ))
        HasQPX = A->getValue() == StringRef("a2q");
      HasQPX = Args.hasFlag(options::OPT_mqpx, options::OPT_mno_qpx, HasQPX);
      if (HasQPX) {
        ABIName = "elfv1-qpx";
        break;
      }

      ABIName = "elfv1";
      break;
    }
    case llvm::Triple::ppc64le:
      ABIName = "elfv2";
      break;
    default:
      break;
    }

  if (Arg *A = Args.getLastArg(options::OPT_mabi_EQ))
    // The ppc64 linux abis are all "altivec" abis by default. Accept and ignore
    // the option if given as we don't have backend support for any targets
    // that don't use the altivec abi.
    if (StringRef(A->getValue()) != "altivec")
      ABIName = A->getValue();

  ppc::FloatABI FloatABI =
      ppc::getPPCFloatABI(getToolChain().getDriver(), Args);

  if (FloatABI == ppc::FloatABI::Soft) {
    // Floating point operations and argument passing are soft.
    CmdArgs.push_back("-msoft-float");
    CmdArgs.push_back("-mfloat-abi");
    CmdArgs.push_back("soft");
  } else {
    // Floating point operations and argument passing are hard.
    assert(FloatABI == ppc::FloatABI::Hard && "Invalid float abi!");
    CmdArgs.push_back("-mfloat-abi");
    CmdArgs.push_back("hard");
  }

  if (ABIName) {
    CmdArgs.push_back("-target-abi");
    CmdArgs.push_back(ABIName);
  }
}

void Clang::AddRISCVTargetArgs(const ArgList &Args,
                               ArgStringList &CmdArgs) const {
  // FIXME: currently defaults to the soft-float ABIs. Will need to be
  // expanded to select ilp32f, ilp32d, lp64f, lp64d when appropriate.
  const char *ABIName = nullptr;
  const llvm::Triple &Triple = getToolChain().getTriple();
  if (Arg *A = Args.getLastArg(options::OPT_mabi_EQ))
    ABIName = A->getValue();
  else if (Triple.getArch() == llvm::Triple::riscv32)
    ABIName = "ilp32";
  else if (Triple.getArch() == llvm::Triple::riscv64)
    ABIName = "lp64";
  else
    llvm_unreachable("Unexpected triple!");

  CmdArgs.push_back("-target-abi");
  CmdArgs.push_back(ABIName);
}

void Clang::AddSparcTargetArgs(const ArgList &Args,
                               ArgStringList &CmdArgs) const {
  sparc::FloatABI FloatABI =
      sparc::getSparcFloatABI(getToolChain().getDriver(), Args);

  if (FloatABI == sparc::FloatABI::Soft) {
    // Floating point operations and argument passing are soft.
    CmdArgs.push_back("-msoft-float");
    CmdArgs.push_back("-mfloat-abi");
    CmdArgs.push_back("soft");
  } else {
    // Floating point operations and argument passing are hard.
    assert(FloatABI == sparc::FloatABI::Hard && "Invalid float abi!");
    CmdArgs.push_back("-mfloat-abi");
    CmdArgs.push_back("hard");
  }
}

void Clang::AddSystemZTargetArgs(const ArgList &Args,
                                 ArgStringList &CmdArgs) const {
  if (Args.hasFlag(options::OPT_mbackchain, options::OPT_mno_backchain, false))
    CmdArgs.push_back("-mbackchain");
}

void Clang::AddX86TargetArgs(const ArgList &Args,
                             ArgStringList &CmdArgs) const {
  if (!Args.hasFlag(options::OPT_mred_zone, options::OPT_mno_red_zone, true) ||
      Args.hasArg(options::OPT_mkernel) ||
      Args.hasArg(options::OPT_fapple_kext))
    CmdArgs.push_back("-disable-red-zone");

  if (!Args.hasFlag(options::OPT_mtls_direct_seg_refs,
                    options::OPT_mno_tls_direct_seg_refs, true))
    CmdArgs.push_back("-mno-tls-direct-seg-refs");

  // Default to avoid implicit floating-point for kernel/kext code, but allow
  // that to be overridden with -mno-soft-float.
  bool NoImplicitFloat = (Args.hasArg(options::OPT_mkernel) ||
                          Args.hasArg(options::OPT_fapple_kext));
  if (Arg *A = Args.getLastArg(
          options::OPT_msoft_float, options::OPT_mno_soft_float,
          options::OPT_mimplicit_float, options::OPT_mno_implicit_float)) {
    const Option &O = A->getOption();
    NoImplicitFloat = (O.matches(options::OPT_mno_implicit_float) ||
                       O.matches(options::OPT_msoft_float));
  }
  if (NoImplicitFloat)
    CmdArgs.push_back("-no-implicit-float");

  if (Arg *A = Args.getLastArg(options::OPT_masm_EQ)) {
    StringRef Value = A->getValue();
    if (Value == "intel" || Value == "att") {
      CmdArgs.push_back("-mllvm");
      CmdArgs.push_back(Args.MakeArgString("-x86-asm-syntax=" + Value));
    } else {
      getToolChain().getDriver().Diag(diag::err_drv_unsupported_option_argument)
          << A->getOption().getName() << Value;
    }
  } else if (getToolChain().getDriver().IsCLMode()) {
    CmdArgs.push_back("-mllvm");
    CmdArgs.push_back("-x86-asm-syntax=intel");
  }

  // Set flags to support MCU ABI.
  if (Args.hasFlag(options::OPT_miamcu, options::OPT_mno_iamcu, false)) {
    CmdArgs.push_back("-mfloat-abi");
    CmdArgs.push_back("soft");
    CmdArgs.push_back("-mstack-alignment=4");
  }
}

void Clang::AddHexagonTargetArgs(const ArgList &Args,
                                 ArgStringList &CmdArgs) const {
  CmdArgs.push_back("-mqdsp6-compat");
  CmdArgs.push_back("-Wreturn-type");

  if (auto G = toolchains::HexagonToolChain::getSmallDataThreshold(Args)) {
    CmdArgs.push_back("-mllvm");
    CmdArgs.push_back(Args.MakeArgString("-hexagon-small-data-threshold=" +
                                         Twine(G.getValue())));
  }

  if (!Args.hasArg(options::OPT_fno_short_enums))
    CmdArgs.push_back("-fshort-enums");
  if (Args.getLastArg(options::OPT_mieee_rnd_near)) {
    CmdArgs.push_back("-mllvm");
    CmdArgs.push_back("-enable-hexagon-ieee-rnd-near");
  }
  CmdArgs.push_back("-mllvm");
  CmdArgs.push_back("-machine-sink-split=0");
}

void Clang::AddLanaiTargetArgs(const ArgList &Args,
                               ArgStringList &CmdArgs) const {
  if (Arg *A = Args.getLastArg(options::OPT_mcpu_EQ)) {
    StringRef CPUName = A->getValue();

    CmdArgs.push_back("-target-cpu");
    CmdArgs.push_back(Args.MakeArgString(CPUName));
  }
  if (Arg *A = Args.getLastArg(options::OPT_mregparm_EQ)) {
    StringRef Value = A->getValue();
    // Only support mregparm=4 to support old usage. Report error for all other
    // cases.
    int Mregparm;
    if (Value.getAsInteger(10, Mregparm)) {
      if (Mregparm != 4) {
        getToolChain().getDriver().Diag(
            diag::err_drv_unsupported_option_argument)
            << A->getOption().getName() << Value;
      }
    }
  }
}

void Clang::AddWebAssemblyTargetArgs(const ArgList &Args,
                                     ArgStringList &CmdArgs) const {
  // Default to "hidden" visibility.
  if (!Args.hasArg(options::OPT_fvisibility_EQ,
                   options::OPT_fvisibility_ms_compat)) {
    CmdArgs.push_back("-fvisibility");
    CmdArgs.push_back("hidden");
  }
}

void Clang::DumpCompilationDatabase(Compilation &C, StringRef Filename,
                                    StringRef Target, const InputInfo &Output,
                                    const InputInfo &Input, const ArgList &Args) const {
  // If this is a dry run, do not create the compilation database file.
  if (C.getArgs().hasArg(options::OPT__HASH_HASH_HASH))
    return;

  using llvm::yaml::escape;
  const Driver &D = getToolChain().getDriver();

  if (!CompilationDatabase) {
    std::error_code EC;
    auto File = llvm::make_unique<llvm::raw_fd_ostream>(Filename, EC, llvm::sys::fs::F_Text);
    if (EC) {
      D.Diag(clang::diag::err_drv_compilationdatabase) << Filename
                                                       << EC.message();
      return;
    }
    CompilationDatabase = std::move(File);
  }
  auto &CDB = *CompilationDatabase;
  SmallString<128> Buf;
  if (llvm::sys::fs::current_path(Buf))
    Buf = ".";
  CDB << "{ \"directory\": \"" << escape(Buf) << "\"";
  CDB << ", \"file\": \"" << escape(Input.getFilename()) << "\"";
  CDB << ", \"output\": \"" << escape(Output.getFilename()) << "\"";
  CDB << ", \"arguments\": [\"" << escape(D.ClangExecutable) << "\"";
  Buf = "-x";
  Buf += types::getTypeName(Input.getType());
  CDB << ", \"" << escape(Buf) << "\"";
  if (!D.SysRoot.empty() && !Args.hasArg(options::OPT__sysroot_EQ)) {
    Buf = "--sysroot=";
    Buf += D.SysRoot;
    CDB << ", \"" << escape(Buf) << "\"";
  }
  CDB << ", \"" << escape(Input.getFilename()) << "\"";
  for (auto &A: Args) {
    auto &O = A->getOption();
    // Skip language selection, which is positional.
    if (O.getID() == options::OPT_x)
      continue;
    // Skip writing dependency output and the compilation database itself.
    if (O.getGroup().isValid() && O.getGroup().getID() == options::OPT_M_Group)
      continue;
    // Skip inputs.
    if (O.getKind() == Option::InputClass)
      continue;
    // All other arguments are quoted and appended.
    ArgStringList ASL;
    A->render(Args, ASL);
    for (auto &it: ASL)
      CDB << ", \"" << escape(it) << "\"";
  }
  Buf = "--target=";
  Buf += Target;
  CDB << ", \"" << escape(Buf) << "\"]},\n";
}

static void CollectArgsForIntegratedAssembler(Compilation &C,
                                              const ArgList &Args,
                                              ArgStringList &CmdArgs,
                                              const Driver &D) {
  if (UseRelaxAll(C, Args))
    CmdArgs.push_back("-mrelax-all");

  // Only default to -mincremental-linker-compatible if we think we are
  // targeting the MSVC linker.
  bool DefaultIncrementalLinkerCompatible =
      C.getDefaultToolChain().getTriple().isWindowsMSVCEnvironment();
  if (Args.hasFlag(options::OPT_mincremental_linker_compatible,
                   options::OPT_mno_incremental_linker_compatible,
                   DefaultIncrementalLinkerCompatible))
    CmdArgs.push_back("-mincremental-linker-compatible");

  switch (C.getDefaultToolChain().getArch()) {
  case llvm::Triple::arm:
  case llvm::Triple::armeb:
  case llvm::Triple::thumb:
  case llvm::Triple::thumbeb:
    if (Arg *A = Args.getLastArg(options::OPT_mimplicit_it_EQ)) {
      StringRef Value = A->getValue();
      if (Value == "always" || Value == "never" || Value == "arm" ||
          Value == "thumb") {
        CmdArgs.push_back("-mllvm");
        CmdArgs.push_back(Args.MakeArgString("-arm-implicit-it=" + Value));
      } else {
        D.Diag(diag::err_drv_unsupported_option_argument)
            << A->getOption().getName() << Value;
      }
    }
    break;
  default:
    break;
  }

  // When passing -I arguments to the assembler we sometimes need to
  // unconditionally take the next argument.  For example, when parsing
  // '-Wa,-I -Wa,foo' we need to accept the -Wa,foo arg after seeing the
  // -Wa,-I arg and when parsing '-Wa,-I,foo' we need to accept the 'foo'
  // arg after parsing the '-I' arg.
  bool TakeNextArg = false;

  bool UseRelaxRelocations = C.getDefaultToolChain().useRelaxRelocations();
  const char *MipsTargetFeature = nullptr;
  for (const Arg *A :
       Args.filtered(options::OPT_Wa_COMMA, options::OPT_Xassembler)) {
    A->claim();

    for (StringRef Value : A->getValues()) {
      if (TakeNextArg) {
        CmdArgs.push_back(Value.data());
        TakeNextArg = false;
        continue;
      }

      if (C.getDefaultToolChain().getTriple().isOSBinFormatCOFF() &&
          Value == "-mbig-obj")
        continue; // LLVM handles bigobj automatically

      switch (C.getDefaultToolChain().getArch()) {
      default:
        break;
      case llvm::Triple::thumb:
      case llvm::Triple::thumbeb:
      case llvm::Triple::arm:
      case llvm::Triple::armeb:
        if (Value == "-mthumb")
          // -mthumb has already been processed in ComputeLLVMTriple()
          // recognize but skip over here.
          continue;
        break;
      case llvm::Triple::mips:
      case llvm::Triple::mipsel:
      case llvm::Triple::mips64:
      case llvm::Triple::mips64el:
        if (Value == "--trap") {
          CmdArgs.push_back("-target-feature");
          CmdArgs.push_back("+use-tcc-in-div");
          continue;
        }
        if (Value == "--break") {
          CmdArgs.push_back("-target-feature");
          CmdArgs.push_back("-use-tcc-in-div");
          continue;
        }
        if (Value.startswith("-msoft-float")) {
          CmdArgs.push_back("-target-feature");
          CmdArgs.push_back("+soft-float");
          continue;
        }
        if (Value.startswith("-mhard-float")) {
          CmdArgs.push_back("-target-feature");
          CmdArgs.push_back("-soft-float");
          continue;
        }

        MipsTargetFeature = llvm::StringSwitch<const char *>(Value)
                                .Case("-mips1", "+mips1")
                                .Case("-mips2", "+mips2")
                                .Case("-mips3", "+mips3")
                                .Case("-mips4", "+mips4")
                                .Case("-mips5", "+mips5")
                                .Case("-mips32", "+mips32")
                                .Case("-mips32r2", "+mips32r2")
                                .Case("-mips32r3", "+mips32r3")
                                .Case("-mips32r5", "+mips32r5")
                                .Case("-mips32r6", "+mips32r6")
                                .Case("-mips64", "+mips64")
                                .Case("-mips64r2", "+mips64r2")
                                .Case("-mips64r3", "+mips64r3")
                                .Case("-mips64r5", "+mips64r5")
                                .Case("-mips64r6", "+mips64r6")
                                .Default(nullptr);
        if (MipsTargetFeature)
          continue;
      }

      if (Value == "-force_cpusubtype_ALL") {
        // Do nothing, this is the default and we don't support anything else.
      } else if (Value == "-L") {
        CmdArgs.push_back("-msave-temp-labels");
      } else if (Value == "--fatal-warnings") {
        CmdArgs.push_back("-massembler-fatal-warnings");
      } else if (Value == "--noexecstack") {
        CmdArgs.push_back("-mnoexecstack");
      } else if (Value.startswith("-compress-debug-sections") ||
                 Value.startswith("--compress-debug-sections") ||
                 Value == "-nocompress-debug-sections" ||
                 Value == "--nocompress-debug-sections") {
        CmdArgs.push_back(Value.data());
      } else if (Value == "-mrelax-relocations=yes" ||
                 Value == "--mrelax-relocations=yes") {
        UseRelaxRelocations = true;
      } else if (Value == "-mrelax-relocations=no" ||
                 Value == "--mrelax-relocations=no") {
        UseRelaxRelocations = false;
      } else if (Value.startswith("-I")) {
        CmdArgs.push_back(Value.data());
        // We need to consume the next argument if the current arg is a plain
        // -I. The next arg will be the include directory.
        if (Value == "-I")
          TakeNextArg = true;
      } else if (Value.startswith("-gdwarf-")) {
        // "-gdwarf-N" options are not cc1as options.
        unsigned DwarfVersion = DwarfVersionNum(Value);
        if (DwarfVersion == 0) { // Send it onward, and let cc1as complain.
          CmdArgs.push_back(Value.data());
        } else {
          RenderDebugEnablingArgs(Args, CmdArgs,
                                  codegenoptions::LimitedDebugInfo,
                                  DwarfVersion, llvm::DebuggerKind::Default);
        }
      } else if (Value.startswith("-mcpu") || Value.startswith("-mfpu") ||
                 Value.startswith("-mhwdiv") || Value.startswith("-march")) {
        // Do nothing, we'll validate it later.
      } else if (Value == "-defsym") {
          if (A->getNumValues() != 2) {
            D.Diag(diag::err_drv_defsym_invalid_format) << Value;
            break;
          }
          const char *S = A->getValue(1);
          auto Pair = StringRef(S).split('=');
          auto Sym = Pair.first;
          auto SVal = Pair.second;

          if (Sym.empty() || SVal.empty()) {
            D.Diag(diag::err_drv_defsym_invalid_format) << S;
            break;
          }
          int64_t IVal;
          if (SVal.getAsInteger(0, IVal)) {
            D.Diag(diag::err_drv_defsym_invalid_symval) << SVal;
            break;
          }
          CmdArgs.push_back(Value.data());
          TakeNextArg = true;
      } else if (Value == "-fdebug-compilation-dir") {
        CmdArgs.push_back("-fdebug-compilation-dir");
        TakeNextArg = true;
      } else {
        D.Diag(diag::err_drv_unsupported_option_argument)
            << A->getOption().getName() << Value;
      }
    }
  }
  if (UseRelaxRelocations)
    CmdArgs.push_back("--mrelax-relocations");
  if (MipsTargetFeature != nullptr) {
    CmdArgs.push_back("-target-feature");
    CmdArgs.push_back(MipsTargetFeature);
  }

  // forward -fembed-bitcode to assmebler
  if (C.getDriver().embedBitcodeEnabled() ||
      C.getDriver().embedBitcodeMarkerOnly())
    Args.AddLastArg(CmdArgs, options::OPT_fembed_bitcode_EQ);
}

static void RenderFloatingPointOptions(const ToolChain &TC, const Driver &D,
                                       bool OFastEnabled, const ArgList &Args,
                                       ArgStringList &CmdArgs) {
  // Handle various floating point optimization flags, mapping them to the
  // appropriate LLVM code generation flags. This is complicated by several
  // "umbrella" flags, so we do this by stepping through the flags incrementally
  // adjusting what we think is enabled/disabled, then at the end setting the
  // LLVM flags based on the final state.
  bool HonorINFs = true;
  bool HonorNaNs = true;
  // -fmath-errno is the default on some platforms, e.g. BSD-derived OSes.
  bool MathErrno = TC.IsMathErrnoDefault();
  bool AssociativeMath = false;
  bool ReciprocalMath = false;
  bool SignedZeros = true;
  bool TrappingMath = true;
  StringRef DenormalFPMath = "";
  StringRef FPContract = "";

  if (const Arg *A = Args.getLastArg(options::OPT_flimited_precision_EQ)) {
    CmdArgs.push_back("-mlimit-float-precision");
    CmdArgs.push_back(A->getValue());
  }

  for (const Arg *A : Args) {
    switch (A->getOption().getID()) {
    // If this isn't an FP option skip the claim below
    default: continue;

    // Options controlling individual features
    case options::OPT_fhonor_infinities:    HonorINFs = true;         break;
    case options::OPT_fno_honor_infinities: HonorINFs = false;        break;
    case options::OPT_fhonor_nans:          HonorNaNs = true;         break;
    case options::OPT_fno_honor_nans:       HonorNaNs = false;        break;
    case options::OPT_fmath_errno:          MathErrno = true;         break;
    case options::OPT_fno_math_errno:       MathErrno = false;        break;
    case options::OPT_fassociative_math:    AssociativeMath = true;   break;
    case options::OPT_fno_associative_math: AssociativeMath = false;  break;
    case options::OPT_freciprocal_math:     ReciprocalMath = true;    break;
    case options::OPT_fno_reciprocal_math:  ReciprocalMath = false;   break;
    case options::OPT_fsigned_zeros:        SignedZeros = true;       break;
    case options::OPT_fno_signed_zeros:     SignedZeros = false;      break;
    case options::OPT_ftrapping_math:       TrappingMath = true;      break;
    case options::OPT_fno_trapping_math:    TrappingMath = false;     break;

    case options::OPT_fdenormal_fp_math_EQ:
      DenormalFPMath = A->getValue();
      break;

    // Validate and pass through -fp-contract option.
    case options::OPT_ffp_contract: {
      StringRef Val = A->getValue();
      if (Val == "fast" || Val == "on" || Val == "off")
        FPContract = Val;
      else
        D.Diag(diag::err_drv_unsupported_option_argument)
            << A->getOption().getName() << Val;
      break;
    }

    case options::OPT_ffinite_math_only:
      HonorINFs = false;
      HonorNaNs = false;
      break;
    case options::OPT_fno_finite_math_only:
      HonorINFs = true;
      HonorNaNs = true;
      break;

    case options::OPT_funsafe_math_optimizations:
      AssociativeMath = true;
      ReciprocalMath = true;
      SignedZeros = false;
      TrappingMath = false;
      break;
    case options::OPT_fno_unsafe_math_optimizations:
      AssociativeMath = false;
      ReciprocalMath = false;
      SignedZeros = true;
      TrappingMath = true;
      // -fno_unsafe_math_optimizations restores default denormal handling
      DenormalFPMath = "";
      break;

    case options::OPT_Ofast:
      // If -Ofast is the optimization level, then -ffast-math should be enabled
      if (!OFastEnabled)
        continue;
      LLVM_FALLTHROUGH;
    case options::OPT_ffast_math:
      HonorINFs = false;
      HonorNaNs = false;
      MathErrno = false;
      AssociativeMath = true;
      ReciprocalMath = true;
      SignedZeros = false;
      TrappingMath = false;
      // If fast-math is set then set the fp-contract mode to fast.
      FPContract = "fast";
      break;
    case options::OPT_fno_fast_math:
      HonorINFs = true;
      HonorNaNs = true;
      // Turning on -ffast-math (with either flag) removes the need for
      // MathErrno. However, turning *off* -ffast-math merely restores the
      // toolchain default (which may be false).
      MathErrno = TC.IsMathErrnoDefault();
      AssociativeMath = false;
      ReciprocalMath = false;
      SignedZeros = true;
      TrappingMath = true;
      // -fno_fast_math restores default denormal and fpcontract handling
      DenormalFPMath = "";
      FPContract = "";
      break;
    }

    // If we handled this option claim it
    A->claim();
  }

  if (!HonorINFs)
    CmdArgs.push_back("-menable-no-infs");

  if (!HonorNaNs)
    CmdArgs.push_back("-menable-no-nans");

  if (MathErrno)
    CmdArgs.push_back("-fmath-errno");

  if (!MathErrno && AssociativeMath && ReciprocalMath && !SignedZeros &&
      !TrappingMath)
    CmdArgs.push_back("-menable-unsafe-fp-math");

  if (!SignedZeros)
    CmdArgs.push_back("-fno-signed-zeros");

  if (AssociativeMath && !SignedZeros && !TrappingMath)
    CmdArgs.push_back("-mreassociate");

  if (ReciprocalMath)
    CmdArgs.push_back("-freciprocal-math");

  if (!TrappingMath)
    CmdArgs.push_back("-fno-trapping-math");

  if (!DenormalFPMath.empty())
    CmdArgs.push_back(
        Args.MakeArgString("-fdenormal-fp-math=" + DenormalFPMath));

  if (!FPContract.empty())
    CmdArgs.push_back(Args.MakeArgString("-ffp-contract=" + FPContract));

  ParseMRecip(D, Args, CmdArgs);

  // -ffast-math enables the __FAST_MATH__ preprocessor macro, but check for the
  // individual features enabled by -ffast-math instead of the option itself as
  // that's consistent with gcc's behaviour.
  if (!HonorINFs && !HonorNaNs && !MathErrno && AssociativeMath &&
      ReciprocalMath && !SignedZeros && !TrappingMath)
    CmdArgs.push_back("-ffast-math");

  // Handle __FINITE_MATH_ONLY__ similarly.
  if (!HonorINFs && !HonorNaNs)
    CmdArgs.push_back("-ffinite-math-only");

  if (const Arg *A = Args.getLastArg(options::OPT_mfpmath_EQ)) {
    CmdArgs.push_back("-mfpmath");
    CmdArgs.push_back(A->getValue());
  }

  // Disable a codegen optimization for floating-point casts.
  if (Args.hasFlag(options::OPT_fno_strict_float_cast_overflow,
                   options::OPT_fstrict_float_cast_overflow, false))
    CmdArgs.push_back("-fno-strict-float-cast-overflow");
}

static void RenderAnalyzerOptions(const ArgList &Args, ArgStringList &CmdArgs,
                                  const llvm::Triple &Triple,
                                  const InputInfo &Input) {
  // Enable region store model by default.
  CmdArgs.push_back("-analyzer-store=region");

  // Treat blocks as analysis entry points.
  CmdArgs.push_back("-analyzer-opt-analyze-nested-blocks");

  // Add default argument set.
  if (!Args.hasArg(options::OPT__analyzer_no_default_checks)) {
    CmdArgs.push_back("-analyzer-checker=core");
    CmdArgs.push_back("-analyzer-checker=apiModeling");

    if (!Triple.isWindowsMSVCEnvironment()) {
      CmdArgs.push_back("-analyzer-checker=unix");
    } else {
      // Enable "unix" checkers that also work on Windows.
      CmdArgs.push_back("-analyzer-checker=unix.API");
      CmdArgs.push_back("-analyzer-checker=unix.Malloc");
      CmdArgs.push_back("-analyzer-checker=unix.MallocSizeof");
      CmdArgs.push_back("-analyzer-checker=unix.MismatchedDeallocator");
      CmdArgs.push_back("-analyzer-checker=unix.cstring.BadSizeArg");
      CmdArgs.push_back("-analyzer-checker=unix.cstring.NullArg");
    }

    // Disable some unix checkers for PS4.
    if (Triple.isPS4CPU()) {
      CmdArgs.push_back("-analyzer-disable-checker=unix.API");
      CmdArgs.push_back("-analyzer-disable-checker=unix.Vfork");
    }

    if (Triple.isOSDarwin())
      CmdArgs.push_back("-analyzer-checker=osx");

    CmdArgs.push_back("-analyzer-checker=deadcode");

    if (types::isCXX(Input.getType()))
      CmdArgs.push_back("-analyzer-checker=cplusplus");

    if (!Triple.isPS4CPU()) {
      CmdArgs.push_back("-analyzer-checker=security.insecureAPI.UncheckedReturn");
      CmdArgs.push_back("-analyzer-checker=security.insecureAPI.getpw");
      CmdArgs.push_back("-analyzer-checker=security.insecureAPI.gets");
      CmdArgs.push_back("-analyzer-checker=security.insecureAPI.mktemp");
      CmdArgs.push_back("-analyzer-checker=security.insecureAPI.mkstemp");
      CmdArgs.push_back("-analyzer-checker=security.insecureAPI.vfork");
    }

    // Default nullability checks.
    CmdArgs.push_back("-analyzer-checker=nullability.NullPassedToNonnull");
    CmdArgs.push_back("-analyzer-checker=nullability.NullReturnedFromNonnull");
  }

  // Set the output format. The default is plist, for (lame) historical reasons.
  CmdArgs.push_back("-analyzer-output");
  if (Arg *A = Args.getLastArg(options::OPT__analyzer_output))
    CmdArgs.push_back(A->getValue());
  else
    CmdArgs.push_back("plist");

  // Disable the presentation of standard compiler warnings when using
  // --analyze.  We only want to show static analyzer diagnostics or frontend
  // errors.
  CmdArgs.push_back("-w");

  // Add -Xanalyzer arguments when running as analyzer.
  Args.AddAllArgValues(CmdArgs, options::OPT_Xanalyzer);
}

static void RenderSSPOptions(const ToolChain &TC, const ArgList &Args,
                             ArgStringList &CmdArgs, bool KernelOrKext) {
  const llvm::Triple &EffectiveTriple = TC.getEffectiveTriple();

  // NVPTX doesn't support stack protectors; from the compiler's perspective, it
  // doesn't even have a stack!
  if (EffectiveTriple.isNVPTX())
    return;

  // -stack-protector=0 is default.
  unsigned StackProtectorLevel = 0;
  unsigned DefaultStackProtectorLevel =
      TC.GetDefaultStackProtectorLevel(KernelOrKext);

  if (Arg *A = Args.getLastArg(options::OPT_fno_stack_protector,
                               options::OPT_fstack_protector_all,
                               options::OPT_fstack_protector_strong,
                               options::OPT_fstack_protector)) {
    if (A->getOption().matches(options::OPT_fstack_protector))
      StackProtectorLevel =
          std::max<unsigned>(LangOptions::SSPOn, DefaultStackProtectorLevel);
    else if (A->getOption().matches(options::OPT_fstack_protector_strong))
      StackProtectorLevel = LangOptions::SSPStrong;
    else if (A->getOption().matches(options::OPT_fstack_protector_all))
      StackProtectorLevel = LangOptions::SSPReq;
  } else {
    StackProtectorLevel = DefaultStackProtectorLevel;
  }

  if (StackProtectorLevel) {
    CmdArgs.push_back("-stack-protector");
    CmdArgs.push_back(Args.MakeArgString(Twine(StackProtectorLevel)));
  }

  // --param ssp-buffer-size=
  for (const Arg *A : Args.filtered(options::OPT__param)) {
    StringRef Str(A->getValue());
    if (Str.startswith("ssp-buffer-size=")) {
      if (StackProtectorLevel) {
        CmdArgs.push_back("-stack-protector-buffer-size");
        // FIXME: Verify the argument is a valid integer.
        CmdArgs.push_back(Args.MakeArgString(Str.drop_front(16)));
      }
      A->claim();
    }
  }
}

static void RenderTrivialAutoVarInitOptions(const Driver &D,
                                            const ToolChain &TC,
                                            const ArgList &Args,
                                            ArgStringList &CmdArgs) {
  auto DefaultTrivialAutoVarInit = TC.GetDefaultTrivialAutoVarInit();
  StringRef TrivialAutoVarInit = "";

  for (const Arg *A : Args) {
    switch (A->getOption().getID()) {
    default:
      continue;
    case options::OPT_ftrivial_auto_var_init: {
      A->claim();
      StringRef Val = A->getValue();
      if (Val == "uninitialized" || Val == "zero" || Val == "pattern")
        TrivialAutoVarInit = Val;
      else
        D.Diag(diag::err_drv_unsupported_option_argument)
            << A->getOption().getName() << Val;
      break;
    }
    }
  }

  if (TrivialAutoVarInit.empty())
    switch (DefaultTrivialAutoVarInit) {
    case LangOptions::TrivialAutoVarInitKind::Uninitialized:
      break;
    case LangOptions::TrivialAutoVarInitKind::Pattern:
      TrivialAutoVarInit = "pattern";
      break;
    case LangOptions::TrivialAutoVarInitKind::Zero:
      TrivialAutoVarInit = "zero";
      break;
    }

  if (!TrivialAutoVarInit.empty()) {
    if (TrivialAutoVarInit == "zero" && !Args.hasArg(options::OPT_enable_trivial_var_init_zero))
      D.Diag(diag::err_drv_trivial_auto_var_init_zero_disabled);
    CmdArgs.push_back(
        Args.MakeArgString("-ftrivial-auto-var-init=" + TrivialAutoVarInit));
  }
}

static void RenderOpenCLOptions(const ArgList &Args, ArgStringList &CmdArgs) {
  const unsigned ForwardedArguments[] = {
      options::OPT_cl_opt_disable,
      options::OPT_cl_strict_aliasing,
      options::OPT_cl_single_precision_constant,
      options::OPT_cl_finite_math_only,
      options::OPT_cl_kernel_arg_info,
      options::OPT_cl_unsafe_math_optimizations,
      options::OPT_cl_fast_relaxed_math,
      options::OPT_cl_mad_enable,
      options::OPT_cl_no_signed_zeros,
      options::OPT_cl_denorms_are_zero,
      options::OPT_cl_fp32_correctly_rounded_divide_sqrt,
      options::OPT_cl_uniform_work_group_size
  };

  if (Arg *A = Args.getLastArg(options::OPT_cl_std_EQ)) {
    std::string CLStdStr = std::string("-cl-std=") + A->getValue();
    CmdArgs.push_back(Args.MakeArgString(CLStdStr));
  }

  for (const auto &Arg : ForwardedArguments)
    if (const auto *A = Args.getLastArg(Arg))
      CmdArgs.push_back(Args.MakeArgString(A->getOption().getPrefixedName()));
}

static void RenderARCMigrateToolOptions(const Driver &D, const ArgList &Args,
                                        ArgStringList &CmdArgs) {
  bool ARCMTEnabled = false;
  if (!Args.hasArg(options::OPT_fno_objc_arc, options::OPT_fobjc_arc)) {
    if (const Arg *A = Args.getLastArg(options::OPT_ccc_arcmt_check,
                                       options::OPT_ccc_arcmt_modify,
                                       options::OPT_ccc_arcmt_migrate)) {
      ARCMTEnabled = true;
      switch (A->getOption().getID()) {
      default: llvm_unreachable("missed a case");
      case options::OPT_ccc_arcmt_check:
        CmdArgs.push_back("-arcmt-check");
        break;
      case options::OPT_ccc_arcmt_modify:
        CmdArgs.push_back("-arcmt-modify");
        break;
      case options::OPT_ccc_arcmt_migrate:
        CmdArgs.push_back("-arcmt-migrate");
        CmdArgs.push_back("-mt-migrate-directory");
        CmdArgs.push_back(A->getValue());

        Args.AddLastArg(CmdArgs, options::OPT_arcmt_migrate_report_output);
        Args.AddLastArg(CmdArgs, options::OPT_arcmt_migrate_emit_arc_errors);
        break;
      }
    }
  } else {
    Args.ClaimAllArgs(options::OPT_ccc_arcmt_check);
    Args.ClaimAllArgs(options::OPT_ccc_arcmt_modify);
    Args.ClaimAllArgs(options::OPT_ccc_arcmt_migrate);
  }

  if (const Arg *A = Args.getLastArg(options::OPT_ccc_objcmt_migrate)) {
    if (ARCMTEnabled)
      D.Diag(diag::err_drv_argument_not_allowed_with)
          << A->getAsString(Args) << "-ccc-arcmt-migrate";

    CmdArgs.push_back("-mt-migrate-directory");
    CmdArgs.push_back(A->getValue());

    if (!Args.hasArg(options::OPT_objcmt_migrate_literals,
                     options::OPT_objcmt_migrate_subscripting,
                     options::OPT_objcmt_migrate_property)) {
      // None specified, means enable them all.
      CmdArgs.push_back("-objcmt-migrate-literals");
      CmdArgs.push_back("-objcmt-migrate-subscripting");
      CmdArgs.push_back("-objcmt-migrate-property");
    } else {
      Args.AddLastArg(CmdArgs, options::OPT_objcmt_migrate_literals);
      Args.AddLastArg(CmdArgs, options::OPT_objcmt_migrate_subscripting);
      Args.AddLastArg(CmdArgs, options::OPT_objcmt_migrate_property);
    }
  } else {
    Args.AddLastArg(CmdArgs, options::OPT_objcmt_migrate_literals);
    Args.AddLastArg(CmdArgs, options::OPT_objcmt_migrate_subscripting);
    Args.AddLastArg(CmdArgs, options::OPT_objcmt_migrate_property);
    Args.AddLastArg(CmdArgs, options::OPT_objcmt_migrate_all);
    Args.AddLastArg(CmdArgs, options::OPT_objcmt_migrate_readonly_property);
    Args.AddLastArg(CmdArgs, options::OPT_objcmt_migrate_readwrite_property);
    Args.AddLastArg(CmdArgs, options::OPT_objcmt_migrate_property_dot_syntax);
    Args.AddLastArg(CmdArgs, options::OPT_objcmt_migrate_annotation);
    Args.AddLastArg(CmdArgs, options::OPT_objcmt_migrate_instancetype);
    Args.AddLastArg(CmdArgs, options::OPT_objcmt_migrate_nsmacros);
    Args.AddLastArg(CmdArgs, options::OPT_objcmt_migrate_protocol_conformance);
    Args.AddLastArg(CmdArgs, options::OPT_objcmt_atomic_property);
    Args.AddLastArg(CmdArgs, options::OPT_objcmt_returns_innerpointer_property);
    Args.AddLastArg(CmdArgs, options::OPT_objcmt_ns_nonatomic_iosonly);
    Args.AddLastArg(CmdArgs, options::OPT_objcmt_migrate_designated_init);
    Args.AddLastArg(CmdArgs, options::OPT_objcmt_whitelist_dir_path);
  }
}

static void RenderBuiltinOptions(const ToolChain &TC, const llvm::Triple &T,
                                 const ArgList &Args, ArgStringList &CmdArgs) {
  // -fbuiltin is default unless -mkernel is used.
  bool UseBuiltins =
      Args.hasFlag(options::OPT_fbuiltin, options::OPT_fno_builtin,
                   !Args.hasArg(options::OPT_mkernel));
  if (!UseBuiltins)
    CmdArgs.push_back("-fno-builtin");

  // -ffreestanding implies -fno-builtin.
  if (Args.hasArg(options::OPT_ffreestanding))
    UseBuiltins = false;

  // Process the -fno-builtin-* options.
  for (const auto &Arg : Args) {
    const Option &O = Arg->getOption();
    if (!O.matches(options::OPT_fno_builtin_))
      continue;

    Arg->claim();

    // If -fno-builtin is specified, then there's no need to pass the option to
    // the frontend.
    if (!UseBuiltins)
      continue;

    StringRef FuncName = Arg->getValue();
    CmdArgs.push_back(Args.MakeArgString("-fno-builtin-" + FuncName));
  }

  // le32-specific flags:
  //  -fno-math-builtin: clang should not convert math builtins to intrinsics
  //                     by default.
  if (TC.getArch() == llvm::Triple::le32)
    CmdArgs.push_back("-fno-math-builtin");
}

void Driver::getDefaultModuleCachePath(SmallVectorImpl<char> &Result) {
  llvm::sys::path::system_temp_directory(/*erasedOnReboot=*/false, Result);
  llvm::sys::path::append(Result, "org.llvm.clang.");
  appendUserToPath(Result);
  llvm::sys::path::append(Result, "ModuleCache");
}

static void RenderModulesOptions(Compilation &C, const Driver &D,
                                 const ArgList &Args, const InputInfo &Input,
                                 const InputInfo &Output,
                                 ArgStringList &CmdArgs, bool &HaveModules) {
  // -fmodules enables the use of precompiled modules (off by default).
  // Users can pass -fno-cxx-modules to turn off modules support for
  // C++/Objective-C++ programs.
  bool HaveClangModules = false;
  if (Args.hasFlag(options::OPT_fmodules, options::OPT_fno_modules, false)) {
    bool AllowedInCXX = Args.hasFlag(options::OPT_fcxx_modules,
                                     options::OPT_fno_cxx_modules, true);
    if (AllowedInCXX || !types::isCXX(Input.getType())) {
      CmdArgs.push_back("-fmodules");
      HaveClangModules = true;
    }
  }

  HaveModules = HaveClangModules;
  if (Args.hasArg(options::OPT_fmodules_ts)) {
    CmdArgs.push_back("-fmodules-ts");
    HaveModules = true;
  }

  // -fmodule-maps enables implicit reading of module map files. By default,
  // this is enabled if we are using Clang's flavor of precompiled modules.
  if (Args.hasFlag(options::OPT_fimplicit_module_maps,
                   options::OPT_fno_implicit_module_maps, HaveClangModules))
    CmdArgs.push_back("-fimplicit-module-maps");

  // -fmodules-decluse checks that modules used are declared so (off by default)
  if (Args.hasFlag(options::OPT_fmodules_decluse,
                   options::OPT_fno_modules_decluse, false))
    CmdArgs.push_back("-fmodules-decluse");

  // -fmodules-strict-decluse is like -fmodule-decluse, but also checks that
  // all #included headers are part of modules.
  if (Args.hasFlag(options::OPT_fmodules_strict_decluse,
                   options::OPT_fno_modules_strict_decluse, false))
    CmdArgs.push_back("-fmodules-strict-decluse");

  // -fno-implicit-modules turns off implicitly compiling modules on demand.
  bool ImplicitModules = false;
  if (!Args.hasFlag(options::OPT_fimplicit_modules,
                    options::OPT_fno_implicit_modules, HaveClangModules)) {
    if (HaveModules)
      CmdArgs.push_back("-fno-implicit-modules");
  } else if (HaveModules) {
    ImplicitModules = true;
    // -fmodule-cache-path specifies where our implicitly-built module files
    // should be written.
    SmallString<128> Path;
    if (Arg *A = Args.getLastArg(options::OPT_fmodules_cache_path))
      Path = A->getValue();

    if (C.isForDiagnostics()) {
      // When generating crash reports, we want to emit the modules along with
      // the reproduction sources, so we ignore any provided module path.
      Path = Output.getFilename();
      llvm::sys::path::replace_extension(Path, ".cache");
      llvm::sys::path::append(Path, "modules");
    } else if (Path.empty()) {
      // No module path was provided: use the default.
      Driver::getDefaultModuleCachePath(Path);
    }

    const char Arg[] = "-fmodules-cache-path=";
    Path.insert(Path.begin(), Arg, Arg + strlen(Arg));
    CmdArgs.push_back(Args.MakeArgString(Path));
  }

  if (HaveModules) {
    // -fprebuilt-module-path specifies where to load the prebuilt module files.
    for (const Arg *A : Args.filtered(options::OPT_fprebuilt_module_path)) {
      CmdArgs.push_back(Args.MakeArgString(
          std::string("-fprebuilt-module-path=") + A->getValue()));
      A->claim();
    }
  }

  // -fmodule-name specifies the module that is currently being built (or
  // used for header checking by -fmodule-maps).
  Args.AddLastArg(CmdArgs, options::OPT_fmodule_name_EQ);

  // -fmodule-map-file can be used to specify files containing module
  // definitions.
  Args.AddAllArgs(CmdArgs, options::OPT_fmodule_map_file);

  // -fbuiltin-module-map can be used to load the clang
  // builtin headers modulemap file.
  if (Args.hasArg(options::OPT_fbuiltin_module_map)) {
    SmallString<128> BuiltinModuleMap(D.ResourceDir);
    llvm::sys::path::append(BuiltinModuleMap, "include");
    llvm::sys::path::append(BuiltinModuleMap, "module.modulemap");
    if (llvm::sys::fs::exists(BuiltinModuleMap))
      CmdArgs.push_back(
          Args.MakeArgString("-fmodule-map-file=" + BuiltinModuleMap));
  }

  // The -fmodule-file=<name>=<file> form specifies the mapping of module
  // names to precompiled module files (the module is loaded only if used).
  // The -fmodule-file=<file> form can be used to unconditionally load
  // precompiled module files (whether used or not).
  if (HaveModules)
    Args.AddAllArgs(CmdArgs, options::OPT_fmodule_file);
  else
    Args.ClaimAllArgs(options::OPT_fmodule_file);

  // When building modules and generating crashdumps, we need to dump a module
  // dependency VFS alongside the output.
  if (HaveClangModules && C.isForDiagnostics()) {
    SmallString<128> VFSDir(Output.getFilename());
    llvm::sys::path::replace_extension(VFSDir, ".cache");
    // Add the cache directory as a temp so the crash diagnostics pick it up.
    C.addTempFile(Args.MakeArgString(VFSDir));

    llvm::sys::path::append(VFSDir, "vfs");
    CmdArgs.push_back("-module-dependency-dir");
    CmdArgs.push_back(Args.MakeArgString(VFSDir));
  }

  if (HaveClangModules)
    Args.AddLastArg(CmdArgs, options::OPT_fmodules_user_build_path);

  // Pass through all -fmodules-ignore-macro arguments.
  Args.AddAllArgs(CmdArgs, options::OPT_fmodules_ignore_macro);
  Args.AddLastArg(CmdArgs, options::OPT_fmodules_prune_interval);
  Args.AddLastArg(CmdArgs, options::OPT_fmodules_prune_after);

  Args.AddLastArg(CmdArgs, options::OPT_fbuild_session_timestamp);

  if (Arg *A = Args.getLastArg(options::OPT_fbuild_session_file)) {
    if (Args.hasArg(options::OPT_fbuild_session_timestamp))
      D.Diag(diag::err_drv_argument_not_allowed_with)
          << A->getAsString(Args) << "-fbuild-session-timestamp";

    llvm::sys::fs::file_status Status;
    if (llvm::sys::fs::status(A->getValue(), Status))
      D.Diag(diag::err_drv_no_such_file) << A->getValue();
    CmdArgs.push_back(
        Args.MakeArgString("-fbuild-session-timestamp=" +
                           Twine((uint64_t)Status.getLastModificationTime()
                                     .time_since_epoch()
                                     .count())));
  }

  if (Args.getLastArg(options::OPT_fmodules_validate_once_per_build_session)) {
    if (!Args.getLastArg(options::OPT_fbuild_session_timestamp,
                         options::OPT_fbuild_session_file))
      D.Diag(diag::err_drv_modules_validate_once_requires_timestamp);

    Args.AddLastArg(CmdArgs,
                    options::OPT_fmodules_validate_once_per_build_session);
  }

  if (Args.hasFlag(options::OPT_fmodules_validate_system_headers,
                   options::OPT_fno_modules_validate_system_headers,
                   ImplicitModules))
    CmdArgs.push_back("-fmodules-validate-system-headers");

  Args.AddLastArg(CmdArgs, options::OPT_fmodules_disable_diagnostic_validation);
}

static void RenderCharacterOptions(const ArgList &Args, const llvm::Triple &T,
                                   ArgStringList &CmdArgs) {
  // -fsigned-char is default.
  if (const Arg *A = Args.getLastArg(options::OPT_fsigned_char,
                                     options::OPT_fno_signed_char,
                                     options::OPT_funsigned_char,
                                     options::OPT_fno_unsigned_char)) {
    if (A->getOption().matches(options::OPT_funsigned_char) ||
        A->getOption().matches(options::OPT_fno_signed_char)) {
      CmdArgs.push_back("-fno-signed-char");
    }
  } else if (!isSignedCharDefault(T)) {
    CmdArgs.push_back("-fno-signed-char");
  }

  // The default depends on the language standard.
  if (const Arg *A =
          Args.getLastArg(options::OPT_fchar8__t, options::OPT_fno_char8__t))
    A->render(Args, CmdArgs);

  if (const Arg *A = Args.getLastArg(options::OPT_fshort_wchar,
                                     options::OPT_fno_short_wchar)) {
    if (A->getOption().matches(options::OPT_fshort_wchar)) {
      CmdArgs.push_back("-fwchar-type=short");
      CmdArgs.push_back("-fno-signed-wchar");
    } else {
      bool IsARM = T.isARM() || T.isThumb() || T.isAArch64();
      CmdArgs.push_back("-fwchar-type=int");
      if (IsARM && !(T.isOSWindows() || T.isOSNetBSD() ||
                     T.isOSOpenBSD()))
        CmdArgs.push_back("-fno-signed-wchar");
      else
        CmdArgs.push_back("-fsigned-wchar");
    }
  }
}

static void RenderObjCOptions(const ToolChain &TC, const Driver &D,
                              const llvm::Triple &T, const ArgList &Args,
                              ObjCRuntime &Runtime, bool InferCovariantReturns,
                              const InputInfo &Input, ArgStringList &CmdArgs) {
  const llvm::Triple::ArchType Arch = TC.getArch();

  // -fobjc-dispatch-method is only relevant with the nonfragile-abi, and legacy
  // is the default. Except for deployment target of 10.5, next runtime is
  // always legacy dispatch and -fno-objc-legacy-dispatch gets ignored silently.
  if (Runtime.isNonFragile()) {
    if (!Args.hasFlag(options::OPT_fobjc_legacy_dispatch,
                      options::OPT_fno_objc_legacy_dispatch,
                      Runtime.isLegacyDispatchDefaultForArch(Arch))) {
      if (TC.UseObjCMixedDispatch())
        CmdArgs.push_back("-fobjc-dispatch-method=mixed");
      else
        CmdArgs.push_back("-fobjc-dispatch-method=non-legacy");
    }
  }

  // When ObjectiveC legacy runtime is in effect on MacOSX, turn on the option
  // to do Array/Dictionary subscripting by default.
  if (Arch == llvm::Triple::x86 && T.isMacOSX() &&
      Runtime.getKind() == ObjCRuntime::FragileMacOSX && Runtime.isNeXTFamily())
    CmdArgs.push_back("-fobjc-subscripting-legacy-runtime");

  // Allow -fno-objc-arr to trump -fobjc-arr/-fobjc-arc.
  // NOTE: This logic is duplicated in ToolChains.cpp.
  if (isObjCAutoRefCount(Args)) {
    TC.CheckObjCARC();

    CmdArgs.push_back("-fobjc-arc");

    // FIXME: It seems like this entire block, and several around it should be
    // wrapped in isObjC, but for now we just use it here as this is where it
    // was being used previously.
    if (types::isCXX(Input.getType()) && types::isObjC(Input.getType())) {
      if (TC.GetCXXStdlibType(Args) == ToolChain::CST_Libcxx)
        CmdArgs.push_back("-fobjc-arc-cxxlib=libc++");
      else
        CmdArgs.push_back("-fobjc-arc-cxxlib=libstdc++");
    }

    // Allow the user to enable full exceptions code emission.
    // We default off for Objective-C, on for Objective-C++.
    if (Args.hasFlag(options::OPT_fobjc_arc_exceptions,
                     options::OPT_fno_objc_arc_exceptions,
                     /*default=*/types::isCXX(Input.getType())))
      CmdArgs.push_back("-fobjc-arc-exceptions");
  }

  // Silence warning for full exception code emission options when explicitly
  // set to use no ARC.
  if (Args.hasArg(options::OPT_fno_objc_arc)) {
    Args.ClaimAllArgs(options::OPT_fobjc_arc_exceptions);
    Args.ClaimAllArgs(options::OPT_fno_objc_arc_exceptions);
  }

  // Allow the user to control whether messages can be converted to runtime
  // functions.
  if (types::isObjC(Input.getType())) {
    auto *Arg = Args.getLastArg(
        options::OPT_fobjc_convert_messages_to_runtime_calls,
        options::OPT_fno_objc_convert_messages_to_runtime_calls);
    if (Arg &&
        Arg->getOption().matches(
            options::OPT_fno_objc_convert_messages_to_runtime_calls))
      CmdArgs.push_back("-fno-objc-convert-messages-to-runtime-calls");
  }

  // -fobjc-infer-related-result-type is the default, except in the Objective-C
  // rewriter.
  if (InferCovariantReturns)
    CmdArgs.push_back("-fno-objc-infer-related-result-type");

  // Pass down -fobjc-weak or -fno-objc-weak if present.
  if (types::isObjC(Input.getType())) {
    auto WeakArg =
        Args.getLastArg(options::OPT_fobjc_weak, options::OPT_fno_objc_weak);
    if (!WeakArg) {
      // nothing to do
    } else if (!Runtime.allowsWeak()) {
      if (WeakArg->getOption().matches(options::OPT_fobjc_weak))
        D.Diag(diag::err_objc_weak_unsupported);
    } else {
      WeakArg->render(Args, CmdArgs);
    }
  }
}

static void RenderDiagnosticsOptions(const Driver &D, const ArgList &Args,
                                     ArgStringList &CmdArgs) {
  bool CaretDefault = true;
  bool ColumnDefault = true;

  if (const Arg *A = Args.getLastArg(options::OPT__SLASH_diagnostics_classic,
                                     options::OPT__SLASH_diagnostics_column,
                                     options::OPT__SLASH_diagnostics_caret)) {
    switch (A->getOption().getID()) {
    case options::OPT__SLASH_diagnostics_caret:
      CaretDefault = true;
      ColumnDefault = true;
      break;
    case options::OPT__SLASH_diagnostics_column:
      CaretDefault = false;
      ColumnDefault = true;
      break;
    case options::OPT__SLASH_diagnostics_classic:
      CaretDefault = false;
      ColumnDefault = false;
      break;
    }
  }

  // -fcaret-diagnostics is default.
  if (!Args.hasFlag(options::OPT_fcaret_diagnostics,
                    options::OPT_fno_caret_diagnostics, CaretDefault))
    CmdArgs.push_back("-fno-caret-diagnostics");

  // -fdiagnostics-fixit-info is default, only pass non-default.
  if (!Args.hasFlag(options::OPT_fdiagnostics_fixit_info,
                    options::OPT_fno_diagnostics_fixit_info))
    CmdArgs.push_back("-fno-diagnostics-fixit-info");

  // Enable -fdiagnostics-show-option by default.
  if (Args.hasFlag(options::OPT_fdiagnostics_show_option,
                   options::OPT_fno_diagnostics_show_option))
    CmdArgs.push_back("-fdiagnostics-show-option");

  if (const Arg *A =
          Args.getLastArg(options::OPT_fdiagnostics_show_category_EQ)) {
    CmdArgs.push_back("-fdiagnostics-show-category");
    CmdArgs.push_back(A->getValue());
  }

  if (Args.hasFlag(options::OPT_fdiagnostics_show_hotness,
                   options::OPT_fno_diagnostics_show_hotness, false))
    CmdArgs.push_back("-fdiagnostics-show-hotness");

  if (const Arg *A =
          Args.getLastArg(options::OPT_fdiagnostics_hotness_threshold_EQ)) {
    std::string Opt =
        std::string("-fdiagnostics-hotness-threshold=") + A->getValue();
    CmdArgs.push_back(Args.MakeArgString(Opt));
  }

  if (const Arg *A = Args.getLastArg(options::OPT_fdiagnostics_format_EQ)) {
    CmdArgs.push_back("-fdiagnostics-format");
    CmdArgs.push_back(A->getValue());
  }

  if (const Arg *A = Args.getLastArg(
          options::OPT_fdiagnostics_show_note_include_stack,
          options::OPT_fno_diagnostics_show_note_include_stack)) {
    const Option &O = A->getOption();
    if (O.matches(options::OPT_fdiagnostics_show_note_include_stack))
      CmdArgs.push_back("-fdiagnostics-show-note-include-stack");
    else
      CmdArgs.push_back("-fno-diagnostics-show-note-include-stack");
  }

  // Color diagnostics are parsed by the driver directly from argv and later
  // re-parsed to construct this job; claim any possible color diagnostic here
  // to avoid warn_drv_unused_argument and diagnose bad
  // OPT_fdiagnostics_color_EQ values.
  for (const Arg *A : Args) {
    const Option &O = A->getOption();
    if (!O.matches(options::OPT_fcolor_diagnostics) &&
        !O.matches(options::OPT_fdiagnostics_color) &&
        !O.matches(options::OPT_fno_color_diagnostics) &&
        !O.matches(options::OPT_fno_diagnostics_color) &&
        !O.matches(options::OPT_fdiagnostics_color_EQ))
      continue;

    if (O.matches(options::OPT_fdiagnostics_color_EQ)) {
      StringRef Value(A->getValue());
      if (Value != "always" && Value != "never" && Value != "auto")
        D.Diag(diag::err_drv_clang_unsupported)
            << ("-fdiagnostics-color=" + Value).str();
    }
    A->claim();
  }

  if (D.getDiags().getDiagnosticOptions().ShowColors)
    CmdArgs.push_back("-fcolor-diagnostics");

  if (Args.hasArg(options::OPT_fansi_escape_codes))
    CmdArgs.push_back("-fansi-escape-codes");

  if (!Args.hasFlag(options::OPT_fshow_source_location,
                    options::OPT_fno_show_source_location))
    CmdArgs.push_back("-fno-show-source-location");

  if (Args.hasArg(options::OPT_fdiagnostics_absolute_paths))
    CmdArgs.push_back("-fdiagnostics-absolute-paths");

  if (!Args.hasFlag(options::OPT_fshow_column, options::OPT_fno_show_column,
                    ColumnDefault))
    CmdArgs.push_back("-fno-show-column");

  if (!Args.hasFlag(options::OPT_fspell_checking,
                    options::OPT_fno_spell_checking))
    CmdArgs.push_back("-fno-spell-checking");
}

enum class DwarfFissionKind { None, Split, Single };

static DwarfFissionKind getDebugFissionKind(const Driver &D,
                                            const ArgList &Args, Arg *&Arg) {
  Arg =
      Args.getLastArg(options::OPT_gsplit_dwarf, options::OPT_gsplit_dwarf_EQ);
  if (!Arg)
    return DwarfFissionKind::None;

  if (Arg->getOption().matches(options::OPT_gsplit_dwarf))
    return DwarfFissionKind::Split;

  StringRef Value = Arg->getValue();
  if (Value == "split")
    return DwarfFissionKind::Split;
  if (Value == "single")
    return DwarfFissionKind::Single;

  D.Diag(diag::err_drv_unsupported_option_argument)
      << Arg->getOption().getName() << Arg->getValue();
  return DwarfFissionKind::None;
}

static void RenderDebugOptions(const ToolChain &TC, const Driver &D,
                               const llvm::Triple &T, const ArgList &Args,
                               bool EmitCodeView, bool IsWindowsMSVC,
                               ArgStringList &CmdArgs,
                               codegenoptions::DebugInfoKind &DebugInfoKind,
                               DwarfFissionKind &DwarfFission) {
  if (Args.hasFlag(options::OPT_fdebug_info_for_profiling,
                   options::OPT_fno_debug_info_for_profiling, false) &&
      checkDebugInfoOption(
          Args.getLastArg(options::OPT_fdebug_info_for_profiling), Args, D, TC))
    CmdArgs.push_back("-fdebug-info-for-profiling");

  // The 'g' groups options involve a somewhat intricate sequence of decisions
  // about what to pass from the driver to the frontend, but by the time they
  // reach cc1 they've been factored into three well-defined orthogonal choices:
  //  * what level of debug info to generate
  //  * what dwarf version to write
  //  * what debugger tuning to use
  // This avoids having to monkey around further in cc1 other than to disable
  // codeview if not running in a Windows environment. Perhaps even that
  // decision should be made in the driver as well though.
  unsigned DWARFVersion = 0;
  llvm::DebuggerKind DebuggerTuning = TC.getDefaultDebuggerTuning();

  bool SplitDWARFInlining =
      Args.hasFlag(options::OPT_fsplit_dwarf_inlining,
                   options::OPT_fno_split_dwarf_inlining, true);

  Args.ClaimAllArgs(options::OPT_g_Group);

  Arg* SplitDWARFArg;
  DwarfFission = getDebugFissionKind(D, Args, SplitDWARFArg);

  if (DwarfFission != DwarfFissionKind::None &&
      !checkDebugInfoOption(SplitDWARFArg, Args, D, TC)) {
    DwarfFission = DwarfFissionKind::None;
    SplitDWARFInlining = false;
  }

  if (const Arg *A = Args.getLastArg(options::OPT_g_Group)) {
    if (checkDebugInfoOption(A, Args, D, TC)) {
      // If the last option explicitly specified a debug-info level, use it.
      if (A->getOption().matches(options::OPT_gN_Group)) {
        DebugInfoKind = DebugLevelToInfoKind(*A);
        // If you say "-gsplit-dwarf -gline-tables-only", -gsplit-dwarf loses.
        // But -gsplit-dwarf is not a g_group option, hence we have to check the
        // order explicitly. If -gsplit-dwarf wins, we fix DebugInfoKind later.
        // This gets a bit more complicated if you've disabled inline info in
        // the skeleton CUs (SplitDWARFInlining) - then there's value in
        // composing split-dwarf and line-tables-only, so let those compose
        // naturally in that case. And if you just turned off debug info,
        // (-gsplit-dwarf -g0) - do that.
        if (DwarfFission != DwarfFissionKind::None) {
          if (A->getIndex() > SplitDWARFArg->getIndex()) {
            if (DebugInfoKind == codegenoptions::NoDebugInfo ||
                DebugInfoKind == codegenoptions::DebugDirectivesOnly ||
                (DebugInfoKind == codegenoptions::DebugLineTablesOnly &&
                 SplitDWARFInlining))
              DwarfFission = DwarfFissionKind::None;
          } else if (SplitDWARFInlining)
            DebugInfoKind = codegenoptions::NoDebugInfo;
        }
      } else {
        // For any other 'g' option, use Limited.
        DebugInfoKind = codegenoptions::LimitedDebugInfo;
      }
    } else {
      DebugInfoKind = codegenoptions::LimitedDebugInfo;
    }
  }

  // If a debugger tuning argument appeared, remember it.
  if (const Arg *A =
          Args.getLastArg(options::OPT_gTune_Group, options::OPT_ggdbN_Group)) {
    if (checkDebugInfoOption(A, Args, D, TC)) {
      if (A->getOption().matches(options::OPT_glldb))
        DebuggerTuning = llvm::DebuggerKind::LLDB;
      else if (A->getOption().matches(options::OPT_gsce))
        DebuggerTuning = llvm::DebuggerKind::SCE;
      else
        DebuggerTuning = llvm::DebuggerKind::GDB;
    }
  }

  // If a -gdwarf argument appeared, remember it.
  if (const Arg *A =
          Args.getLastArg(options::OPT_gdwarf_2, options::OPT_gdwarf_3,
                          options::OPT_gdwarf_4, options::OPT_gdwarf_5))
    if (checkDebugInfoOption(A, Args, D, TC))
      DWARFVersion = DwarfVersionNum(A->getSpelling());

  if (const Arg *A = Args.getLastArg(options::OPT_gcodeview)) {
    if (checkDebugInfoOption(A, Args, D, TC))
      EmitCodeView = true;
  }

  // If the user asked for debug info but did not explicitly specify -gcodeview
  // or -gdwarf, ask the toolchain for the default format.
  if (!EmitCodeView && DWARFVersion == 0 &&
      DebugInfoKind != codegenoptions::NoDebugInfo) {
    switch (TC.getDefaultDebugFormat()) {
    case codegenoptions::DIF_CodeView:
      EmitCodeView = true;
      break;
    case codegenoptions::DIF_DWARF:
      DWARFVersion = TC.GetDefaultDwarfVersion();
      break;
    }
  }

  // -gline-directives-only supported only for the DWARF debug info.
  if (DWARFVersion == 0 && DebugInfoKind == codegenoptions::DebugDirectivesOnly)
    DebugInfoKind = codegenoptions::NoDebugInfo;

  // We ignore flag -gstrict-dwarf for now.
  // And we handle flag -grecord-gcc-switches later with DWARFDebugFlags.
  Args.ClaimAllArgs(options::OPT_g_flags_Group);

  // Column info is included by default for everything except SCE and
  // CodeView. Clang doesn't track end columns, just starting columns, which,
  // in theory, is fine for CodeView (and PDB).  In practice, however, the
  // Microsoft debuggers don't handle missing end columns well, so it's better
  // not to include any column info.
  if (const Arg *A = Args.getLastArg(options::OPT_gcolumn_info))
    (void)checkDebugInfoOption(A, Args, D, TC);
  if (Args.hasFlag(options::OPT_gcolumn_info, options::OPT_gno_column_info,
                   /*Default=*/!EmitCodeView &&
                       DebuggerTuning != llvm::DebuggerKind::SCE))
    CmdArgs.push_back("-dwarf-column-info");

  // FIXME: Move backend command line options to the module.
  // If -gline-tables-only or -gline-directives-only is the last option it wins.
  if (const Arg *A = Args.getLastArg(options::OPT_gmodules))
    if (checkDebugInfoOption(A, Args, D, TC)) {
      if (DebugInfoKind != codegenoptions::DebugLineTablesOnly &&
          DebugInfoKind != codegenoptions::DebugDirectivesOnly) {
        DebugInfoKind = codegenoptions::LimitedDebugInfo;
        CmdArgs.push_back("-dwarf-ext-refs");
        CmdArgs.push_back("-fmodule-format=obj");
      }
    }

  // -gsplit-dwarf should turn on -g and enable the backend dwarf
  // splitting and extraction.
  // FIXME: Currently only works on Linux and Fuchsia.
  if (T.isOSLinux() || T.isOSFuchsia()) {
    if (!SplitDWARFInlining)
      CmdArgs.push_back("-fno-split-dwarf-inlining");

    if (DwarfFission != DwarfFissionKind::None) {
      if (DebugInfoKind == codegenoptions::NoDebugInfo)
        DebugInfoKind = codegenoptions::LimitedDebugInfo;

      if (DwarfFission == DwarfFissionKind::Single)
        CmdArgs.push_back("-enable-split-dwarf=single");
      else
        CmdArgs.push_back("-enable-split-dwarf");
    }
  }

  // After we've dealt with all combinations of things that could
  // make DebugInfoKind be other than None or DebugLineTablesOnly,
  // figure out if we need to "upgrade" it to standalone debug info.
  // We parse these two '-f' options whether or not they will be used,
  // to claim them even if you wrote "-fstandalone-debug -gline-tables-only"
  bool NeedFullDebug = Args.hasFlag(options::OPT_fstandalone_debug,
                                    options::OPT_fno_standalone_debug,
                                    TC.GetDefaultStandaloneDebug());
  if (const Arg *A = Args.getLastArg(options::OPT_fstandalone_debug))
    (void)checkDebugInfoOption(A, Args, D, TC);
  if (DebugInfoKind == codegenoptions::LimitedDebugInfo && NeedFullDebug)
    DebugInfoKind = codegenoptions::FullDebugInfo;

  if (Args.hasFlag(options::OPT_gembed_source, options::OPT_gno_embed_source,
                   false)) {
    // Source embedding is a vendor extension to DWARF v5. By now we have
    // checked if a DWARF version was stated explicitly, and have otherwise
    // fallen back to the target default, so if this is still not at least 5
    // we emit an error.
    const Arg *A = Args.getLastArg(options::OPT_gembed_source);
    if (DWARFVersion < 5)
      D.Diag(diag::err_drv_argument_only_allowed_with)
          << A->getAsString(Args) << "-gdwarf-5";
    else if (checkDebugInfoOption(A, Args, D, TC))
      CmdArgs.push_back("-gembed-source");
  }

  if (EmitCodeView) {
    CmdArgs.push_back("-gcodeview");

    // Emit codeview type hashes if requested.
    if (Args.hasFlag(options::OPT_gcodeview_ghash,
                     options::OPT_gno_codeview_ghash, false)) {
      CmdArgs.push_back("-gcodeview-ghash");
    }
  }

<<<<<<< HEAD
  // Adjust the debug info kind for the given toolchain.
  TC.adjustDebugInfoKind(DebugInfoKind, Args);
=======
  // FIXME: temporarily Turn off debuging on GPUs for openmp
  if ((T.getArch() == llvm::Triple::amdgcn) ||
      (T.getArch() == llvm::Triple::nvptx64))
    DebugInfoKind = codegenoptions::NoDebugInfo;
>>>>>>> 1ef3504b

  RenderDebugEnablingArgs(Args, CmdArgs, DebugInfoKind, DWARFVersion,
                          DebuggerTuning);

  // -fdebug-macro turns on macro debug info generation.
  if (Args.hasFlag(options::OPT_fdebug_macro, options::OPT_fno_debug_macro,
                   false))
    if (checkDebugInfoOption(Args.getLastArg(options::OPT_fdebug_macro), Args,
                             D, TC))
      CmdArgs.push_back("-debug-info-macro");

  // -ggnu-pubnames turns on gnu style pubnames in the backend.
  const auto *PubnamesArg =
      Args.getLastArg(options::OPT_ggnu_pubnames, options::OPT_gno_gnu_pubnames,
                      options::OPT_gpubnames, options::OPT_gno_pubnames);
  if (DwarfFission != DwarfFissionKind::None ||
      DebuggerTuning == llvm::DebuggerKind::LLDB ||
      (PubnamesArg && checkDebugInfoOption(PubnamesArg, Args, D, TC)))
    if (!PubnamesArg ||
        (!PubnamesArg->getOption().matches(options::OPT_gno_gnu_pubnames) &&
         !PubnamesArg->getOption().matches(options::OPT_gno_pubnames)))
      CmdArgs.push_back(PubnamesArg && PubnamesArg->getOption().matches(
                                           options::OPT_gpubnames)
                            ? "-gpubnames"
                            : "-ggnu-pubnames");

  if (Args.hasFlag(options::OPT_fdebug_ranges_base_address,
                   options::OPT_fno_debug_ranges_base_address, false)) {
    CmdArgs.push_back("-fdebug-ranges-base-address");
  }

  // -gdwarf-aranges turns on the emission of the aranges section in the
  // backend.
  // Always enabled for SCE tuning.
  bool NeedAranges = DebuggerTuning == llvm::DebuggerKind::SCE;
  if (const Arg *A = Args.getLastArg(options::OPT_gdwarf_aranges))
    NeedAranges = checkDebugInfoOption(A, Args, D, TC) || NeedAranges;
  if (NeedAranges) {
    CmdArgs.push_back("-mllvm");
    CmdArgs.push_back("-generate-arange-section");
  }

  if (Args.hasFlag(options::OPT_fdebug_types_section,
                   options::OPT_fno_debug_types_section, false)) {
    if (!T.isOSBinFormatELF()) {
      D.Diag(diag::err_drv_unsupported_opt_for_target)
          << Args.getLastArg(options::OPT_fdebug_types_section)
                 ->getAsString(Args)
          << T.getTriple();
    } else if (checkDebugInfoOption(
                   Args.getLastArg(options::OPT_fdebug_types_section), Args, D,
                   TC)) {
      CmdArgs.push_back("-mllvm");
      CmdArgs.push_back("-generate-type-units");
    }
  }

  // Decide how to render forward declarations of template instantiations.
  // SCE wants full descriptions, others just get them in the name.
  if (DebuggerTuning == llvm::DebuggerKind::SCE)
    CmdArgs.push_back("-debug-forward-template-params");

  // Do we need to explicitly import anonymous namespaces into the parent
  // scope?
  if (DebuggerTuning == llvm::DebuggerKind::SCE)
    CmdArgs.push_back("-dwarf-explicit-import");

  RenderDebugInfoCompressionArgs(Args, CmdArgs, D, TC);
}

void Clang::ConstructJob(Compilation &C, const JobAction &JA,
                         const InputInfo &Output, const InputInfoList &Inputs,
                         const ArgList &Args, const char *LinkingOutput) const {
  const auto &TC = getToolChain();
  const llvm::Triple &RawTriple = TC.getTriple();
  const llvm::Triple &Triple = TC.getEffectiveTriple();
  const std::string &TripleStr = Triple.getTriple();

  bool KernelOrKext =
      Args.hasArg(options::OPT_mkernel, options::OPT_fapple_kext);
  const Driver &D = TC.getDriver();
  ArgStringList CmdArgs;

  // Check number of inputs for sanity. We need at least one input.
  assert(Inputs.size() >= 1 && "Must have at least one input.");
  // CUDA/HIP compilation may have multiple inputs (source file + results of
  // device-side compilations). OpenMP device jobs also take the host IR as a
  // second input. Module precompilation accepts a list of header files to
  // include as part of the module. All other jobs are expected to have exactly
  // one input.
  bool IsCuda = JA.isOffloading(Action::OFK_Cuda);
  bool IsHIP = JA.isOffloading(Action::OFK_HIP);
  bool IsOpenMPDevice = JA.isDeviceOffloading(Action::OFK_OpenMP);
  bool IsHeaderModulePrecompile = isa<HeaderModulePrecompileJobAction>(JA);

  // A header module compilation doesn't have a main input file, so invent a
  // fake one as a placeholder.
  const char *ModuleName = [&]{
    auto *ModuleNameArg = Args.getLastArg(options::OPT_fmodule_name_EQ);
    return ModuleNameArg ? ModuleNameArg->getValue() : "";
  }();
  InputInfo HeaderModuleInput(Inputs[0].getType(), ModuleName, ModuleName);

  const InputInfo &Input =
      IsHeaderModulePrecompile ? HeaderModuleInput : Inputs[0];

  InputInfoList ModuleHeaderInputs;
  const InputInfo *CudaDeviceInput = nullptr;
  const InputInfo *OpenMPDeviceInput = nullptr;
  for (const InputInfo &I : Inputs) {
    if (&I == &Input) {
      // This is the primary input.
    } else if (IsHeaderModulePrecompile &&
               types::getPrecompiledType(I.getType()) == types::TY_PCH) {
      types::ID Expected = HeaderModuleInput.getType();
      if (I.getType() != Expected) {
        D.Diag(diag::err_drv_module_header_wrong_kind)
            << I.getFilename() << types::getTypeName(I.getType())
            << types::getTypeName(Expected);
      }
      ModuleHeaderInputs.push_back(I);
    } else if ((IsCuda || IsHIP) && !CudaDeviceInput) {
      CudaDeviceInput = &I;
    } else if (IsOpenMPDevice && !OpenMPDeviceInput) {
      OpenMPDeviceInput = &I;
    } else {
      llvm_unreachable("unexpectedly given multiple inputs");
    }
  }

  const llvm::Triple *AuxTriple = IsCuda ? TC.getAuxTriple() : nullptr;
  bool IsWindowsGNU = RawTriple.isWindowsGNUEnvironment();
  bool IsWindowsCygnus = RawTriple.isWindowsCygwinEnvironment();
  bool IsWindowsMSVC = RawTriple.isWindowsMSVCEnvironment();
  bool IsIAMCU = RawTriple.isOSIAMCU();

  // Adjust IsWindowsXYZ for CUDA/HIP compilations.  Even when compiling in
  // device mode (i.e., getToolchain().getTriple() is NVPTX/AMDGCN, not
  // Windows), we need to pass Windows-specific flags to cc1.
  if (IsCuda || IsHIP) {
    IsWindowsMSVC |= AuxTriple && AuxTriple->isWindowsMSVCEnvironment();
    IsWindowsGNU |= AuxTriple && AuxTriple->isWindowsGNUEnvironment();
    IsWindowsCygnus |= AuxTriple && AuxTriple->isWindowsCygwinEnvironment();
  }

  // C++ is not supported for IAMCU.
  if (IsIAMCU && types::isCXX(Input.getType()))
    D.Diag(diag::err_drv_clang_unsupported) << "C++ for IAMCU";

  // Invoke ourselves in -cc1 mode.
  //
  // FIXME: Implement custom jobs for internal actions.
  CmdArgs.push_back("-cc1");

  // Add the "effective" target triple.
  CmdArgs.push_back("-triple");
  CmdArgs.push_back(Args.MakeArgString(TripleStr));

  if (const Arg *MJ = Args.getLastArg(options::OPT_MJ)) {
    DumpCompilationDatabase(C, MJ->getValue(), TripleStr, Output, Input, Args);
    Args.ClaimAllArgs(options::OPT_MJ);
  }

  if (IsCuda || IsHIP) {
    CmdArgs.push_back("-std=c++11");
    // We have to pass the triple of the host if compiling for a CUDA/HIP device
    // and vice-versa.
    std::string NormalizedTriple;
    if (JA.isDeviceOffloading(Action::OFK_Cuda) ||
        JA.isDeviceOffloading(Action::OFK_HIP))
      NormalizedTriple = C.getSingleOffloadToolChain<Action::OFK_Host>()
                             ->getTriple()
                             .normalize();
    else
      NormalizedTriple =
          (IsCuda ? C.getSingleOffloadToolChain<Action::OFK_Cuda>()
                  : C.getSingleOffloadToolChain<Action::OFK_HIP>())
              ->getTriple()
              .normalize();

    CmdArgs.push_back("-aux-triple");
    CmdArgs.push_back(Args.MakeArgString(NormalizedTriple));
  }

  if (IsOpenMPDevice) {
    // We have to pass the triple of the host if compiling for an OpenMP device.
    std::string NormalizedTriple =
        C.getSingleOffloadToolChain<Action::OFK_Host>()
            ->getTriple()
            .normalize();
    CmdArgs.push_back("-aux-triple");
    CmdArgs.push_back(Args.MakeArgString(NormalizedTriple));
    // Treat all c++ device code as if it is c++11
    if (types::isCXX(Input.getType()))
      CmdArgs.push_back("-std=c++11");
  }

  if (Triple.isOSWindows() && (Triple.getArch() == llvm::Triple::arm ||
                               Triple.getArch() == llvm::Triple::thumb)) {
    unsigned Offset = Triple.getArch() == llvm::Triple::arm ? 4 : 6;
    unsigned Version;
    Triple.getArchName().substr(Offset).getAsInteger(10, Version);
    if (Version < 7)
      D.Diag(diag::err_target_unsupported_arch) << Triple.getArchName()
                                                << TripleStr;
  }

  // Push all default warning arguments that are specific to
  // the given target.  These come before user provided warning options
  // are provided.
  TC.addClangWarningOptions(CmdArgs);

  // Select the appropriate action.
  RewriteKind rewriteKind = RK_None;

  if (isa<AnalyzeJobAction>(JA)) {
    assert(JA.getType() == types::TY_Plist && "Invalid output type.");
    CmdArgs.push_back("-analyze");
  } else if (isa<MigrateJobAction>(JA)) {
    CmdArgs.push_back("-migrate");
  } else if (isa<PreprocessJobAction>(JA)) {
    if (Output.getType() == types::TY_Dependencies)
      CmdArgs.push_back("-Eonly");
    else {
      CmdArgs.push_back("-E");
      if (Args.hasArg(options::OPT_rewrite_objc) &&
          !Args.hasArg(options::OPT_g_Group))
        CmdArgs.push_back("-P");
    }
  } else if (isa<AssembleJobAction>(JA)) {
    CmdArgs.push_back("-emit-obj");

    CollectArgsForIntegratedAssembler(C, Args, CmdArgs, D);

    // Also ignore explicit -force_cpusubtype_ALL option.
    (void)Args.hasArg(options::OPT_force__cpusubtype__ALL);
  } else if (isa<PrecompileJobAction>(JA)) {
    if (JA.getType() == types::TY_Nothing)
      CmdArgs.push_back("-fsyntax-only");
    else if (JA.getType() == types::TY_ModuleFile)
      CmdArgs.push_back(IsHeaderModulePrecompile
                            ? "-emit-header-module"
                            : "-emit-module-interface");
    else
      CmdArgs.push_back("-emit-pch");
  } else if (isa<VerifyPCHJobAction>(JA)) {
    CmdArgs.push_back("-verify-pch");
  } else {
    assert((isa<CompileJobAction>(JA) || isa<BackendJobAction>(JA)) &&
           "Invalid action for clang tool.");
    if (JA.getType() == types::TY_Nothing) {
      CmdArgs.push_back("-fsyntax-only");
    } else if (JA.getType() == types::TY_LLVM_IR ||
               JA.getType() == types::TY_LTO_IR) {
      CmdArgs.push_back("-emit-llvm");
    } else if (JA.getType() == types::TY_LLVM_BC ||
               JA.getType() == types::TY_LTO_BC) {
      CmdArgs.push_back("-emit-llvm-bc");
    } else if (JA.getType() == types::TY_PP_Asm) {
      CmdArgs.push_back("-S");
    } else if (JA.getType() == types::TY_AST) {
      CmdArgs.push_back("-emit-pch");
    } else if (JA.getType() == types::TY_ModuleFile) {
      CmdArgs.push_back("-module-file-info");
    } else if (JA.getType() == types::TY_RewrittenObjC) {
      CmdArgs.push_back("-rewrite-objc");
      rewriteKind = RK_NonFragile;
    } else if (JA.getType() == types::TY_RewrittenLegacyObjC) {
      CmdArgs.push_back("-rewrite-objc");
      rewriteKind = RK_Fragile;
    } else {
      assert(JA.getType() == types::TY_PP_Asm && "Unexpected output type!");
    }

    // Preserve use-list order by default when emitting bitcode, so that
    // loading the bitcode up in 'opt' or 'llc' and running passes gives the
    // same result as running passes here.  For LTO, we don't need to preserve
    // the use-list order, since serialization to bitcode is part of the flow.
    if (JA.getType() == types::TY_LLVM_BC)
      CmdArgs.push_back("-emit-llvm-uselists");

    // Device-side jobs do not support LTO.
    bool isDeviceOffloadAction = !(JA.isDeviceOffloading(Action::OFK_None) ||
                                   JA.isDeviceOffloading(Action::OFK_Host));

    if (D.isUsingLTO() && !isDeviceOffloadAction) {
      Args.AddLastArg(CmdArgs, options::OPT_flto, options::OPT_flto_EQ);

      // The Darwin and PS4 linkers currently use the legacy LTO API, which
      // does not support LTO unit features (CFI, whole program vtable opt)
      // under ThinLTO.
      if (!(RawTriple.isOSDarwin() || RawTriple.isPS4()) ||
          D.getLTOMode() == LTOK_Full)
        CmdArgs.push_back("-flto-unit");
    }
  }

  if (const Arg *A = Args.getLastArg(options::OPT_fthinlto_index_EQ)) {
    if (!types::isLLVMIR(Input.getType()))
      D.Diag(diag::err_drv_argument_only_allowed_with) << A->getAsString(Args)
                                                       << "-x ir";
    Args.AddLastArg(CmdArgs, options::OPT_fthinlto_index_EQ);
  }

  if (Args.getLastArg(options::OPT_save_temps_EQ))
    Args.AddLastArg(CmdArgs, options::OPT_save_temps_EQ);

  // Embed-bitcode option.
  // Only white-listed flags below are allowed to be embedded.
  if (C.getDriver().embedBitcodeInObject() && !C.getDriver().isUsingLTO() &&
      (isa<BackendJobAction>(JA) || isa<AssembleJobAction>(JA))) {
    // Add flags implied by -fembed-bitcode.
    Args.AddLastArg(CmdArgs, options::OPT_fembed_bitcode_EQ);
    // Disable all llvm IR level optimizations.
    CmdArgs.push_back("-disable-llvm-passes");

    // reject options that shouldn't be supported in bitcode
    // also reject kernel/kext
    static const constexpr unsigned kBitcodeOptionBlacklist[] = {
        options::OPT_mkernel,
        options::OPT_fapple_kext,
        options::OPT_ffunction_sections,
        options::OPT_fno_function_sections,
        options::OPT_fdata_sections,
        options::OPT_fno_data_sections,
        options::OPT_funique_section_names,
        options::OPT_fno_unique_section_names,
        options::OPT_mrestrict_it,
        options::OPT_mno_restrict_it,
        options::OPT_mstackrealign,
        options::OPT_mno_stackrealign,
        options::OPT_mstack_alignment,
        options::OPT_mcmodel_EQ,
        options::OPT_mlong_calls,
        options::OPT_mno_long_calls,
        options::OPT_ggnu_pubnames,
        options::OPT_gdwarf_aranges,
        options::OPT_fdebug_types_section,
        options::OPT_fno_debug_types_section,
        options::OPT_fdwarf_directory_asm,
        options::OPT_fno_dwarf_directory_asm,
        options::OPT_mrelax_all,
        options::OPT_mno_relax_all,
        options::OPT_ftrap_function_EQ,
        options::OPT_ffixed_r9,
        options::OPT_mfix_cortex_a53_835769,
        options::OPT_mno_fix_cortex_a53_835769,
        options::OPT_ffixed_x18,
        options::OPT_mglobal_merge,
        options::OPT_mno_global_merge,
        options::OPT_mred_zone,
        options::OPT_mno_red_zone,
        options::OPT_Wa_COMMA,
        options::OPT_Xassembler,
        options::OPT_mllvm,
    };
    for (const auto &A : Args)
      if (std::find(std::begin(kBitcodeOptionBlacklist),
                    std::end(kBitcodeOptionBlacklist),
                    A->getOption().getID()) !=
          std::end(kBitcodeOptionBlacklist))
        D.Diag(diag::err_drv_unsupported_embed_bitcode) << A->getSpelling();

    // Render the CodeGen options that need to be passed.
    if (!Args.hasFlag(options::OPT_foptimize_sibling_calls,
                      options::OPT_fno_optimize_sibling_calls))
      CmdArgs.push_back("-mdisable-tail-calls");

    RenderFloatingPointOptions(TC, D, isOptimizationLevelFast(Args), Args,
                               CmdArgs);

    // Render ABI arguments
    switch (TC.getArch()) {
    default: break;
    case llvm::Triple::arm:
    case llvm::Triple::armeb:
    case llvm::Triple::thumbeb:
      RenderARMABI(Triple, Args, CmdArgs);
      break;
    case llvm::Triple::aarch64:
    case llvm::Triple::aarch64_be:
      RenderAArch64ABI(Triple, Args, CmdArgs);
      break;
    }

    // Optimization level for CodeGen.
    if (const Arg *A = Args.getLastArg(options::OPT_O_Group)) {
      if (A->getOption().matches(options::OPT_O4)) {
        CmdArgs.push_back("-O3");
        D.Diag(diag::warn_O4_is_O3);
      } else {
        A->render(Args, CmdArgs);
      }
    }

    // Input/Output file.
    if (Output.getType() == types::TY_Dependencies) {
      // Handled with other dependency code.
    } else if (Output.isFilename()) {
      CmdArgs.push_back("-o");
      CmdArgs.push_back(Output.getFilename());
    } else {
      assert(Output.isNothing() && "Input output.");
    }

    for (const auto &II : Inputs) {
      addDashXForInput(Args, II, CmdArgs);
      if (II.isFilename())
        CmdArgs.push_back(II.getFilename());
      else
        II.getInputArg().renderAsInput(Args, CmdArgs);
    }

    C.addCommand(llvm::make_unique<Command>(JA, *this, D.getClangProgramPath(),
                                            CmdArgs, Inputs));
    return;
  }

  if (C.getDriver().embedBitcodeMarkerOnly() && !C.getDriver().isUsingLTO())
    CmdArgs.push_back("-fembed-bitcode=marker");

  // We normally speed up the clang process a bit by skipping destructors at
  // exit, but when we're generating diagnostics we can rely on some of the
  // cleanup.
  if (!C.isForDiagnostics())
    CmdArgs.push_back("-disable-free");

#ifdef NDEBUG
  const bool IsAssertBuild = false;
#else
  const bool IsAssertBuild = true;
#endif

  // Disable the verification pass in -asserts builds.
  if (!IsAssertBuild)
    CmdArgs.push_back("-disable-llvm-verifier");

  // Discard value names in assert builds unless otherwise specified.
  if (Args.hasFlag(options::OPT_fdiscard_value_names,
                   options::OPT_fno_discard_value_names, !IsAssertBuild))
    CmdArgs.push_back("-discard-value-names");

  // Set the main file name, so that debug info works even with
  // -save-temps.
  CmdArgs.push_back("-main-file-name");
  CmdArgs.push_back(getBaseInputName(Args, Input));

  // Some flags which affect the language (via preprocessor
  // defines).
  if (Args.hasArg(options::OPT_static))
    CmdArgs.push_back("-static-define");

  if (Args.hasArg(options::OPT_municode))
    CmdArgs.push_back("-DUNICODE");

  if (isa<AnalyzeJobAction>(JA))
    RenderAnalyzerOptions(Args, CmdArgs, Triple, Input);

  // Enable compatilibily mode to avoid analyzer-config related errors.
  // Since we can't access frontend flags through hasArg, let's manually iterate
  // through them.
  bool FoundAnalyzerConfig = false;
  for (auto Arg : Args.filtered(options::OPT_Xclang))
    if (StringRef(Arg->getValue()) == "-analyzer-config") {
      FoundAnalyzerConfig = true;
      break;
    }
  if (!FoundAnalyzerConfig)
    for (auto Arg : Args.filtered(options::OPT_Xanalyzer))
      if (StringRef(Arg->getValue()) == "-analyzer-config") {
        FoundAnalyzerConfig = true;
        break;
      }
  if (FoundAnalyzerConfig)
    CmdArgs.push_back("-analyzer-config-compatibility-mode=true");

  CheckCodeGenerationOptions(D, Args);

  unsigned FunctionAlignment = ParseFunctionAlignment(TC, Args);
  assert(FunctionAlignment <= 31 && "function alignment will be truncated!");
  if (FunctionAlignment) {
    CmdArgs.push_back("-function-alignment");
    CmdArgs.push_back(Args.MakeArgString(std::to_string(FunctionAlignment)));
  }

  llvm::Reloc::Model RelocationModel;
  unsigned PICLevel;
  bool IsPIE;
  std::tie(RelocationModel, PICLevel, IsPIE) = ParsePICArgs(TC, Args);

  const char *RMName = RelocationModelName(RelocationModel);

  if ((RelocationModel == llvm::Reloc::ROPI ||
       RelocationModel == llvm::Reloc::ROPI_RWPI) &&
      types::isCXX(Input.getType()) &&
      !Args.hasArg(options::OPT_fallow_unsupported))
    D.Diag(diag::err_drv_ropi_incompatible_with_cxx);

  if (RMName) {
    CmdArgs.push_back("-mrelocation-model");
    CmdArgs.push_back(RMName);
  }
  if (PICLevel > 0) {
    CmdArgs.push_back("-pic-level");
    CmdArgs.push_back(PICLevel == 1 ? "1" : "2");
    if (IsPIE)
      CmdArgs.push_back("-pic-is-pie");
  }

  if (Arg *A = Args.getLastArg(options::OPT_meabi)) {
    CmdArgs.push_back("-meabi");
    CmdArgs.push_back(A->getValue());
  }

  CmdArgs.push_back("-mthread-model");
  if (Arg *A = Args.getLastArg(options::OPT_mthread_model)) {
    if (!TC.isThreadModelSupported(A->getValue()))
      D.Diag(diag::err_drv_invalid_thread_model_for_target)
          << A->getValue() << A->getAsString(Args);
    CmdArgs.push_back(A->getValue());
  }
  else
    CmdArgs.push_back(Args.MakeArgString(TC.getThreadModel()));

  Args.AddLastArg(CmdArgs, options::OPT_fveclib);

  if (Args.hasFlag(options::OPT_fmerge_all_constants,
                   options::OPT_fno_merge_all_constants, false))
    CmdArgs.push_back("-fmerge-all-constants");

  if (Args.hasFlag(options::OPT_fno_delete_null_pointer_checks,
                   options::OPT_fdelete_null_pointer_checks, false))
    CmdArgs.push_back("-fno-delete-null-pointer-checks");

  // LLVM Code Generator Options.

  if (Args.hasArg(options::OPT_frewrite_map_file) ||
      Args.hasArg(options::OPT_frewrite_map_file_EQ)) {
    for (const Arg *A : Args.filtered(options::OPT_frewrite_map_file,
                                      options::OPT_frewrite_map_file_EQ)) {
      StringRef Map = A->getValue();
      if (!llvm::sys::fs::exists(Map)) {
        D.Diag(diag::err_drv_no_such_file) << Map;
      } else {
        CmdArgs.push_back("-frewrite-map-file");
        CmdArgs.push_back(A->getValue());
        A->claim();
      }
    }
  }

  if (Arg *A = Args.getLastArg(options::OPT_Wframe_larger_than_EQ)) {
    StringRef v = A->getValue();
    CmdArgs.push_back("-mllvm");
    CmdArgs.push_back(Args.MakeArgString("-warn-stack-size=" + v));
    A->claim();
  }

  if (!Args.hasFlag(options::OPT_fjump_tables, options::OPT_fno_jump_tables,
                    true))
    CmdArgs.push_back("-fno-jump-tables");

  if (Args.hasFlag(options::OPT_fprofile_sample_accurate,
                   options::OPT_fno_profile_sample_accurate, false))
    CmdArgs.push_back("-fprofile-sample-accurate");

  if (!Args.hasFlag(options::OPT_fpreserve_as_comments,
                    options::OPT_fno_preserve_as_comments, true))
    CmdArgs.push_back("-fno-preserve-as-comments");

  if (Arg *A = Args.getLastArg(options::OPT_mregparm_EQ)) {
    CmdArgs.push_back("-mregparm");
    CmdArgs.push_back(A->getValue());
  }

  if (Arg *A = Args.getLastArg(options::OPT_fpcc_struct_return,
                               options::OPT_freg_struct_return)) {
    if (TC.getArch() != llvm::Triple::x86) {
      D.Diag(diag::err_drv_unsupported_opt_for_target)
          << A->getSpelling() << RawTriple.str();
    } else if (A->getOption().matches(options::OPT_fpcc_struct_return)) {
      CmdArgs.push_back("-fpcc-struct-return");
    } else {
      assert(A->getOption().matches(options::OPT_freg_struct_return));
      CmdArgs.push_back("-freg-struct-return");
    }
  }

  if (Args.hasFlag(options::OPT_mrtd, options::OPT_mno_rtd, false))
    CmdArgs.push_back("-fdefault-calling-conv=stdcall");

  if (shouldUseFramePointer(Args, RawTriple))
    CmdArgs.push_back("-mdisable-fp-elim");
  if (!Args.hasFlag(options::OPT_fzero_initialized_in_bss,
                    options::OPT_fno_zero_initialized_in_bss))
    CmdArgs.push_back("-mno-zero-initialized-in-bss");

  bool OFastEnabled = isOptimizationLevelFast(Args);
  // If -Ofast is the optimization level, then -fstrict-aliasing should be
  // enabled.  This alias option is being used to simplify the hasFlag logic.
  OptSpecifier StrictAliasingAliasOption =
      OFastEnabled ? options::OPT_Ofast : options::OPT_fstrict_aliasing;
  // We turn strict aliasing off by default if we're in CL mode, since MSVC
  // doesn't do any TBAA.
  bool TBAAOnByDefault = !D.IsCLMode();
  if (!Args.hasFlag(options::OPT_fstrict_aliasing, StrictAliasingAliasOption,
                    options::OPT_fno_strict_aliasing, TBAAOnByDefault))
    CmdArgs.push_back("-relaxed-aliasing");
  if (!Args.hasFlag(options::OPT_fstruct_path_tbaa,
                    options::OPT_fno_struct_path_tbaa))
    CmdArgs.push_back("-no-struct-path-tbaa");
  if (Args.hasFlag(options::OPT_fstrict_enums, options::OPT_fno_strict_enums,
                   false))
    CmdArgs.push_back("-fstrict-enums");
  if (!Args.hasFlag(options::OPT_fstrict_return, options::OPT_fno_strict_return,
                    true))
    CmdArgs.push_back("-fno-strict-return");
  if (Args.hasFlag(options::OPT_fallow_editor_placeholders,
                   options::OPT_fno_allow_editor_placeholders, false))
    CmdArgs.push_back("-fallow-editor-placeholders");
  if (Args.hasFlag(options::OPT_fstrict_vtable_pointers,
                   options::OPT_fno_strict_vtable_pointers,
                   false))
    CmdArgs.push_back("-fstrict-vtable-pointers");
  if (Args.hasFlag(options::OPT_fforce_emit_vtables,
                   options::OPT_fno_force_emit_vtables,
                   false))
    CmdArgs.push_back("-fforce-emit-vtables");
  if (!Args.hasFlag(options::OPT_foptimize_sibling_calls,
                    options::OPT_fno_optimize_sibling_calls))
    CmdArgs.push_back("-mdisable-tail-calls");
  if (Args.hasFlag(options::OPT_fno_escaping_block_tail_calls,
                   options::OPT_fescaping_block_tail_calls, false))
    CmdArgs.push_back("-fno-escaping-block-tail-calls");

  Args.AddLastArg(CmdArgs, options::OPT_ffine_grained_bitfield_accesses,
                  options::OPT_fno_fine_grained_bitfield_accesses);

  // Handle segmented stacks.
  if (Args.hasArg(options::OPT_fsplit_stack))
    CmdArgs.push_back("-split-stacks");

  RenderFloatingPointOptions(TC, D, OFastEnabled, Args, CmdArgs);

  // Decide whether to use verbose asm. Verbose assembly is the default on
  // toolchains which have the integrated assembler on by default.
  bool IsIntegratedAssemblerDefault = TC.IsIntegratedAssemblerDefault();
  if (Args.hasFlag(options::OPT_fverbose_asm, options::OPT_fno_verbose_asm,
                   IsIntegratedAssemblerDefault) ||
      Args.hasArg(options::OPT_dA))
    CmdArgs.push_back("-masm-verbose");

  if (!TC.useIntegratedAs())
    CmdArgs.push_back("-no-integrated-as");

  if (Args.hasArg(options::OPT_fdebug_pass_structure)) {
    CmdArgs.push_back("-mdebug-pass");
    CmdArgs.push_back("Structure");
  }
  if (Args.hasArg(options::OPT_fdebug_pass_arguments)) {
    CmdArgs.push_back("-mdebug-pass");
    CmdArgs.push_back("Arguments");
  }

  // Enable -mconstructor-aliases except on darwin, where we have to work around
  // a linker bug (see <rdar://problem/7651567>), and CUDA device code, where
  // aliases aren't supported.
  if (!RawTriple.isOSDarwin() && !RawTriple.isNVPTX())
    CmdArgs.push_back("-mconstructor-aliases");

  // Darwin's kernel doesn't support guard variables; just die if we
  // try to use them.
  if (KernelOrKext && RawTriple.isOSDarwin())
    CmdArgs.push_back("-fforbid-guard-variables");

  if (Args.hasFlag(options::OPT_mms_bitfields, options::OPT_mno_ms_bitfields,
                   false)) {
    CmdArgs.push_back("-mms-bitfields");
  }

  if (Args.hasFlag(options::OPT_mpie_copy_relocations,
                   options::OPT_mno_pie_copy_relocations,
                   false)) {
    CmdArgs.push_back("-mpie-copy-relocations");
  }

  if (Args.hasFlag(options::OPT_fno_plt, options::OPT_fplt, false)) {
    CmdArgs.push_back("-fno-plt");
  }

  // -fhosted is default.
  // TODO: Audit uses of KernelOrKext and see where it'd be more appropriate to
  // use Freestanding.
  bool Freestanding =
      Args.hasFlag(options::OPT_ffreestanding, options::OPT_fhosted, false) ||
      KernelOrKext;
  if (Freestanding)
    CmdArgs.push_back("-ffreestanding");

  // This is a coarse approximation of what llvm-gcc actually does, both
  // -fasynchronous-unwind-tables and -fnon-call-exceptions interact in more
  // complicated ways.
  bool AsynchronousUnwindTables =
      Args.hasFlag(options::OPT_fasynchronous_unwind_tables,
                   options::OPT_fno_asynchronous_unwind_tables,
                   (TC.IsUnwindTablesDefault(Args) ||
                    TC.getSanitizerArgs().needsUnwindTables()) &&
                       !Freestanding);
  if (Args.hasFlag(options::OPT_funwind_tables, options::OPT_fno_unwind_tables,
                   AsynchronousUnwindTables))
    CmdArgs.push_back("-munwind-tables");

  TC.addClangTargetOptions(Args, CmdArgs, JA.getOffloadingDeviceKind());

  // FIXME: Handle -mtune=.
  (void)Args.hasArg(options::OPT_mtune_EQ);

  if (Arg *A = Args.getLastArg(options::OPT_mcmodel_EQ)) {
    CmdArgs.push_back("-mcode-model");
    CmdArgs.push_back(A->getValue());
  }

  // Add the target cpu
  std::string CPU = getCPUName(Args, Triple, /*FromAs*/ false);
  if (!CPU.empty()) {
    CmdArgs.push_back("-target-cpu");
    CmdArgs.push_back(Args.MakeArgString(CPU));
  }

  RenderTargetOptions(Triple, Args, KernelOrKext, CmdArgs);

  // These two are potentially updated by AddClangCLArgs.
  codegenoptions::DebugInfoKind DebugInfoKind = codegenoptions::NoDebugInfo;
  bool EmitCodeView = false;

  // Add clang-cl arguments.
  types::ID InputType = Input.getType();
  if (D.IsCLMode())
    AddClangCLArgs(Args, InputType, CmdArgs, &DebugInfoKind, &EmitCodeView);

  DwarfFissionKind DwarfFission;
  RenderDebugOptions(TC, D, RawTriple, Args, EmitCodeView, IsWindowsMSVC,
                     CmdArgs, DebugInfoKind, DwarfFission);

  // Add the split debug info name to the command lines here so we
  // can propagate it to the backend.
  bool SplitDWARF = (DwarfFission != DwarfFissionKind::None) &&
                    (RawTriple.isOSLinux() || RawTriple.isOSFuchsia()) &&
                    (isa<AssembleJobAction>(JA) || isa<CompileJobAction>(JA) ||
                     isa<BackendJobAction>(JA));
  const char *SplitDWARFOut;
  if (SplitDWARF) {
    CmdArgs.push_back("-split-dwarf-file");
    SplitDWARFOut = SplitDebugName(Args, Output);
    CmdArgs.push_back(SplitDWARFOut);
  }

  // Pass the linker version in use.
  if (Arg *A = Args.getLastArg(options::OPT_mlinker_version_EQ)) {
    CmdArgs.push_back("-target-linker-version");
    CmdArgs.push_back(A->getValue());
  }

  if (!shouldUseLeafFramePointer(Args, RawTriple))
    CmdArgs.push_back("-momit-leaf-frame-pointer");

  // Explicitly error on some things we know we don't support and can't just
  // ignore.
  if (!Args.hasArg(options::OPT_fallow_unsupported)) {
    Arg *Unsupported;
    if (types::isCXX(InputType) && RawTriple.isOSDarwin() &&
        TC.getArch() == llvm::Triple::x86) {
      if ((Unsupported = Args.getLastArg(options::OPT_fapple_kext)) ||
          (Unsupported = Args.getLastArg(options::OPT_mkernel)))
        D.Diag(diag::err_drv_clang_unsupported_opt_cxx_darwin_i386)
            << Unsupported->getOption().getName();
    }
    // The faltivec option has been superseded by the maltivec option.
    if ((Unsupported = Args.getLastArg(options::OPT_faltivec)))
      D.Diag(diag::err_drv_clang_unsupported_opt_faltivec)
          << Unsupported->getOption().getName()
          << "please use -maltivec and include altivec.h explicitly";
    if ((Unsupported = Args.getLastArg(options::OPT_fno_altivec)))
      D.Diag(diag::err_drv_clang_unsupported_opt_faltivec)
          << Unsupported->getOption().getName() << "please use -mno-altivec";
  }

  Args.AddAllArgs(CmdArgs, options::OPT_v);
  Args.AddLastArg(CmdArgs, options::OPT_H);
  if (D.CCPrintHeaders && !D.CCGenDiagnostics) {
    CmdArgs.push_back("-header-include-file");
    CmdArgs.push_back(D.CCPrintHeadersFilename ? D.CCPrintHeadersFilename
                                               : "-");
  }
  Args.AddLastArg(CmdArgs, options::OPT_P);
  Args.AddLastArg(CmdArgs, options::OPT_print_ivar_layout);

  if (D.CCLogDiagnostics && !D.CCGenDiagnostics) {
    CmdArgs.push_back("-diagnostic-log-file");
    CmdArgs.push_back(D.CCLogDiagnosticsFilename ? D.CCLogDiagnosticsFilename
                                                 : "-");
  }

  bool UseSeparateSections = isUseSeparateSections(Triple);

  if (Args.hasFlag(options::OPT_ffunction_sections,
                   options::OPT_fno_function_sections, UseSeparateSections)) {
    CmdArgs.push_back("-ffunction-sections");
  }

  if (Args.hasFlag(options::OPT_fdata_sections, options::OPT_fno_data_sections,
                   UseSeparateSections)) {
    CmdArgs.push_back("-fdata-sections");
  }

  if (!Args.hasFlag(options::OPT_funique_section_names,
                    options::OPT_fno_unique_section_names, true))
    CmdArgs.push_back("-fno-unique-section-names");

  if (auto *A = Args.getLastArg(
      options::OPT_finstrument_functions,
      options::OPT_finstrument_functions_after_inlining,
      options::OPT_finstrument_function_entry_bare))
    A->render(Args, CmdArgs);

  // NVPTX doesn't support PGO or coverage. There's no runtime support for
  // sampling, overhead of call arc collection is way too high and there's no
  // way to collect the output.
  if (!Triple.isNVPTX())
    addPGOAndCoverageFlags(C, D, Output, Args, CmdArgs);

  if (auto *ABICompatArg = Args.getLastArg(options::OPT_fclang_abi_compat_EQ))
    ABICompatArg->render(Args, CmdArgs);

  // Add runtime flag for PS4 when PGO, coverage, or sanitizers are enabled.
  if (RawTriple.isPS4CPU() &&
      !Args.hasArg(options::OPT_nostdlib, options::OPT_nodefaultlibs)) {
    PS4cpu::addProfileRTArgs(TC, Args, CmdArgs);
    PS4cpu::addSanitizerArgs(TC, CmdArgs);
  }

  // Pass options for controlling the default header search paths.
  if (Args.hasArg(options::OPT_nostdinc)) {
    CmdArgs.push_back("-nostdsysteminc");
    CmdArgs.push_back("-nobuiltininc");
  } else {
    if (Args.hasArg(options::OPT_nostdlibinc))
      CmdArgs.push_back("-nostdsysteminc");
    Args.AddLastArg(CmdArgs, options::OPT_nostdincxx);
    Args.AddLastArg(CmdArgs, options::OPT_nobuiltininc);
  }

  // Pass the path to compiler resource files.
  CmdArgs.push_back("-resource-dir");
  CmdArgs.push_back(D.ResourceDir.c_str());

  Args.AddLastArg(CmdArgs, options::OPT_working_directory);

  RenderARCMigrateToolOptions(D, Args, CmdArgs);

  // Add preprocessing options like -I, -D, etc. if we are using the
  // preprocessor.
  //
  // FIXME: Support -fpreprocessed
  if (types::getPreprocessedType(InputType) != types::TY_INVALID)
    AddPreprocessingOptions(C, JA, D, Args, CmdArgs, Output, Inputs);

  // Don't warn about "clang -c -DPIC -fPIC test.i" because libtool.m4 assumes
  // that "The compiler can only warn and ignore the option if not recognized".
  // When building with ccache, it will pass -D options to clang even on
  // preprocessed inputs and configure concludes that -fPIC is not supported.
  Args.ClaimAllArgs(options::OPT_D);

  // Manually translate -O4 to -O3; let clang reject others.
  if (Arg *A = Args.getLastArg(options::OPT_O_Group)) {
    if (A->getOption().matches(options::OPT_O4)) {
      CmdArgs.push_back("-O3");
      D.Diag(diag::warn_O4_is_O3);
    } else {
      A->render(Args, CmdArgs);
    }
  }

  // Warn about ignored options to clang.
  for (const Arg *A :
       Args.filtered(options::OPT_clang_ignored_gcc_optimization_f_Group)) {
    D.Diag(diag::warn_ignored_gcc_optimization) << A->getAsString(Args);
    A->claim();
  }

  for (const Arg *A :
       Args.filtered(options::OPT_clang_ignored_legacy_options_Group)) {
    D.Diag(diag::warn_ignored_clang_option) << A->getAsString(Args);
    A->claim();
  }

  claimNoWarnArgs(Args);

  Args.AddAllArgs(CmdArgs, options::OPT_R_Group);

  Args.AddAllArgs(CmdArgs, options::OPT_W_Group);
  if (Args.hasFlag(options::OPT_pedantic, options::OPT_no_pedantic, false))
    CmdArgs.push_back("-pedantic");
  Args.AddLastArg(CmdArgs, options::OPT_pedantic_errors);
  Args.AddLastArg(CmdArgs, options::OPT_w);

  // Fixed point flags
  if (Args.hasFlag(options::OPT_ffixed_point, options::OPT_fno_fixed_point,
                   /*Default=*/false))
    Args.AddLastArg(CmdArgs, options::OPT_ffixed_point);

  // Handle -{std, ansi, trigraphs} -- take the last of -{std, ansi}
  // (-ansi is equivalent to -std=c89 or -std=c++98).
  //
  // If a std is supplied, only add -trigraphs if it follows the
  // option.
  bool ImplyVCPPCXXVer = false;
  if (Arg *Std = Args.getLastArg(options::OPT_std_EQ, options::OPT_ansi)) {
    if (Std->getOption().matches(options::OPT_ansi))
      if (types::isCXX(InputType))
        CmdArgs.push_back("-std=c++98");
      else
        CmdArgs.push_back("-std=c89");
    else
      Std->render(Args, CmdArgs);

    // If -f(no-)trigraphs appears after the language standard flag, honor it.
    if (Arg *A = Args.getLastArg(options::OPT_std_EQ, options::OPT_ansi,
                                 options::OPT_ftrigraphs,
                                 options::OPT_fno_trigraphs))
      if (A != Std)
        A->render(Args, CmdArgs);
  } else {
    // Honor -std-default.
    //
    // FIXME: Clang doesn't correctly handle -std= when the input language
    // doesn't match. For the time being just ignore this for C++ inputs;
    // eventually we want to do all the standard defaulting here instead of
    // splitting it between the driver and clang -cc1.
    if (!types::isCXX(InputType))
      Args.AddAllArgsTranslated(CmdArgs, options::OPT_std_default_EQ, "-std=",
                                /*Joined=*/true);
    else if (IsWindowsMSVC)
      ImplyVCPPCXXVer = true;

    Args.AddLastArg(CmdArgs, options::OPT_ftrigraphs,
                    options::OPT_fno_trigraphs);
  }

  // GCC's behavior for -Wwrite-strings is a bit strange:
  //  * In C, this "warning flag" changes the types of string literals from
  //    'char[N]' to 'const char[N]', and thus triggers an unrelated warning
  //    for the discarded qualifier.
  //  * In C++, this is just a normal warning flag.
  //
  // Implementing this warning correctly in C is hard, so we follow GCC's
  // behavior for now. FIXME: Directly diagnose uses of a string literal as
  // a non-const char* in C, rather than using this crude hack.
  if (!types::isCXX(InputType)) {
    // FIXME: This should behave just like a warning flag, and thus should also
    // respect -Weverything, -Wno-everything, -Werror=write-strings, and so on.
    Arg *WriteStrings =
        Args.getLastArg(options::OPT_Wwrite_strings,
                        options::OPT_Wno_write_strings, options::OPT_w);
    if (WriteStrings &&
        WriteStrings->getOption().matches(options::OPT_Wwrite_strings))
      CmdArgs.push_back("-fconst-strings");
  }

  // GCC provides a macro definition '__DEPRECATED' when -Wdeprecated is active
  // during C++ compilation, which it is by default. GCC keeps this define even
  // in the presence of '-w', match this behavior bug-for-bug.
  if (types::isCXX(InputType) &&
      Args.hasFlag(options::OPT_Wdeprecated, options::OPT_Wno_deprecated,
                   true)) {
    CmdArgs.push_back("-fdeprecated-macro");
  }

  // Translate GCC's misnamer '-fasm' arguments to '-fgnu-keywords'.
  if (Arg *Asm = Args.getLastArg(options::OPT_fasm, options::OPT_fno_asm)) {
    if (Asm->getOption().matches(options::OPT_fasm))
      CmdArgs.push_back("-fgnu-keywords");
    else
      CmdArgs.push_back("-fno-gnu-keywords");
  }

  if (ShouldDisableDwarfDirectory(Args, TC))
    CmdArgs.push_back("-fno-dwarf-directory-asm");

  if (ShouldDisableAutolink(Args, TC))
    CmdArgs.push_back("-fno-autolink");

  // Add in -fdebug-compilation-dir if necessary.
  addDebugCompDirArg(Args, CmdArgs);

  addDebugPrefixMapArg(D, Args, CmdArgs);

  if (Arg *A = Args.getLastArg(options::OPT_ftemplate_depth_,
                               options::OPT_ftemplate_depth_EQ)) {
    CmdArgs.push_back("-ftemplate-depth");
    CmdArgs.push_back(A->getValue());
  }

  if (Arg *A = Args.getLastArg(options::OPT_foperator_arrow_depth_EQ)) {
    CmdArgs.push_back("-foperator-arrow-depth");
    CmdArgs.push_back(A->getValue());
  }

  if (Arg *A = Args.getLastArg(options::OPT_fconstexpr_depth_EQ)) {
    CmdArgs.push_back("-fconstexpr-depth");
    CmdArgs.push_back(A->getValue());
  }

  if (Arg *A = Args.getLastArg(options::OPT_fconstexpr_steps_EQ)) {
    CmdArgs.push_back("-fconstexpr-steps");
    CmdArgs.push_back(A->getValue());
  }

  if (Arg *A = Args.getLastArg(options::OPT_fbracket_depth_EQ)) {
    CmdArgs.push_back("-fbracket-depth");
    CmdArgs.push_back(A->getValue());
  }

  if (Arg *A = Args.getLastArg(options::OPT_Wlarge_by_value_copy_EQ,
                               options::OPT_Wlarge_by_value_copy_def)) {
    if (A->getNumValues()) {
      StringRef bytes = A->getValue();
      CmdArgs.push_back(Args.MakeArgString("-Wlarge-by-value-copy=" + bytes));
    } else
      CmdArgs.push_back("-Wlarge-by-value-copy=64"); // default value
  }

  if (Args.hasArg(options::OPT_relocatable_pch))
    CmdArgs.push_back("-relocatable-pch");

  if (const Arg *A = Args.getLastArg(options::OPT_fcf_runtime_abi_EQ)) {
    static const char *kCFABIs[] = {
      "standalone", "objc", "swift", "swift-5.0", "swift-4.2", "swift-4.1",
    };

    if (find(kCFABIs, StringRef(A->getValue())) == std::end(kCFABIs))
      D.Diag(diag::err_drv_invalid_cf_runtime_abi) << A->getValue();
    else
      A->render(Args, CmdArgs);
  }

  if (Arg *A = Args.getLastArg(options::OPT_fconstant_string_class_EQ)) {
    CmdArgs.push_back("-fconstant-string-class");
    CmdArgs.push_back(A->getValue());
  }

  if (Arg *A = Args.getLastArg(options::OPT_ftabstop_EQ)) {
    CmdArgs.push_back("-ftabstop");
    CmdArgs.push_back(A->getValue());
  }

  if (Args.hasFlag(options::OPT_fstack_size_section,
                   options::OPT_fno_stack_size_section, RawTriple.isPS4()))
    CmdArgs.push_back("-fstack-size-section");

  CmdArgs.push_back("-ferror-limit");
  if (Arg *A = Args.getLastArg(options::OPT_ferror_limit_EQ))
    CmdArgs.push_back(A->getValue());
  else
    CmdArgs.push_back("19");

  if (Arg *A = Args.getLastArg(options::OPT_fmacro_backtrace_limit_EQ)) {
    CmdArgs.push_back("-fmacro-backtrace-limit");
    CmdArgs.push_back(A->getValue());
  }

  if (Arg *A = Args.getLastArg(options::OPT_ftemplate_backtrace_limit_EQ)) {
    CmdArgs.push_back("-ftemplate-backtrace-limit");
    CmdArgs.push_back(A->getValue());
  }

  if (Arg *A = Args.getLastArg(options::OPT_fconstexpr_backtrace_limit_EQ)) {
    CmdArgs.push_back("-fconstexpr-backtrace-limit");
    CmdArgs.push_back(A->getValue());
  }

  if (Arg *A = Args.getLastArg(options::OPT_fspell_checking_limit_EQ)) {
    CmdArgs.push_back("-fspell-checking-limit");
    CmdArgs.push_back(A->getValue());
  }

  // Pass -fmessage-length=.
  CmdArgs.push_back("-fmessage-length");
  if (Arg *A = Args.getLastArg(options::OPT_fmessage_length_EQ)) {
    CmdArgs.push_back(A->getValue());
  } else {
    // If -fmessage-length=N was not specified, determine whether this is a
    // terminal and, if so, implicitly define -fmessage-length appropriately.
    unsigned N = llvm::sys::Process::StandardErrColumns();
    CmdArgs.push_back(Args.MakeArgString(Twine(N)));
  }

  // -fvisibility= and -fvisibility-ms-compat are of a piece.
  if (const Arg *A = Args.getLastArg(options::OPT_fvisibility_EQ,
                                     options::OPT_fvisibility_ms_compat)) {
    if (A->getOption().matches(options::OPT_fvisibility_EQ)) {
      CmdArgs.push_back("-fvisibility");
      CmdArgs.push_back(A->getValue());
    } else {
      assert(A->getOption().matches(options::OPT_fvisibility_ms_compat));
      CmdArgs.push_back("-fvisibility");
      CmdArgs.push_back("hidden");
      CmdArgs.push_back("-ftype-visibility");
      CmdArgs.push_back("default");
    }
  }

  Args.AddLastArg(CmdArgs, options::OPT_fvisibility_inlines_hidden);
  Args.AddLastArg(CmdArgs, options::OPT_fvisibility_global_new_delete_hidden);

  Args.AddLastArg(CmdArgs, options::OPT_ftlsmodel_EQ);

  // Forward -f (flag) options which we can pass directly.
  Args.AddLastArg(CmdArgs, options::OPT_femit_all_decls);
  Args.AddLastArg(CmdArgs, options::OPT_fheinous_gnu_extensions);
  Args.AddLastArg(CmdArgs, options::OPT_fdigraphs, options::OPT_fno_digraphs);
  Args.AddLastArg(CmdArgs, options::OPT_fno_operator_names);
  Args.AddLastArg(CmdArgs, options::OPT_femulated_tls,
                  options::OPT_fno_emulated_tls);
  Args.AddLastArg(CmdArgs, options::OPT_fkeep_static_consts);

  // AltiVec-like language extensions aren't relevant for assembling.
  if (!isa<PreprocessJobAction>(JA) || Output.getType() != types::TY_PP_Asm)
    Args.AddLastArg(CmdArgs, options::OPT_fzvector);

  Args.AddLastArg(CmdArgs, options::OPT_fdiagnostics_show_template_tree);
  Args.AddLastArg(CmdArgs, options::OPT_fno_elide_type);

  // Forward flags for OpenMP. We don't do this if the current action is an
  // device offloading action other than OpenMP.
  if (Args.hasFlag(options::OPT_fopenmp, options::OPT_fopenmp_EQ,
                   options::OPT_fno_openmp, false) &&
      (JA.isDeviceOffloading(Action::OFK_None) ||
       JA.isDeviceOffloading(Action::OFK_OpenMP))) {
    switch (D.getOpenMPRuntime(Args)) {
    case Driver::OMPRT_OMP:
    case Driver::OMPRT_IOMP5:
      // Clang can generate useful OpenMP code for these two runtime libraries.
      CmdArgs.push_back("-fopenmp");

      // If no option regarding the use of TLS in OpenMP codegeneration is
      // given, decide a default based on the target. Otherwise rely on the
      // options and pass the right information to the frontend.
      if (!Args.hasFlag(options::OPT_fopenmp_use_tls,
                        options::OPT_fnoopenmp_use_tls, /*Default=*/true))
        CmdArgs.push_back("-fnoopenmp-use-tls");
      Args.AddLastArg(CmdArgs, options::OPT_fopenmp_simd,
                      options::OPT_fno_openmp_simd);
      Args.AddAllArgs(CmdArgs, options::OPT_fopenmp_version_EQ);
      Args.AddAllArgs(CmdArgs, options::OPT_fopenmp_cuda_number_of_sm_EQ);
      Args.AddAllArgs(CmdArgs, options::OPT_fopenmp_cuda_blocks_per_sm_EQ);
      if (Args.hasFlag(options::OPT_fopenmp_optimistic_collapse,
                       options::OPT_fno_openmp_optimistic_collapse,
                       /*Default=*/false))
        CmdArgs.push_back("-fopenmp-optimistic-collapse");

      // When in OpenMP offloading mode with NVPTX target, forward
      // cuda-mode flag
      if (Args.hasFlag(options::OPT_fopenmp_cuda_mode,
                       options::OPT_fno_openmp_cuda_mode, /*Default=*/false))
        CmdArgs.push_back("-fopenmp-cuda-mode");

      // When in OpenMP offloading mode with NVPTX target, check if full runtime
      // is required.
      if (Args.hasFlag(options::OPT_fopenmp_cuda_force_full_runtime,
                       options::OPT_fno_openmp_cuda_force_full_runtime,
                       /*Default=*/false))
        CmdArgs.push_back("-fopenmp-cuda-force-full-runtime");
      break;
    default:
      // By default, if Clang doesn't know how to generate useful OpenMP code
      // for a specific runtime library, we just don't pass the '-fopenmp' flag
      // down to the actual compilation.
      // FIXME: It would be better to have a mode which *only* omits IR
      // generation based on the OpenMP support so that we get consistent
      // semantic analysis, etc.
      break;
    }
  } else {
    Args.AddLastArg(CmdArgs, options::OPT_fopenmp_simd,
                    options::OPT_fno_openmp_simd);
    Args.AddAllArgs(CmdArgs, options::OPT_fopenmp_version_EQ);
  }

  const SanitizerArgs &Sanitize = TC.getSanitizerArgs();
  Sanitize.addArgs(TC, Args, CmdArgs, InputType);

  const XRayArgs &XRay = TC.getXRayArgs();
  XRay.addArgs(TC, Args, CmdArgs, InputType);

  if (TC.SupportsProfiling())
    Args.AddLastArg(CmdArgs, options::OPT_pg);

  if (TC.SupportsProfiling())
    Args.AddLastArg(CmdArgs, options::OPT_mfentry);

  // -flax-vector-conversions is default.
  if (!Args.hasFlag(options::OPT_flax_vector_conversions,
                    options::OPT_fno_lax_vector_conversions))
    CmdArgs.push_back("-fno-lax-vector-conversions");

  if (Args.getLastArg(options::OPT_fapple_kext) ||
      (Args.hasArg(options::OPT_mkernel) && types::isCXX(InputType)))
    CmdArgs.push_back("-fapple-kext");

  Args.AddLastArg(CmdArgs, options::OPT_fobjc_sender_dependent_dispatch);
  Args.AddLastArg(CmdArgs, options::OPT_fdiagnostics_print_source_range_info);
  Args.AddLastArg(CmdArgs, options::OPT_fdiagnostics_parseable_fixits);
  Args.AddLastArg(CmdArgs, options::OPT_ftime_report);
  Args.AddLastArg(CmdArgs, options::OPT_ftrapv);

  if (Arg *A = Args.getLastArg(options::OPT_ftrapv_handler_EQ)) {
    CmdArgs.push_back("-ftrapv-handler");
    CmdArgs.push_back(A->getValue());
  }

  Args.AddLastArg(CmdArgs, options::OPT_ftrap_function_EQ);

  // -fno-strict-overflow implies -fwrapv if it isn't disabled, but
  // -fstrict-overflow won't turn off an explicitly enabled -fwrapv.
  if (Arg *A = Args.getLastArg(options::OPT_fwrapv, options::OPT_fno_wrapv)) {
    if (A->getOption().matches(options::OPT_fwrapv))
      CmdArgs.push_back("-fwrapv");
  } else if (Arg *A = Args.getLastArg(options::OPT_fstrict_overflow,
                                      options::OPT_fno_strict_overflow)) {
    if (A->getOption().matches(options::OPT_fno_strict_overflow))
      CmdArgs.push_back("-fwrapv");
  }

  if (Arg *A = Args.getLastArg(options::OPT_freroll_loops,
                               options::OPT_fno_reroll_loops))
    if (A->getOption().matches(options::OPT_freroll_loops))
      CmdArgs.push_back("-freroll-loops");

  Args.AddLastArg(CmdArgs, options::OPT_fwritable_strings);
  Args.AddLastArg(CmdArgs, options::OPT_funroll_loops,
                  options::OPT_fno_unroll_loops);

  Args.AddLastArg(CmdArgs, options::OPT_pthread);

  if (Args.hasFlag(options::OPT_mspeculative_load_hardening, options::OPT_mno_speculative_load_hardening,
                   false))
    CmdArgs.push_back(Args.MakeArgString("-mspeculative-load-hardening"));

  RenderSSPOptions(TC, Args, CmdArgs, KernelOrKext);
  RenderTrivialAutoVarInitOptions(D, TC, Args, CmdArgs);

  // Translate -mstackrealign
  if (Args.hasFlag(options::OPT_mstackrealign, options::OPT_mno_stackrealign,
                   false))
    CmdArgs.push_back(Args.MakeArgString("-mstackrealign"));

  if (Args.hasArg(options::OPT_mstack_alignment)) {
    StringRef alignment = Args.getLastArgValue(options::OPT_mstack_alignment);
    CmdArgs.push_back(Args.MakeArgString("-mstack-alignment=" + alignment));
  }

  if (Args.hasArg(options::OPT_mstack_probe_size)) {
    StringRef Size = Args.getLastArgValue(options::OPT_mstack_probe_size);

    if (!Size.empty())
      CmdArgs.push_back(Args.MakeArgString("-mstack-probe-size=" + Size));
    else
      CmdArgs.push_back("-mstack-probe-size=0");
  }

  if (!Args.hasFlag(options::OPT_mstack_arg_probe,
                    options::OPT_mno_stack_arg_probe, true))
    CmdArgs.push_back(Args.MakeArgString("-mno-stack-arg-probe"));

  if (Arg *A = Args.getLastArg(options::OPT_mrestrict_it,
                               options::OPT_mno_restrict_it)) {
    if (A->getOption().matches(options::OPT_mrestrict_it)) {
      CmdArgs.push_back("-mllvm");
      CmdArgs.push_back("-arm-restrict-it");
    } else {
      CmdArgs.push_back("-mllvm");
      CmdArgs.push_back("-arm-no-restrict-it");
    }
  } else if (Triple.isOSWindows() &&
             (Triple.getArch() == llvm::Triple::arm ||
              Triple.getArch() == llvm::Triple::thumb)) {
    // Windows on ARM expects restricted IT blocks
    CmdArgs.push_back("-mllvm");
    CmdArgs.push_back("-arm-restrict-it");
  }

  // Forward -cl options to -cc1
  RenderOpenCLOptions(Args, CmdArgs);

  if (Arg *A = Args.getLastArg(options::OPT_fcf_protection_EQ)) {
    CmdArgs.push_back(
        Args.MakeArgString(Twine("-fcf-protection=") + A->getValue()));
  }

  // Forward -f options with positive and negative forms; we translate
  // these by hand.
  if (Arg *A = getLastProfileSampleUseArg(Args)) {
    StringRef fname = A->getValue();
    if (!llvm::sys::fs::exists(fname))
      D.Diag(diag::err_drv_no_such_file) << fname;
    else
      A->render(Args, CmdArgs);
  }
  Args.AddLastArg(CmdArgs, options::OPT_fprofile_remapping_file_EQ);

  RenderBuiltinOptions(TC, RawTriple, Args, CmdArgs);

  if (!Args.hasFlag(options::OPT_fassume_sane_operator_new,
                    options::OPT_fno_assume_sane_operator_new))
    CmdArgs.push_back("-fno-assume-sane-operator-new");

  // -fblocks=0 is default.
  if (Args.hasFlag(options::OPT_fblocks, options::OPT_fno_blocks,
                   TC.IsBlocksDefault()) ||
      (Args.hasArg(options::OPT_fgnu_runtime) &&
       Args.hasArg(options::OPT_fobjc_nonfragile_abi) &&
       !Args.hasArg(options::OPT_fno_blocks))) {
    CmdArgs.push_back("-fblocks");

    if (!Args.hasArg(options::OPT_fgnu_runtime) && !TC.hasBlocksRuntime())
      CmdArgs.push_back("-fblocks-runtime-optional");
  }

  // -fencode-extended-block-signature=1 is default.
  if (TC.IsEncodeExtendedBlockSignatureDefault())
    CmdArgs.push_back("-fencode-extended-block-signature");

  if (Args.hasFlag(options::OPT_fcoroutines_ts, options::OPT_fno_coroutines_ts,
                   false) &&
      types::isCXX(InputType)) {
    CmdArgs.push_back("-fcoroutines-ts");
  }

  Args.AddLastArg(CmdArgs, options::OPT_fdouble_square_bracket_attributes,
                  options::OPT_fno_double_square_bracket_attributes);

  bool HaveModules = false;
  RenderModulesOptions(C, D, Args, Input, Output, CmdArgs, HaveModules);

  // -faccess-control is default.
  if (Args.hasFlag(options::OPT_fno_access_control,
                   options::OPT_faccess_control, false))
    CmdArgs.push_back("-fno-access-control");

  // -felide-constructors is the default.
  if (Args.hasFlag(options::OPT_fno_elide_constructors,
                   options::OPT_felide_constructors, false))
    CmdArgs.push_back("-fno-elide-constructors");

  ToolChain::RTTIMode RTTIMode = TC.getRTTIMode();

  if (KernelOrKext || (types::isCXX(InputType) &&
                       (IsCuda || IsHIP || IsOpenMPDevice ||
                       (RTTIMode == ToolChain::RM_Disabled))))
    CmdArgs.push_back("-fno-rtti");

  // -fshort-enums=0 is default for all architectures except Hexagon.
  if (Args.hasFlag(options::OPT_fshort_enums, options::OPT_fno_short_enums,
                   TC.getArch() == llvm::Triple::hexagon))
    CmdArgs.push_back("-fshort-enums");

  RenderCharacterOptions(Args, AuxTriple ? *AuxTriple : RawTriple, CmdArgs);

  // -fuse-cxa-atexit is default.
  if (!Args.hasFlag(
          options::OPT_fuse_cxa_atexit, options::OPT_fno_use_cxa_atexit,
          !RawTriple.isOSWindows() &&
              RawTriple.getOS() != llvm::Triple::Solaris &&
              TC.getArch() != llvm::Triple::xcore &&
              ((RawTriple.getVendor() != llvm::Triple::MipsTechnologies) ||
               RawTriple.hasEnvironment())) ||
      KernelOrKext)
    CmdArgs.push_back("-fno-use-cxa-atexit");

  if (Args.hasFlag(options::OPT_fregister_global_dtors_with_atexit,
                   options::OPT_fno_register_global_dtors_with_atexit,
                   RawTriple.isOSDarwin() && !KernelOrKext))
    CmdArgs.push_back("-fregister-global-dtors-with-atexit");

  // -fms-extensions=0 is default.
  if (Args.hasFlag(options::OPT_fms_extensions, options::OPT_fno_ms_extensions,
                   IsWindowsMSVC))
    CmdArgs.push_back("-fms-extensions");

  // -fno-use-line-directives is default.
  if (Args.hasFlag(options::OPT_fuse_line_directives,
                   options::OPT_fno_use_line_directives, false))
    CmdArgs.push_back("-fuse-line-directives");

  // -fms-compatibility=0 is default.
  if (Args.hasFlag(options::OPT_fms_compatibility,
                   options::OPT_fno_ms_compatibility,
                   (IsWindowsMSVC &&
                    Args.hasFlag(options::OPT_fms_extensions,
                                 options::OPT_fno_ms_extensions, true))))
    CmdArgs.push_back("-fms-compatibility");

  VersionTuple MSVT = TC.computeMSVCVersion(&D, Args);
  if (!MSVT.empty())
    CmdArgs.push_back(
        Args.MakeArgString("-fms-compatibility-version=" + MSVT.getAsString()));

  bool IsMSVC2015Compatible = MSVT.getMajor() >= 19;
  if (ImplyVCPPCXXVer) {
    StringRef LanguageStandard;
    if (const Arg *StdArg = Args.getLastArg(options::OPT__SLASH_std)) {
      LanguageStandard = llvm::StringSwitch<StringRef>(StdArg->getValue())
                             .Case("c++14", "-std=c++14")
                             .Case("c++17", "-std=c++17")
                             .Case("c++latest", "-std=c++2a")
                             .Default("");
      if (LanguageStandard.empty())
        D.Diag(clang::diag::warn_drv_unused_argument)
            << StdArg->getAsString(Args);
    }

    if (LanguageStandard.empty()) {
      if (IsMSVC2015Compatible)
        LanguageStandard = "-std=c++14";
      else
        LanguageStandard = "-std=c++11";
    }

    CmdArgs.push_back(LanguageStandard.data());
  }

  // -fno-borland-extensions is default.
  if (Args.hasFlag(options::OPT_fborland_extensions,
                   options::OPT_fno_borland_extensions, false))
    CmdArgs.push_back("-fborland-extensions");

  // -fno-declspec is default, except for PS4.
  if (Args.hasFlag(options::OPT_fdeclspec, options::OPT_fno_declspec,
                   RawTriple.isPS4()))
    CmdArgs.push_back("-fdeclspec");
  else if (Args.hasArg(options::OPT_fno_declspec))
    CmdArgs.push_back("-fno-declspec"); // Explicitly disabling __declspec.

  // -fthreadsafe-static is default, except for MSVC compatibility versions less
  // than 19.
  if (!Args.hasFlag(options::OPT_fthreadsafe_statics,
                    options::OPT_fno_threadsafe_statics,
                    !IsWindowsMSVC || IsMSVC2015Compatible))
    CmdArgs.push_back("-fno-threadsafe-statics");

  // -fno-delayed-template-parsing is default, except when targeting MSVC.
  // Many old Windows SDK versions require this to parse.
  // FIXME: MSVC introduced /Zc:twoPhase- to disable this behavior in their
  // compiler. We should be able to disable this by default at some point.
  if (Args.hasFlag(options::OPT_fdelayed_template_parsing,
                   options::OPT_fno_delayed_template_parsing, IsWindowsMSVC))
    CmdArgs.push_back("-fdelayed-template-parsing");

  // -fgnu-keywords default varies depending on language; only pass if
  // specified.
  if (Arg *A = Args.getLastArg(options::OPT_fgnu_keywords,
                               options::OPT_fno_gnu_keywords))
    A->render(Args, CmdArgs);

  if (Args.hasFlag(options::OPT_fgnu89_inline, options::OPT_fno_gnu89_inline,
                   false))
    CmdArgs.push_back("-fgnu89-inline");

  if (Args.hasArg(options::OPT_fno_inline))
    CmdArgs.push_back("-fno-inline");

  if (Arg* InlineArg = Args.getLastArg(options::OPT_finline_functions,
                                       options::OPT_finline_hint_functions,
                                       options::OPT_fno_inline_functions))
    InlineArg->render(Args, CmdArgs);

  Args.AddLastArg(CmdArgs, options::OPT_fexperimental_new_pass_manager,
                  options::OPT_fno_experimental_new_pass_manager);

  ObjCRuntime Runtime = AddObjCRuntimeArgs(Args, CmdArgs, rewriteKind);
  RenderObjCOptions(TC, D, RawTriple, Args, Runtime, rewriteKind != RK_None,
                    Input, CmdArgs);

  if (Args.hasFlag(options::OPT_fapplication_extension,
                   options::OPT_fno_application_extension, false))
    CmdArgs.push_back("-fapplication-extension");

  // Handle GCC-style exception args.
  if (!C.getDriver().IsCLMode())
    addExceptionArgs(Args, InputType, TC, KernelOrKext, Runtime, CmdArgs);

  // Handle exception personalities
  Arg *A = Args.getLastArg(options::OPT_fsjlj_exceptions,
                           options::OPT_fseh_exceptions,
                           options::OPT_fdwarf_exceptions);
  if (A) {
    const Option &Opt = A->getOption();
    if (Opt.matches(options::OPT_fsjlj_exceptions))
      CmdArgs.push_back("-fsjlj-exceptions");
    if (Opt.matches(options::OPT_fseh_exceptions))
      CmdArgs.push_back("-fseh-exceptions");
    if (Opt.matches(options::OPT_fdwarf_exceptions))
      CmdArgs.push_back("-fdwarf-exceptions");
  } else {
    switch (TC.GetExceptionModel(Args)) {
    default:
      break;
    case llvm::ExceptionHandling::DwarfCFI:
      CmdArgs.push_back("-fdwarf-exceptions");
      break;
    case llvm::ExceptionHandling::SjLj:
      CmdArgs.push_back("-fsjlj-exceptions");
      break;
    case llvm::ExceptionHandling::WinEH:
      CmdArgs.push_back("-fseh-exceptions");
      break;
    }
  }

  // C++ "sane" operator new.
  if (!Args.hasFlag(options::OPT_fassume_sane_operator_new,
                    options::OPT_fno_assume_sane_operator_new))
    CmdArgs.push_back("-fno-assume-sane-operator-new");

  // -frelaxed-template-template-args is off by default, as it is a severe
  // breaking change until a corresponding change to template partial ordering
  // is provided.
  if (Args.hasFlag(options::OPT_frelaxed_template_template_args,
                   options::OPT_fno_relaxed_template_template_args, false))
    CmdArgs.push_back("-frelaxed-template-template-args");

  // -fsized-deallocation is off by default, as it is an ABI-breaking change for
  // most platforms.
  if (Args.hasFlag(options::OPT_fsized_deallocation,
                   options::OPT_fno_sized_deallocation, false))
    CmdArgs.push_back("-fsized-deallocation");

  // -faligned-allocation is on by default in C++17 onwards and otherwise off
  // by default.
  if (Arg *A = Args.getLastArg(options::OPT_faligned_allocation,
                               options::OPT_fno_aligned_allocation,
                               options::OPT_faligned_new_EQ)) {
    if (A->getOption().matches(options::OPT_fno_aligned_allocation))
      CmdArgs.push_back("-fno-aligned-allocation");
    else
      CmdArgs.push_back("-faligned-allocation");
  }

  // The default new alignment can be specified using a dedicated option or via
  // a GCC-compatible option that also turns on aligned allocation.
  if (Arg *A = Args.getLastArg(options::OPT_fnew_alignment_EQ,
                               options::OPT_faligned_new_EQ))
    CmdArgs.push_back(
        Args.MakeArgString(Twine("-fnew-alignment=") + A->getValue()));

  // -fconstant-cfstrings is default, and may be subject to argument translation
  // on Darwin.
  if (!Args.hasFlag(options::OPT_fconstant_cfstrings,
                    options::OPT_fno_constant_cfstrings) ||
      !Args.hasFlag(options::OPT_mconstant_cfstrings,
                    options::OPT_mno_constant_cfstrings))
    CmdArgs.push_back("-fno-constant-cfstrings");

  // -fno-pascal-strings is default, only pass non-default.
  if (Args.hasFlag(options::OPT_fpascal_strings,
                   options::OPT_fno_pascal_strings, false))
    CmdArgs.push_back("-fpascal-strings");

  // Honor -fpack-struct= and -fpack-struct, if given. Note that
  // -fno-pack-struct doesn't apply to -fpack-struct=.
  if (Arg *A = Args.getLastArg(options::OPT_fpack_struct_EQ)) {
    std::string PackStructStr = "-fpack-struct=";
    PackStructStr += A->getValue();
    CmdArgs.push_back(Args.MakeArgString(PackStructStr));
  } else if (Args.hasFlag(options::OPT_fpack_struct,
                          options::OPT_fno_pack_struct, false)) {
    CmdArgs.push_back("-fpack-struct=1");
  }

  // Handle -fmax-type-align=N and -fno-type-align
  bool SkipMaxTypeAlign = Args.hasArg(options::OPT_fno_max_type_align);
  if (Arg *A = Args.getLastArg(options::OPT_fmax_type_align_EQ)) {
    if (!SkipMaxTypeAlign) {
      std::string MaxTypeAlignStr = "-fmax-type-align=";
      MaxTypeAlignStr += A->getValue();
      CmdArgs.push_back(Args.MakeArgString(MaxTypeAlignStr));
    }
  } else if (RawTriple.isOSDarwin()) {
    if (!SkipMaxTypeAlign) {
      std::string MaxTypeAlignStr = "-fmax-type-align=16";
      CmdArgs.push_back(Args.MakeArgString(MaxTypeAlignStr));
    }
  }

  if (!Args.hasFlag(options::OPT_Qy, options::OPT_Qn, true))
    CmdArgs.push_back("-Qn");

  // -fcommon is the default unless compiling kernel code or the target says so
  bool NoCommonDefault = KernelOrKext || isNoCommonDefault(RawTriple);
  if (!Args.hasFlag(options::OPT_fcommon, options::OPT_fno_common,
                    !NoCommonDefault))
    CmdArgs.push_back("-fno-common");

  // -fsigned-bitfields is default, and clang doesn't yet support
  // -funsigned-bitfields.
  if (!Args.hasFlag(options::OPT_fsigned_bitfields,
                    options::OPT_funsigned_bitfields))
    D.Diag(diag::warn_drv_clang_unsupported)
        << Args.getLastArg(options::OPT_funsigned_bitfields)->getAsString(Args);

  // -fsigned-bitfields is default, and clang doesn't support -fno-for-scope.
  if (!Args.hasFlag(options::OPT_ffor_scope, options::OPT_fno_for_scope))
    D.Diag(diag::err_drv_clang_unsupported)
        << Args.getLastArg(options::OPT_fno_for_scope)->getAsString(Args);

  // -finput_charset=UTF-8 is default. Reject others
  if (Arg *inputCharset = Args.getLastArg(options::OPT_finput_charset_EQ)) {
    StringRef value = inputCharset->getValue();
    if (!value.equals_lower("utf-8"))
      D.Diag(diag::err_drv_invalid_value) << inputCharset->getAsString(Args)
                                          << value;
  }

  // -fexec_charset=UTF-8 is default. Reject others
  if (Arg *execCharset = Args.getLastArg(options::OPT_fexec_charset_EQ)) {
    StringRef value = execCharset->getValue();
    if (!value.equals_lower("utf-8"))
      D.Diag(diag::err_drv_invalid_value) << execCharset->getAsString(Args)
                                          << value;
  }

  RenderDiagnosticsOptions(D, Args, CmdArgs);

  // -fno-asm-blocks is default.
  if (Args.hasFlag(options::OPT_fasm_blocks, options::OPT_fno_asm_blocks,
                   false))
    CmdArgs.push_back("-fasm-blocks");

  // -fgnu-inline-asm is default.
  if (!Args.hasFlag(options::OPT_fgnu_inline_asm,
                    options::OPT_fno_gnu_inline_asm, true))
    CmdArgs.push_back("-fno-gnu-inline-asm");

  // Enable vectorization per default according to the optimization level
  // selected. For optimization levels that want vectorization we use the alias
  // option to simplify the hasFlag logic.
  // Do not vectorize on GPUs
  // FIXME: Temporarily turn off vectorization for GPUs
  bool EnableVec = shouldEnableVectorizerAtOLevel(Args, false) &&
                   !(Triple.getArch() == llvm::Triple::amdgcn ||
                     Triple.getArch() == llvm::Triple::nvptx64);
  OptSpecifier VectorizeAliasOption =
      EnableVec ? options::OPT_O_Group : options::OPT_fvectorize;
  if (Args.hasFlag(options::OPT_fvectorize, VectorizeAliasOption,
                   options::OPT_fno_vectorize, EnableVec))
    CmdArgs.push_back("-vectorize-loops");

  // -fslp-vectorize is enabled based on the optimization level selected.
  bool EnableSLPVec = shouldEnableVectorizerAtOLevel(Args, true) &&
                      !(Triple.getArch() == llvm::Triple::amdgcn ||
                        Triple.getArch() == llvm::Triple::nvptx64);
  OptSpecifier SLPVectAliasOption =
      EnableSLPVec ? options::OPT_O_Group : options::OPT_fslp_vectorize;
  if (Args.hasFlag(options::OPT_fslp_vectorize, SLPVectAliasOption,
                   options::OPT_fno_slp_vectorize, EnableSLPVec))
    CmdArgs.push_back("-vectorize-slp");

  ParseMPreferVectorWidth(D, Args, CmdArgs);

  if (Arg *A = Args.getLastArg(options::OPT_fshow_overloads_EQ))
    A->render(Args, CmdArgs);

  if (Arg *A = Args.getLastArg(
          options::OPT_fsanitize_undefined_strip_path_components_EQ))
    A->render(Args, CmdArgs);

  // -fdollars-in-identifiers default varies depending on platform and
  // language; only pass if specified.
  if (Arg *A = Args.getLastArg(options::OPT_fdollars_in_identifiers,
                               options::OPT_fno_dollars_in_identifiers)) {
    if (A->getOption().matches(options::OPT_fdollars_in_identifiers))
      CmdArgs.push_back("-fdollars-in-identifiers");
    else
      CmdArgs.push_back("-fno-dollars-in-identifiers");
  }

  // -funit-at-a-time is default, and we don't support -fno-unit-at-a-time for
  // practical purposes.
  if (Arg *A = Args.getLastArg(options::OPT_funit_at_a_time,
                               options::OPT_fno_unit_at_a_time)) {
    if (A->getOption().matches(options::OPT_fno_unit_at_a_time))
      D.Diag(diag::warn_drv_clang_unsupported) << A->getAsString(Args);
  }

  if (Args.hasFlag(options::OPT_fapple_pragma_pack,
                   options::OPT_fno_apple_pragma_pack, false))
    CmdArgs.push_back("-fapple-pragma-pack");

  if (Args.hasFlag(options::OPT_fsave_optimization_record,
                   options::OPT_foptimization_record_file_EQ,
                   options::OPT_fno_save_optimization_record, false)) {
    CmdArgs.push_back("-opt-record-file");

    const Arg *A = Args.getLastArg(options::OPT_foptimization_record_file_EQ);
    if (A) {
      CmdArgs.push_back(A->getValue());
    } else {
      SmallString<128> F;

      if (Args.hasArg(options::OPT_c) || Args.hasArg(options::OPT_S)) {
        if (Arg *FinalOutput = Args.getLastArg(options::OPT_o))
          F = FinalOutput->getValue();
      }

      if (F.empty()) {
        // Use the input filename.
        F = llvm::sys::path::stem(Input.getBaseInput());

        // If we're compiling for an offload architecture (i.e. a CUDA device),
        // we need to make the file name for the device compilation different
        // from the host compilation.
        if (!JA.isDeviceOffloading(Action::OFK_None) &&
            !JA.isDeviceOffloading(Action::OFK_Host)) {
          llvm::sys::path::replace_extension(F, "");
          F += Action::GetOffloadingFileNamePrefix(JA.getOffloadingDeviceKind(),
                                                   Triple.normalize());
          F += "-";
          F += JA.getOffloadingArch();
        }
      }

      llvm::sys::path::replace_extension(F, "opt.yaml");
      CmdArgs.push_back(Args.MakeArgString(F));
    }
  }

  bool RewriteImports = Args.hasFlag(options::OPT_frewrite_imports,
                                     options::OPT_fno_rewrite_imports, false);
  if (RewriteImports)
    CmdArgs.push_back("-frewrite-imports");

  // Enable rewrite includes if the user's asked for it or if we're generating
  // diagnostics.
  // TODO: Once -module-dependency-dir works with -frewrite-includes it'd be
  // nice to enable this when doing a crashdump for modules as well.
  if (Args.hasFlag(options::OPT_frewrite_includes,
                   options::OPT_fno_rewrite_includes, false) ||
      (C.isForDiagnostics() && !HaveModules))
    CmdArgs.push_back("-frewrite-includes");

  // Only allow -traditional or -traditional-cpp outside in preprocessing modes.
  if (Arg *A = Args.getLastArg(options::OPT_traditional,
                               options::OPT_traditional_cpp)) {
    if (isa<PreprocessJobAction>(JA))
      CmdArgs.push_back("-traditional-cpp");
    else
      D.Diag(diag::err_drv_clang_unsupported) << A->getAsString(Args);
  }

  Args.AddLastArg(CmdArgs, options::OPT_dM);
  Args.AddLastArg(CmdArgs, options::OPT_dD);

  // Handle serialized diagnostics.
  if (Arg *A = Args.getLastArg(options::OPT__serialize_diags)) {
    CmdArgs.push_back("-serialize-diagnostic-file");
    CmdArgs.push_back(Args.MakeArgString(A->getValue()));
  }

  if (Args.hasArg(options::OPT_fretain_comments_from_system_headers))
    CmdArgs.push_back("-fretain-comments-from-system-headers");

  // Forward -fcomment-block-commands to -cc1.
  Args.AddAllArgs(CmdArgs, options::OPT_fcomment_block_commands);
  // Forward -fparse-all-comments to -cc1.
  Args.AddAllArgs(CmdArgs, options::OPT_fparse_all_comments);

  // Turn -fplugin=name.so into -load name.so
  for (const Arg *A : Args.filtered(options::OPT_fplugin_EQ)) {
    CmdArgs.push_back("-load");
    CmdArgs.push_back(A->getValue());
    A->claim();
  }

  // Setup statistics file output.
  SmallString<128> StatsFile = getStatsFileName(Args, Output, Input, D);
  if (!StatsFile.empty())
    CmdArgs.push_back(Args.MakeArgString(Twine("-stats-file=") + StatsFile));

  // Forward -Xclang arguments to -cc1, and -mllvm arguments to the LLVM option
  // parser.
  // -finclude-default-header flag is for preprocessor,
  // do not pass it to other cc1 commands when save-temps is enabled
  if (C.getDriver().isSaveTempsEnabled() &&
      !isa<PreprocessJobAction>(JA)) {
    for (auto Arg : Args.filtered(options::OPT_Xclang)) {
      Arg->claim();
      if (StringRef(Arg->getValue()) != "-finclude-default-header")
        CmdArgs.push_back(Arg->getValue());
    }
  }
  else {
    Args.AddAllArgValues(CmdArgs, options::OPT_Xclang);
  }
  for (const Arg *A : Args.filtered(options::OPT_mllvm)) {
    A->claim();

    // We translate this by hand to the -cc1 argument, since nightly test uses
    // it and developers have been trained to spell it with -mllvm. Both
    // spellings are now deprecated and should be removed.
    if (StringRef(A->getValue(0)) == "-disable-llvm-optzns") {
      CmdArgs.push_back("-disable-llvm-optzns");
    } else {
      A->render(Args, CmdArgs);
    }
  }

  // With -save-temps, we want to save the unoptimized bitcode output from the
  // CompileJobAction, use -disable-llvm-passes to get pristine IR generated
  // by the frontend.
  // When -fembed-bitcode is enabled, optimized bitcode is emitted because it
  // has slightly different breakdown between stages.
  // FIXME: -fembed-bitcode -save-temps will save optimized bitcode instead of
  // pristine IR generated by the frontend. Ideally, a new compile action should
  // be added so both IR can be captured.
  if (C.getDriver().isSaveTempsEnabled() &&
      !(C.getDriver().embedBitcodeInObject() && !C.getDriver().isUsingLTO()) &&
      isa<CompileJobAction>(JA))
    CmdArgs.push_back("-disable-llvm-passes");

  if (Output.getType() == types::TY_Dependencies) {
    // Handled with other dependency code.
  } else if (Output.isFilename()) {
    CmdArgs.push_back("-o");
    CmdArgs.push_back(Output.getFilename());
  } else {
    assert(Output.isNothing() && "Invalid output.");
  }

  if (IsHIP) {
    CmdArgs.push_back("-x");
    CmdArgs.push_back("hip");
  } else
    addDashXForInput(Args, Input, CmdArgs);

  ArrayRef<InputInfo> FrontendInputs = Input;
  if (IsHeaderModulePrecompile)
    FrontendInputs = ModuleHeaderInputs;
  else if (Input.isNothing())
    FrontendInputs = {};

  for (const InputInfo &Input : FrontendInputs) {
    if (Input.isFilename())
      CmdArgs.push_back(Input.getFilename());
    else
      Input.getInputArg().renderAsInput(Args, CmdArgs);
  }

  Args.AddAllArgs(CmdArgs, options::OPT_undef);

  const char *Exec = D.getClangProgramPath();

  // Optionally embed the -cc1 level arguments into the debug info or a
  // section, for build analysis.
  // Also record command line arguments into the debug info if
  // -grecord-gcc-switches options is set on.
  // By default, -gno-record-gcc-switches is set on and no recording.
  auto GRecordSwitches =
      Args.hasFlag(options::OPT_grecord_command_line,
                   options::OPT_gno_record_command_line, false);
  auto FRecordSwitches =
      Args.hasFlag(options::OPT_frecord_command_line,
                   options::OPT_fno_record_command_line, false);
  if (FRecordSwitches && !Triple.isOSBinFormatELF())
    D.Diag(diag::err_drv_unsupported_opt_for_target)
        << Args.getLastArg(options::OPT_frecord_command_line)->getAsString(Args)
        << TripleStr;
  if (TC.UseDwarfDebugFlags() || GRecordSwitches || FRecordSwitches) {
    ArgStringList OriginalArgs;
    for (const auto &Arg : Args)
      Arg->render(Args, OriginalArgs);

    SmallString<256> Flags;
    Flags += Exec;
    for (const char *OriginalArg : OriginalArgs) {
      SmallString<128> EscapedArg;
      EscapeSpacesAndBackslashes(OriginalArg, EscapedArg);
      Flags += " ";
      Flags += EscapedArg;
    }
    auto FlagsArgString = Args.MakeArgString(Flags);
    if (TC.UseDwarfDebugFlags() || GRecordSwitches) {
      CmdArgs.push_back("-dwarf-debug-flags");
      CmdArgs.push_back(FlagsArgString);
    }
    if (FRecordSwitches) {
      CmdArgs.push_back("-record-command-line");
      CmdArgs.push_back(FlagsArgString);
    }
  }

  // Host-side cuda compilation receives all device-side outputs in a single
  // fatbin as Inputs[1]. Include the binary with -fcuda-include-gpubinary.
  // TODO schi if ((IsCuda || IsHIP) && CudaDeviceInput) {
  if ( IsCuda && CudaDeviceInput) {
      CmdArgs.push_back("-fcuda-include-gpubinary");
      CmdArgs.push_back(CudaDeviceInput->getFilename());
      if (Args.hasFlag(options::OPT_fgpu_rdc, options::OPT_fno_gpu_rdc, false))
        CmdArgs.push_back("-fgpu-rdc");
  }

  // TODO schi if (IsCuda) {
  if (IsCuda || IsHIP) {
    if (Args.hasFlag(options::OPT_fgpu_rdc, options::OPT_fno_gpu_rdc, false))
      CmdArgs.push_back("-fgpu-rdc");
    if (Args.hasFlag(options::OPT_fcuda_short_ptr,
                     options::OPT_fno_cuda_short_ptr, false))
      CmdArgs.push_back("-fcuda-short-ptr");
  }

  // OpenMP offloading device jobs take the argument -fopenmp-host-ir-file-path
  // to specify the result of the compile phase on the host, so the meaningful
  // device declarations can be identified. Also, -fopenmp-is-device is passed
  // along to tell the frontend that it is generating code for a device, so that
  // only the relevant declarations are emitted.
  if (IsOpenMPDevice) {
    CmdArgs.push_back("-fopenmp-is-device");
    if (OpenMPDeviceInput) {
      CmdArgs.push_back("-fopenmp-host-ir-file-path");
      CmdArgs.push_back(Args.MakeArgString(OpenMPDeviceInput->getFilename()));
    }
  }

  // For all the host OpenMP offloading compile jobs we need to pass the targets
  // information using -fopenmp-targets= option.
  if (JA.isHostOffloading(Action::OFK_OpenMP)) {
    SmallString<128> TargetInfo("-fopenmp-targets=");

    Arg *Tgts = Args.getLastArg(options::OPT_fopenmp_targets_EQ);
    assert(Tgts && Tgts->getNumValues() &&
           "OpenMP offloading has to have targets specified.");
    for (unsigned i = 0; i < Tgts->getNumValues(); ++i) {
      if (i)
        TargetInfo += ',';
      // We need to get the string from the triple because it may be not exactly
      // the same as the one we get directly from the arguments.
      llvm::Triple T(Tgts->getValue(i));
      TargetInfo += T.getTriple();
    }
    CmdArgs.push_back(Args.MakeArgString(TargetInfo.str()));
  }

  bool WholeProgramVTables =
      Args.hasFlag(options::OPT_fwhole_program_vtables,
                   options::OPT_fno_whole_program_vtables, false);
  if (WholeProgramVTables) {
    if (!D.isUsingLTO())
      D.Diag(diag::err_drv_argument_only_allowed_with)
          << "-fwhole-program-vtables"
          << "-flto";
    CmdArgs.push_back("-fwhole-program-vtables");
  }

  bool RequiresSplitLTOUnit = WholeProgramVTables || Sanitize.needsLTO();
  bool SplitLTOUnit =
      Args.hasFlag(options::OPT_fsplit_lto_unit,
                   options::OPT_fno_split_lto_unit, RequiresSplitLTOUnit);
  if (RequiresSplitLTOUnit && !SplitLTOUnit)
    D.Diag(diag::err_drv_argument_not_allowed_with)
        << "-fno-split-lto-unit"
        << (WholeProgramVTables ? "-fwhole-program-vtables" : "-fsanitize=cfi");
  if (SplitLTOUnit)
    CmdArgs.push_back("-fsplit-lto-unit");

  if (Arg *A = Args.getLastArg(options::OPT_fexperimental_isel,
                               options::OPT_fno_experimental_isel)) {
    CmdArgs.push_back("-mllvm");
    if (A->getOption().matches(options::OPT_fexperimental_isel)) {
      CmdArgs.push_back("-global-isel=1");

      // GISel is on by default on AArch64 -O0, so don't bother adding
      // the fallback remarks for it. Other combinations will add a warning of
      // some kind.
      bool IsArchSupported = Triple.getArch() == llvm::Triple::aarch64;
      bool IsOptLevelSupported = false;

      Arg *A = Args.getLastArg(options::OPT_O_Group);
      if (Triple.getArch() == llvm::Triple::aarch64) {
        if (!A || A->getOption().matches(options::OPT_O0))
          IsOptLevelSupported = true;
      }
      if (!IsArchSupported || !IsOptLevelSupported) {
        CmdArgs.push_back("-mllvm");
        CmdArgs.push_back("-global-isel-abort=2");

        if (!IsArchSupported)
          D.Diag(diag::warn_drv_experimental_isel_incomplete) << Triple.getArchName();
        else
          D.Diag(diag::warn_drv_experimental_isel_incomplete_opt);
      }
    } else {
      CmdArgs.push_back("-global-isel=0");
    }
  }

  if (Arg *A = Args.getLastArg(options::OPT_fforce_enable_int128,
                               options::OPT_fno_force_enable_int128)) {
    if (A->getOption().matches(options::OPT_fforce_enable_int128))
      CmdArgs.push_back("-fforce-enable-int128");
  }

  if (Args.hasFlag(options::OPT_fcomplete_member_pointers,
                   options::OPT_fno_complete_member_pointers, false))
    CmdArgs.push_back("-fcomplete-member-pointers");

  if (!Args.hasFlag(options::OPT_fcxx_static_destructors,
                    options::OPT_fno_cxx_static_destructors, true))
    CmdArgs.push_back("-fno-c++-static-destructors");

  if (Arg *A = Args.getLastArg(options::OPT_moutline,
                               options::OPT_mno_outline)) {
    if (A->getOption().matches(options::OPT_moutline)) {
      // We only support -moutline in AArch64 right now. If we're not compiling
      // for AArch64, emit a warning and ignore the flag. Otherwise, add the
      // proper mllvm flags.
      if (Triple.getArch() != llvm::Triple::aarch64) {
        D.Diag(diag::warn_drv_moutline_unsupported_opt) << Triple.getArchName();
      } else {
          CmdArgs.push_back("-mllvm");
          CmdArgs.push_back("-enable-machine-outliner");
      }
    } else {
      // Disable all outlining behaviour.
      CmdArgs.push_back("-mllvm");
      CmdArgs.push_back("-enable-machine-outliner=never");
    }
  }

  if (Args.hasFlag(options::OPT_faddrsig, options::OPT_fno_addrsig,
                   (TC.getTriple().isOSBinFormatELF() ||
                    TC.getTriple().isOSBinFormatCOFF()) &&
                      !TC.getTriple().isPS4() &&
                      !TC.getTriple().isOSNetBSD() &&
                      !Distro(D.getVFS()).IsGentoo() &&
                      !TC.getTriple().isAndroid() &&
                       TC.useIntegratedAs()))
    CmdArgs.push_back("-faddrsig");

  // Finally add the compile command to the compilation.
  if (Args.hasArg(options::OPT__SLASH_fallback) &&
      Output.getType() == types::TY_Object &&
      (InputType == types::TY_C || InputType == types::TY_CXX)) {
    auto CLCommand =
        getCLFallback()->GetCommand(C, JA, Output, Inputs, Args, LinkingOutput);
    C.addCommand(llvm::make_unique<FallbackCommand>(
        JA, *this, Exec, CmdArgs, Inputs, std::move(CLCommand)));
  } else if (Args.hasArg(options::OPT__SLASH_fallback) &&
             isa<PrecompileJobAction>(JA)) {
    // In /fallback builds, run the main compilation even if the pch generation
    // fails, so that the main compilation's fallback to cl.exe runs.
    C.addCommand(llvm::make_unique<ForceSuccessCommand>(JA, *this, Exec,
                                                        CmdArgs, Inputs));
  } else {
    C.addCommand(llvm::make_unique<Command>(JA, *this, Exec, CmdArgs, Inputs));
  }

  // Make the compile command echo its inputs for /showFilenames.
  if (Output.getType() == types::TY_Object &&
      Args.hasFlag(options::OPT__SLASH_showFilenames,
                   options::OPT__SLASH_showFilenames_, false)) {
    C.getJobs().getJobs().back()->setPrintInputFilenames(true);
  }

  if (Arg *A = Args.getLastArg(options::OPT_pg))
    if (!shouldUseFramePointer(Args, Triple))
      D.Diag(diag::err_drv_argument_not_allowed_with) << "-fomit-frame-pointer"
                                                      << A->getAsString(Args);

  // Claim some arguments which clang supports automatically.

  // -fpch-preprocess is used with gcc to add a special marker in the output to
  // include the PCH file.
  Args.ClaimAllArgs(options::OPT_fpch_preprocess);

  // Claim some arguments which clang doesn't support, but we don't
  // care to warn the user about.
  Args.ClaimAllArgs(options::OPT_clang_ignored_f_Group);
  Args.ClaimAllArgs(options::OPT_clang_ignored_m_Group);

  // Disable warnings for clang -E -emit-llvm foo.c
  Args.ClaimAllArgs(options::OPT_emit_llvm);
}

Clang::Clang(const ToolChain &TC)
    // CAUTION! The first constructor argument ("clang") is not arbitrary,
    // as it is for other tools. Some operations on a Tool actually test
    // whether that tool is Clang based on the Tool's Name as a string.
    : Tool("clang", "clang frontend", TC, RF_Full) {}

Clang::~Clang() {}

/// Add options related to the Objective-C runtime/ABI.
///
/// Returns true if the runtime is non-fragile.
ObjCRuntime Clang::AddObjCRuntimeArgs(const ArgList &args,
                                      ArgStringList &cmdArgs,
                                      RewriteKind rewriteKind) const {
  // Look for the controlling runtime option.
  Arg *runtimeArg =
      args.getLastArg(options::OPT_fnext_runtime, options::OPT_fgnu_runtime,
                      options::OPT_fobjc_runtime_EQ);

  // Just forward -fobjc-runtime= to the frontend.  This supercedes
  // options about fragility.
  if (runtimeArg &&
      runtimeArg->getOption().matches(options::OPT_fobjc_runtime_EQ)) {
    ObjCRuntime runtime;
    StringRef value = runtimeArg->getValue();
    if (runtime.tryParse(value)) {
      getToolChain().getDriver().Diag(diag::err_drv_unknown_objc_runtime)
          << value;
    }
    if ((runtime.getKind() == ObjCRuntime::GNUstep) &&
        (runtime.getVersion() >= VersionTuple(2, 0)))
      if (!getToolChain().getTriple().isOSBinFormatELF() &&
          !getToolChain().getTriple().isOSBinFormatCOFF()) {
        getToolChain().getDriver().Diag(
            diag::err_drv_gnustep_objc_runtime_incompatible_binary)
          << runtime.getVersion().getMajor();
      }

    runtimeArg->render(args, cmdArgs);
    return runtime;
  }

  // Otherwise, we'll need the ABI "version".  Version numbers are
  // slightly confusing for historical reasons:
  //   1 - Traditional "fragile" ABI
  //   2 - Non-fragile ABI, version 1
  //   3 - Non-fragile ABI, version 2
  unsigned objcABIVersion = 1;
  // If -fobjc-abi-version= is present, use that to set the version.
  if (Arg *abiArg = args.getLastArg(options::OPT_fobjc_abi_version_EQ)) {
    StringRef value = abiArg->getValue();
    if (value == "1")
      objcABIVersion = 1;
    else if (value == "2")
      objcABIVersion = 2;
    else if (value == "3")
      objcABIVersion = 3;
    else
      getToolChain().getDriver().Diag(diag::err_drv_clang_unsupported) << value;
  } else {
    // Otherwise, determine if we are using the non-fragile ABI.
    bool nonFragileABIIsDefault =
        (rewriteKind == RK_NonFragile ||
         (rewriteKind == RK_None &&
          getToolChain().IsObjCNonFragileABIDefault()));
    if (args.hasFlag(options::OPT_fobjc_nonfragile_abi,
                     options::OPT_fno_objc_nonfragile_abi,
                     nonFragileABIIsDefault)) {
// Determine the non-fragile ABI version to use.
#ifdef DISABLE_DEFAULT_NONFRAGILEABI_TWO
      unsigned nonFragileABIVersion = 1;
#else
      unsigned nonFragileABIVersion = 2;
#endif

      if (Arg *abiArg =
              args.getLastArg(options::OPT_fobjc_nonfragile_abi_version_EQ)) {
        StringRef value = abiArg->getValue();
        if (value == "1")
          nonFragileABIVersion = 1;
        else if (value == "2")
          nonFragileABIVersion = 2;
        else
          getToolChain().getDriver().Diag(diag::err_drv_clang_unsupported)
              << value;
      }

      objcABIVersion = 1 + nonFragileABIVersion;
    } else {
      objcABIVersion = 1;
    }
  }

  // We don't actually care about the ABI version other than whether
  // it's non-fragile.
  bool isNonFragile = objcABIVersion != 1;

  // If we have no runtime argument, ask the toolchain for its default runtime.
  // However, the rewriter only really supports the Mac runtime, so assume that.
  ObjCRuntime runtime;
  if (!runtimeArg) {
    switch (rewriteKind) {
    case RK_None:
      runtime = getToolChain().getDefaultObjCRuntime(isNonFragile);
      break;
    case RK_Fragile:
      runtime = ObjCRuntime(ObjCRuntime::FragileMacOSX, VersionTuple());
      break;
    case RK_NonFragile:
      runtime = ObjCRuntime(ObjCRuntime::MacOSX, VersionTuple());
      break;
    }

    // -fnext-runtime
  } else if (runtimeArg->getOption().matches(options::OPT_fnext_runtime)) {
    // On Darwin, make this use the default behavior for the toolchain.
    if (getToolChain().getTriple().isOSDarwin()) {
      runtime = getToolChain().getDefaultObjCRuntime(isNonFragile);

      // Otherwise, build for a generic macosx port.
    } else {
      runtime = ObjCRuntime(ObjCRuntime::MacOSX, VersionTuple());
    }

    // -fgnu-runtime
  } else {
    assert(runtimeArg->getOption().matches(options::OPT_fgnu_runtime));
    // Legacy behaviour is to target the gnustep runtime if we are in
    // non-fragile mode or the GCC runtime in fragile mode.
    if (isNonFragile)
      runtime = ObjCRuntime(ObjCRuntime::GNUstep, VersionTuple(2, 0));
    else
      runtime = ObjCRuntime(ObjCRuntime::GCC, VersionTuple());
  }

  cmdArgs.push_back(
      args.MakeArgString("-fobjc-runtime=" + runtime.getAsString()));
  return runtime;
}

static bool maybeConsumeDash(const std::string &EH, size_t &I) {
  bool HaveDash = (I + 1 < EH.size() && EH[I + 1] == '-');
  I += HaveDash;
  return !HaveDash;
}

namespace {
struct EHFlags {
  bool Synch = false;
  bool Asynch = false;
  bool NoUnwindC = false;
};
} // end anonymous namespace

/// /EH controls whether to run destructor cleanups when exceptions are
/// thrown.  There are three modifiers:
/// - s: Cleanup after "synchronous" exceptions, aka C++ exceptions.
/// - a: Cleanup after "asynchronous" exceptions, aka structured exceptions.
///      The 'a' modifier is unimplemented and fundamentally hard in LLVM IR.
/// - c: Assume that extern "C" functions are implicitly nounwind.
/// The default is /EHs-c-, meaning cleanups are disabled.
static EHFlags parseClangCLEHFlags(const Driver &D, const ArgList &Args) {
  EHFlags EH;

  std::vector<std::string> EHArgs =
      Args.getAllArgValues(options::OPT__SLASH_EH);
  for (auto EHVal : EHArgs) {
    for (size_t I = 0, E = EHVal.size(); I != E; ++I) {
      switch (EHVal[I]) {
      case 'a':
        EH.Asynch = maybeConsumeDash(EHVal, I);
        if (EH.Asynch)
          EH.Synch = false;
        continue;
      case 'c':
        EH.NoUnwindC = maybeConsumeDash(EHVal, I);
        continue;
      case 's':
        EH.Synch = maybeConsumeDash(EHVal, I);
        if (EH.Synch)
          EH.Asynch = false;
        continue;
      default:
        break;
      }
      D.Diag(clang::diag::err_drv_invalid_value) << "/EH" << EHVal;
      break;
    }
  }
  // The /GX, /GX- flags are only processed if there are not /EH flags.
  // The default is that /GX is not specified.
  if (EHArgs.empty() &&
      Args.hasFlag(options::OPT__SLASH_GX, options::OPT__SLASH_GX_,
                   /*default=*/false)) {
    EH.Synch = true;
    EH.NoUnwindC = true;
  }

  return EH;
}

void Clang::AddClangCLArgs(const ArgList &Args, types::ID InputType,
                           ArgStringList &CmdArgs,
                           codegenoptions::DebugInfoKind *DebugInfoKind,
                           bool *EmitCodeView) const {
  unsigned RTOptionID = options::OPT__SLASH_MT;

  if (Args.hasArg(options::OPT__SLASH_LDd))
    // The /LDd option implies /MTd. The dependent lib part can be overridden,
    // but defining _DEBUG is sticky.
    RTOptionID = options::OPT__SLASH_MTd;

  if (Arg *A = Args.getLastArg(options::OPT__SLASH_M_Group))
    RTOptionID = A->getOption().getID();

  StringRef FlagForCRT;
  switch (RTOptionID) {
  case options::OPT__SLASH_MD:
    if (Args.hasArg(options::OPT__SLASH_LDd))
      CmdArgs.push_back("-D_DEBUG");
    CmdArgs.push_back("-D_MT");
    CmdArgs.push_back("-D_DLL");
    FlagForCRT = "--dependent-lib=msvcrt";
    break;
  case options::OPT__SLASH_MDd:
    CmdArgs.push_back("-D_DEBUG");
    CmdArgs.push_back("-D_MT");
    CmdArgs.push_back("-D_DLL");
    FlagForCRT = "--dependent-lib=msvcrtd";
    break;
  case options::OPT__SLASH_MT:
    if (Args.hasArg(options::OPT__SLASH_LDd))
      CmdArgs.push_back("-D_DEBUG");
    CmdArgs.push_back("-D_MT");
    CmdArgs.push_back("-flto-visibility-public-std");
    FlagForCRT = "--dependent-lib=libcmt";
    break;
  case options::OPT__SLASH_MTd:
    CmdArgs.push_back("-D_DEBUG");
    CmdArgs.push_back("-D_MT");
    CmdArgs.push_back("-flto-visibility-public-std");
    FlagForCRT = "--dependent-lib=libcmtd";
    break;
  default:
    llvm_unreachable("Unexpected option ID.");
  }

  if (Args.hasArg(options::OPT__SLASH_Zl)) {
    CmdArgs.push_back("-D_VC_NODEFAULTLIB");
  } else {
    CmdArgs.push_back(FlagForCRT.data());

    // This provides POSIX compatibility (maps 'open' to '_open'), which most
    // users want.  The /Za flag to cl.exe turns this off, but it's not
    // implemented in clang.
    CmdArgs.push_back("--dependent-lib=oldnames");
  }

  if (Arg *A = Args.getLastArg(options::OPT_show_includes))
    A->render(Args, CmdArgs);

  // This controls whether or not we emit RTTI data for polymorphic types.
  if (Args.hasFlag(options::OPT__SLASH_GR_, options::OPT__SLASH_GR,
                   /*default=*/false))
    CmdArgs.push_back("-fno-rtti-data");

  // This controls whether or not we emit stack-protector instrumentation.
  // In MSVC, Buffer Security Check (/GS) is on by default.
  if (Args.hasFlag(options::OPT__SLASH_GS, options::OPT__SLASH_GS_,
                   /*default=*/true)) {
    CmdArgs.push_back("-stack-protector");
    CmdArgs.push_back(Args.MakeArgString(Twine(LangOptions::SSPStrong)));
  }

  // Emit CodeView if -Z7, -Zd, or -gline-tables-only are present.
  if (Arg *DebugInfoArg =
          Args.getLastArg(options::OPT__SLASH_Z7, options::OPT__SLASH_Zd,
                          options::OPT_gline_tables_only)) {
    *EmitCodeView = true;
    if (DebugInfoArg->getOption().matches(options::OPT__SLASH_Z7))
      *DebugInfoKind = codegenoptions::LimitedDebugInfo;
    else
      *DebugInfoKind = codegenoptions::DebugLineTablesOnly;
  } else {
    *EmitCodeView = false;
  }

  const Driver &D = getToolChain().getDriver();
  EHFlags EH = parseClangCLEHFlags(D, Args);
  if (EH.Synch || EH.Asynch) {
    if (types::isCXX(InputType))
      CmdArgs.push_back("-fcxx-exceptions");
    CmdArgs.push_back("-fexceptions");
  }
  if (types::isCXX(InputType) && EH.Synch && EH.NoUnwindC)
    CmdArgs.push_back("-fexternc-nounwind");

  // /EP should expand to -E -P.
  if (Args.hasArg(options::OPT__SLASH_EP)) {
    CmdArgs.push_back("-E");
    CmdArgs.push_back("-P");
  }

  unsigned VolatileOptionID;
  if (getToolChain().getArch() == llvm::Triple::x86_64 ||
      getToolChain().getArch() == llvm::Triple::x86)
    VolatileOptionID = options::OPT__SLASH_volatile_ms;
  else
    VolatileOptionID = options::OPT__SLASH_volatile_iso;

  if (Arg *A = Args.getLastArg(options::OPT__SLASH_volatile_Group))
    VolatileOptionID = A->getOption().getID();

  if (VolatileOptionID == options::OPT__SLASH_volatile_ms)
    CmdArgs.push_back("-fms-volatile");

 if (Args.hasFlag(options::OPT__SLASH_Zc_dllexportInlines_,
                  options::OPT__SLASH_Zc_dllexportInlines,
                  false)) {
   if (Args.hasArg(options::OPT__SLASH_fallback)) {
     D.Diag(clang::diag::err_drv_dllexport_inlines_and_fallback);
   } else {
    CmdArgs.push_back("-fno-dllexport-inlines");
   }
 }

  Arg *MostGeneralArg = Args.getLastArg(options::OPT__SLASH_vmg);
  Arg *BestCaseArg = Args.getLastArg(options::OPT__SLASH_vmb);
  if (MostGeneralArg && BestCaseArg)
    D.Diag(clang::diag::err_drv_argument_not_allowed_with)
        << MostGeneralArg->getAsString(Args) << BestCaseArg->getAsString(Args);

  if (MostGeneralArg) {
    Arg *SingleArg = Args.getLastArg(options::OPT__SLASH_vms);
    Arg *MultipleArg = Args.getLastArg(options::OPT__SLASH_vmm);
    Arg *VirtualArg = Args.getLastArg(options::OPT__SLASH_vmv);

    Arg *FirstConflict = SingleArg ? SingleArg : MultipleArg;
    Arg *SecondConflict = VirtualArg ? VirtualArg : MultipleArg;
    if (FirstConflict && SecondConflict && FirstConflict != SecondConflict)
      D.Diag(clang::diag::err_drv_argument_not_allowed_with)
          << FirstConflict->getAsString(Args)
          << SecondConflict->getAsString(Args);

    if (SingleArg)
      CmdArgs.push_back("-fms-memptr-rep=single");
    else if (MultipleArg)
      CmdArgs.push_back("-fms-memptr-rep=multiple");
    else
      CmdArgs.push_back("-fms-memptr-rep=virtual");
  }

  // Parse the default calling convention options.
  if (Arg *CCArg =
          Args.getLastArg(options::OPT__SLASH_Gd, options::OPT__SLASH_Gr,
                          options::OPT__SLASH_Gz, options::OPT__SLASH_Gv,
                          options::OPT__SLASH_Gregcall)) {
    unsigned DCCOptId = CCArg->getOption().getID();
    const char *DCCFlag = nullptr;
    bool ArchSupported = true;
    llvm::Triple::ArchType Arch = getToolChain().getArch();
    switch (DCCOptId) {
    case options::OPT__SLASH_Gd:
      DCCFlag = "-fdefault-calling-conv=cdecl";
      break;
    case options::OPT__SLASH_Gr:
      ArchSupported = Arch == llvm::Triple::x86;
      DCCFlag = "-fdefault-calling-conv=fastcall";
      break;
    case options::OPT__SLASH_Gz:
      ArchSupported = Arch == llvm::Triple::x86;
      DCCFlag = "-fdefault-calling-conv=stdcall";
      break;
    case options::OPT__SLASH_Gv:
      ArchSupported = Arch == llvm::Triple::x86 || Arch == llvm::Triple::x86_64;
      DCCFlag = "-fdefault-calling-conv=vectorcall";
      break;
    case options::OPT__SLASH_Gregcall:
      ArchSupported = Arch == llvm::Triple::x86 || Arch == llvm::Triple::x86_64;
      DCCFlag = "-fdefault-calling-conv=regcall";
      break;
    }

    // MSVC doesn't warn if /Gr or /Gz is used on x64, so we don't either.
    if (ArchSupported && DCCFlag)
      CmdArgs.push_back(DCCFlag);
  }

  if (Arg *A = Args.getLastArg(options::OPT_vtordisp_mode_EQ))
    A->render(Args, CmdArgs);

  if (!Args.hasArg(options::OPT_fdiagnostics_format_EQ)) {
    CmdArgs.push_back("-fdiagnostics-format");
    if (Args.hasArg(options::OPT__SLASH_fallback))
      CmdArgs.push_back("msvc-fallback");
    else
      CmdArgs.push_back("msvc");
  }

  if (Arg *A = Args.getLastArg(options::OPT__SLASH_guard)) {
    SmallVector<StringRef, 1> SplitArgs;
    StringRef(A->getValue()).split(SplitArgs, ",");
    bool Instrument = false;
    bool NoChecks = false;
    for (StringRef Arg : SplitArgs) {
      if (Arg.equals_lower("cf"))
        Instrument = true;
      else if (Arg.equals_lower("cf-"))
        Instrument = false;
      else if (Arg.equals_lower("nochecks"))
        NoChecks = true;
      else if (Arg.equals_lower("nochecks-"))
        NoChecks = false;
      else
        D.Diag(diag::err_drv_invalid_value) << A->getSpelling() << Arg;
    }
    // Currently there's no support emitting CFG instrumentation; the flag only
    // emits the table of address-taken functions.
    if (Instrument || NoChecks)
      CmdArgs.push_back("-cfguard");
  }
}

visualstudio::Compiler *Clang::getCLFallback() const {
  if (!CLFallback)
    CLFallback.reset(new visualstudio::Compiler(getToolChain()));
  return CLFallback.get();
}


const char *Clang::getBaseInputName(const ArgList &Args,
                                    const InputInfo &Input) {
  return Args.MakeArgString(llvm::sys::path::filename(Input.getBaseInput()));
}

const char *Clang::getBaseInputStem(const ArgList &Args,
                                    const InputInfoList &Inputs) {
  const char *Str = getBaseInputName(Args, Inputs[0]);

  if (const char *End = strrchr(Str, '.'))
    return Args.MakeArgString(std::string(Str, End));

  return Str;
}

const char *Clang::getDependencyFileName(const ArgList &Args,
                                         const InputInfoList &Inputs) {
  // FIXME: Think about this more.
  std::string Res;

  if (Arg *OutputOpt = Args.getLastArg(options::OPT_o)) {
    std::string Str(OutputOpt->getValue());
    Res = Str.substr(0, Str.rfind('.'));
  } else {
    Res = getBaseInputStem(Args, Inputs);
  }
  return Args.MakeArgString(Res + ".d");
}

// Begin ClangAs

void ClangAs::AddMIPSTargetArgs(const ArgList &Args,
                                ArgStringList &CmdArgs) const {
  StringRef CPUName;
  StringRef ABIName;
  const llvm::Triple &Triple = getToolChain().getTriple();
  mips::getMipsCPUAndABI(Args, Triple, CPUName, ABIName);

  CmdArgs.push_back("-target-abi");
  CmdArgs.push_back(ABIName.data());
}

void ClangAs::AddX86TargetArgs(const ArgList &Args,
                               ArgStringList &CmdArgs) const {
  if (Arg *A = Args.getLastArg(options::OPT_masm_EQ)) {
    StringRef Value = A->getValue();
    if (Value == "intel" || Value == "att") {
      CmdArgs.push_back("-mllvm");
      CmdArgs.push_back(Args.MakeArgString("-x86-asm-syntax=" + Value));
    } else {
      getToolChain().getDriver().Diag(diag::err_drv_unsupported_option_argument)
          << A->getOption().getName() << Value;
    }
  }
}

void ClangAs::ConstructJob(Compilation &C, const JobAction &JA,
                           const InputInfo &Output, const InputInfoList &Inputs,
                           const ArgList &Args,
                           const char *LinkingOutput) const {
  ArgStringList CmdArgs;

  assert(Inputs.size() == 1 && "Unexpected number of inputs.");
  const InputInfo &Input = Inputs[0];

  const llvm::Triple &Triple = getToolChain().getEffectiveTriple();
  const std::string &TripleStr = Triple.getTriple();
  const auto &D = getToolChain().getDriver();

  // Don't warn about "clang -w -c foo.s"
  Args.ClaimAllArgs(options::OPT_w);
  // and "clang -emit-llvm -c foo.s"
  Args.ClaimAllArgs(options::OPT_emit_llvm);

  claimNoWarnArgs(Args);

  // Invoke ourselves in -cc1as mode.
  //
  // FIXME: Implement custom jobs for internal actions.
  CmdArgs.push_back("-cc1as");

  // Add the "effective" target triple.
  CmdArgs.push_back("-triple");
  CmdArgs.push_back(Args.MakeArgString(TripleStr));

  // Set the output mode, we currently only expect to be used as a real
  // assembler.
  CmdArgs.push_back("-filetype");
  CmdArgs.push_back("obj");

  // Set the main file name, so that debug info works even with
  // -save-temps or preprocessed assembly.
  CmdArgs.push_back("-main-file-name");
  CmdArgs.push_back(Clang::getBaseInputName(Args, Input));

  // Add the target cpu
  std::string CPU = getCPUName(Args, Triple, /*FromAs*/ true);
  if (!CPU.empty()) {
    CmdArgs.push_back("-target-cpu");
    CmdArgs.push_back(Args.MakeArgString(CPU));
  }

  // Add the target features
  getTargetFeatures(getToolChain(), Triple, Args, CmdArgs, true);

  // Ignore explicit -force_cpusubtype_ALL option.
  (void)Args.hasArg(options::OPT_force__cpusubtype__ALL);

  // Pass along any -I options so we get proper .include search paths.
  Args.AddAllArgs(CmdArgs, options::OPT_I_Group);

  // Determine the original source input.
  const Action *SourceAction = &JA;
  while (SourceAction->getKind() != Action::InputClass) {
    assert(!SourceAction->getInputs().empty() && "unexpected root action!");
    SourceAction = SourceAction->getInputs()[0];
  }

  // Forward -g and handle debug info related flags, assuming we are dealing
  // with an actual assembly file.
  bool WantDebug = false;
  unsigned DwarfVersion = 0;
  Args.ClaimAllArgs(options::OPT_g_Group);
  if (Arg *A = Args.getLastArg(options::OPT_g_Group)) {
    WantDebug = !A->getOption().matches(options::OPT_g0) &&
                !A->getOption().matches(options::OPT_ggdb0);
    if (WantDebug)
      DwarfVersion = DwarfVersionNum(A->getSpelling());
  }
  if (DwarfVersion == 0)
    DwarfVersion = getToolChain().GetDefaultDwarfVersion();

  codegenoptions::DebugInfoKind DebugInfoKind = codegenoptions::NoDebugInfo;

  if (SourceAction->getType() == types::TY_Asm ||
      SourceAction->getType() == types::TY_PP_Asm) {
    // You might think that it would be ok to set DebugInfoKind outside of
    // the guard for source type, however there is a test which asserts
    // that some assembler invocation receives no -debug-info-kind,
    // and it's not clear whether that test is just overly restrictive.
    DebugInfoKind = (WantDebug ? codegenoptions::LimitedDebugInfo
                               : codegenoptions::NoDebugInfo);
    // Add the -fdebug-compilation-dir flag if needed.
    addDebugCompDirArg(Args, CmdArgs);

    addDebugPrefixMapArg(getToolChain().getDriver(), Args, CmdArgs);

    // Set the AT_producer to the clang version when using the integrated
    // assembler on assembly source files.
    CmdArgs.push_back("-dwarf-debug-producer");
    CmdArgs.push_back(Args.MakeArgString(getClangFullVersion()));

    // And pass along -I options
    Args.AddAllArgs(CmdArgs, options::OPT_I);
  }
  RenderDebugEnablingArgs(Args, CmdArgs, DebugInfoKind, DwarfVersion,
                          llvm::DebuggerKind::Default);
  RenderDebugInfoCompressionArgs(Args, CmdArgs, D, getToolChain());


  // Handle -fPIC et al -- the relocation-model affects the assembler
  // for some targets.
  llvm::Reloc::Model RelocationModel;
  unsigned PICLevel;
  bool IsPIE;
  std::tie(RelocationModel, PICLevel, IsPIE) =
      ParsePICArgs(getToolChain(), Args);

  const char *RMName = RelocationModelName(RelocationModel);
  if (RMName) {
    CmdArgs.push_back("-mrelocation-model");
    CmdArgs.push_back(RMName);
  }

  // Optionally embed the -cc1as level arguments into the debug info, for build
  // analysis.
  if (getToolChain().UseDwarfDebugFlags()) {
    ArgStringList OriginalArgs;
    for (const auto &Arg : Args)
      Arg->render(Args, OriginalArgs);

    SmallString<256> Flags;
    const char *Exec = getToolChain().getDriver().getClangProgramPath();
    Flags += Exec;
    for (const char *OriginalArg : OriginalArgs) {
      SmallString<128> EscapedArg;
      EscapeSpacesAndBackslashes(OriginalArg, EscapedArg);
      Flags += " ";
      Flags += EscapedArg;
    }
    CmdArgs.push_back("-dwarf-debug-flags");
    CmdArgs.push_back(Args.MakeArgString(Flags));
  }

  // FIXME: Add -static support, once we have it.

  // Add target specific flags.
  switch (getToolChain().getArch()) {
  default:
    break;

  case llvm::Triple::mips:
  case llvm::Triple::mipsel:
  case llvm::Triple::mips64:
  case llvm::Triple::mips64el:
    AddMIPSTargetArgs(Args, CmdArgs);
    break;

  case llvm::Triple::x86:
  case llvm::Triple::x86_64:
    AddX86TargetArgs(Args, CmdArgs);
    break;

  case llvm::Triple::arm:
  case llvm::Triple::armeb:
  case llvm::Triple::thumb:
  case llvm::Triple::thumbeb:
    // This isn't in AddARMTargetArgs because we want to do this for assembly
    // only, not C/C++.
    if (Args.hasFlag(options::OPT_mdefault_build_attributes,
                     options::OPT_mno_default_build_attributes, true)) {
        CmdArgs.push_back("-mllvm");
        CmdArgs.push_back("-arm-add-build-attributes");
    }
    break;
  }

  // Consume all the warning flags. Usually this would be handled more
  // gracefully by -cc1 (warning about unknown warning flags, etc) but -cc1as
  // doesn't handle that so rather than warning about unused flags that are
  // actually used, we'll lie by omission instead.
  // FIXME: Stop lying and consume only the appropriate driver flags
  Args.ClaimAllArgs(options::OPT_W_Group);

  CollectArgsForIntegratedAssembler(C, Args, CmdArgs,
                                    getToolChain().getDriver());

  Args.AddAllArgs(CmdArgs, options::OPT_mllvm);

  assert(Output.isFilename() && "Unexpected lipo output.");
  CmdArgs.push_back("-o");
  CmdArgs.push_back(Output.getFilename());

  const llvm::Triple &T = getToolChain().getTriple();
  Arg *A;
  if ((getDebugFissionKind(D, Args, A) == DwarfFissionKind::Split) &&
      (T.isOSLinux() || T.isOSFuchsia())) {
    CmdArgs.push_back("-split-dwarf-file");
    CmdArgs.push_back(SplitDebugName(Args, Output));
  }

  assert(Input.isFilename() && "Invalid input.");
  CmdArgs.push_back(Input.getFilename());

  const char *Exec = getToolChain().getDriver().getClangProgramPath();
  C.addCommand(llvm::make_unique<Command>(JA, *this, Exec, CmdArgs, Inputs));
}

// Begin OffloadBundler

void OffloadBundler::ConstructJob(Compilation &C, const JobAction &JA,
                                  const InputInfo &Output,
                                  const InputInfoList &Inputs,
                                  const llvm::opt::ArgList &TCArgs,
                                  const char *LinkingOutput) const {
  // The version with only one output is expected to refer to a bundling job.
  assert(isa<OffloadBundlingJobAction>(JA) && "Expecting bundling job!");

  // The bundling command looks like this:
  // clang-offload-bundler -type=bc
  //   -targets=host-triple,openmp-triple1,openmp-triple2
  //   -outputs=input_file
  //   -inputs=unbundle_file_host,unbundle_file_tgt1,unbundle_file_tgt2"

  ArgStringList CmdArgs;

  // Get the type.
  CmdArgs.push_back(TCArgs.MakeArgString(
      Twine("-type=") + types::getTypeTempSuffix(Output.getType())));

  assert(JA.getInputs().size() == Inputs.size() &&
         "Not have inputs for all dependence actions??");

  // Get the targets.
  SmallString<128> Triples;
  Triples += "-targets=";
  for (unsigned I = 0; I < Inputs.size(); ++I) {
    if (I)
      Triples += ',';

    // Find ToolChain for this input.
    Action::OffloadKind CurKind = Action::OFK_Host;
    const ToolChain *CurTC = &getToolChain();
    const Action *CurDep = JA.getInputs()[I];

    if (const auto *OA = dyn_cast<OffloadAction>(CurDep)) {
      CurTC = nullptr;
      OA->doOnEachDependence([&](Action *A, const ToolChain *TC, const char *) {
        assert(CurTC == nullptr && "Expected one dependence!");
        CurKind = A->getOffloadingDeviceKind();
        CurTC = TC;
      });
    }
    Triples += Action::GetOffloadKindName(CurKind);
    Triples += '-';
    Triples += CurTC->getTriple().normalize();
    if (CurKind == Action::OFK_HIP && CurDep->getOffloadingArch()) {
      Triples += '-';
      Triples += CurDep->getOffloadingArch();
    }
  }
  CmdArgs.push_back(TCArgs.MakeArgString(Triples));

  // Get bundled file command.
  CmdArgs.push_back(
      TCArgs.MakeArgString(Twine("-outputs=") + Output.getFilename()));

  // Get unbundled files command.
  SmallString<128> UB;
  UB += "-inputs=";
  for (unsigned I = 0; I < Inputs.size(); ++I) {
    if (I)
      UB += ',';

    // Find ToolChain for this input.
    const ToolChain *CurTC = &getToolChain();
    if (const auto *OA = dyn_cast<OffloadAction>(JA.getInputs()[I])) {
      CurTC = nullptr;
      OA->doOnEachDependence([&](Action *, const ToolChain *TC, const char *) {
        assert(CurTC == nullptr && "Expected one dependence!");
        CurTC = TC;
      });
    }
    UB += CurTC->getInputFilename(Inputs[I]);
  }
  CmdArgs.push_back(TCArgs.MakeArgString(UB));

  // All the inputs are encoded as commands.
  C.addCommand(llvm::make_unique<Command>(
      JA, *this,
      TCArgs.MakeArgString(getToolChain().GetProgramPath(getShortName())),
      CmdArgs, None));
}

void OffloadBundler::ConstructJobMultipleOutputs(
    Compilation &C, const JobAction &JA, const InputInfoList &Outputs,
    const InputInfoList &Inputs, const llvm::opt::ArgList &TCArgs,
    const char *LinkingOutput) const {
  // The version with multiple outputs is expected to refer to a unbundling job.
  auto &UA = cast<OffloadUnbundlingJobAction>(JA);

  // The unbundling command looks like this:
  // clang-offload-bundler -type=bc
  //   -targets=host-triple,openmp-triple1,openmp-triple2
  //   -inputs=input_file
  //   -outputs=unbundle_file_host,unbundle_file_tgt1,unbundle_file_tgt2"
  //   -unbundle

  ArgStringList CmdArgs;

  assert(Inputs.size() == 1 && "Expecting to unbundle a single file!");
  InputInfo Input = Inputs.front();

  // Get the type.
  CmdArgs.push_back(TCArgs.MakeArgString(
      Twine("-type=") + types::getTypeTempSuffix(Input.getType())));

  // Get the targets.
  SmallString<128> Triples;
  Triples += "-targets=";
  auto DepInfo = UA.getDependentActionsInfo();
  for (unsigned I = 0; I < DepInfo.size(); ++I) {
    if (I)
      Triples += ',';

    auto &Dep = DepInfo[I];
    Triples += Action::GetOffloadKindName(Dep.DependentOffloadKind);
    Triples += '-';
    Triples += Dep.DependentToolChain->getTriple().normalize();
    if (Dep.DependentOffloadKind == Action::OFK_HIP &&
        !Dep.DependentBoundArch.empty()) {
      Triples += '-';
      Triples += Dep.DependentBoundArch;
    }
  }

  CmdArgs.push_back(TCArgs.MakeArgString(Triples));

  // Get bundled file command.
  CmdArgs.push_back(
      TCArgs.MakeArgString(Twine("-inputs=") + Input.getFilename()));

  // Get unbundled files command.
  SmallString<128> UB;
  UB += "-outputs=";
  for (unsigned I = 0; I < Outputs.size(); ++I) {
    if (I)
      UB += ',';
    UB += DepInfo[I].DependentToolChain->getInputFilename(Outputs[I]);
  }
  CmdArgs.push_back(TCArgs.MakeArgString(UB));
  CmdArgs.push_back("-unbundle");

  // All the inputs are encoded as commands.
  C.addCommand(llvm::make_unique<Command>(
      JA, *this,
      TCArgs.MakeArgString(getToolChain().GetProgramPath(getShortName())),
      CmdArgs, None));
}<|MERGE_RESOLUTION|>--- conflicted
+++ resolved
@@ -3290,15 +3290,12 @@
     }
   }
 
-<<<<<<< HEAD
   // Adjust the debug info kind for the given toolchain.
   TC.adjustDebugInfoKind(DebugInfoKind, Args);
-=======
   // FIXME: temporarily Turn off debuging on GPUs for openmp
   if ((T.getArch() == llvm::Triple::amdgcn) ||
       (T.getArch() == llvm::Triple::nvptx64))
     DebugInfoKind = codegenoptions::NoDebugInfo;
->>>>>>> 1ef3504b
 
   RenderDebugEnablingArgs(Args, CmdArgs, DebugInfoKind, DWARFVersion,
                           DebuggerTuning);
@@ -5202,18 +5199,14 @@
 
   // Host-side cuda compilation receives all device-side outputs in a single
   // fatbin as Inputs[1]. Include the binary with -fcuda-include-gpubinary.
-  // TODO schi if ((IsCuda || IsHIP) && CudaDeviceInput) {
-  if ( IsCuda && CudaDeviceInput) {
+  if ((IsCuda || IsHIP) && CudaDeviceInput) {
       CmdArgs.push_back("-fcuda-include-gpubinary");
       CmdArgs.push_back(CudaDeviceInput->getFilename());
       if (Args.hasFlag(options::OPT_fgpu_rdc, options::OPT_fno_gpu_rdc, false))
         CmdArgs.push_back("-fgpu-rdc");
   }
 
-  // TODO schi if (IsCuda) {
-  if (IsCuda || IsHIP) {
-    if (Args.hasFlag(options::OPT_fgpu_rdc, options::OPT_fno_gpu_rdc, false))
-      CmdArgs.push_back("-fgpu-rdc");
+  if (IsCuda) {
     if (Args.hasFlag(options::OPT_fcuda_short_ptr,
                      options::OPT_fno_cuda_short_ptr, false))
       CmdArgs.push_back("-fcuda-short-ptr");
