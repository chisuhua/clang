//===-- Clang.cpp - Clang+LLVM ToolChain Implementations --------*- C++ -*-===//
//
// Part of the LLVM Project, under the Apache License v2.0 with LLVM Exceptions.
// See https://llvm.org/LICENSE.txt for license information.
// SPDX-License-Identifier: Apache-2.0 WITH LLVM-exception
//
//===----------------------------------------------------------------------===//

#include "Clang.h"
#include "Arch/AArch64.h"
#include "Arch/ARM.h"
#include "Arch/Mips.h"
#include "Arch/PPC.h"
#include "Arch/RISCV.h"
#include "Arch/Sparc.h"
#include "Arch/SystemZ.h"
#include "Arch/X86.h"
#include "AMDGPU.h"
#include "CommonArgs.h"
#include "Hexagon.h"
#include "MSP430.h"
#include "InputInfo.h"
#include "PS4CPU.h"
#include "clang/Basic/CharInfo.h"
#include "clang/Basic/CodeGenOptions.h"
#include "clang/Basic/LangOptions.h"
#include "clang/Basic/ObjCRuntime.h"
#include "clang/Basic/Version.h"
#include "clang/Driver/Distro.h"
#include "clang/Driver/DriverDiagnostic.h"
#include "clang/Driver/Options.h"
#include "clang/Driver/SanitizerArgs.h"
#include "clang/Driver/XRayArgs.h"
#include "llvm/ADT/StringExtras.h"
#include "llvm/Config/llvm-config.h"
#include "llvm/Option/ArgList.h"
#include "llvm/Support/CodeGen.h"
#include "llvm/Support/Compression.h"
#include "llvm/Support/FileSystem.h"
#include "llvm/Support/Path.h"
#include "llvm/Support/Process.h"
#include "llvm/Support/TargetParser.h"
#include "llvm/Support/YAMLParser.h"

#ifdef LLVM_ON_UNIX
#include <unistd.h> // For getuid().
#endif

using namespace clang::driver;
using namespace clang::driver::tools;
using namespace clang;
using namespace llvm::opt;

static void CheckPreprocessingOptions(const Driver &D, const ArgList &Args) {
  if (Arg *A =
          Args.getLastArg(clang::driver::options::OPT_C, options::OPT_CC)) {
    if (!Args.hasArg(options::OPT_E) && !Args.hasArg(options::OPT__SLASH_P) &&
        !Args.hasArg(options::OPT__SLASH_EP) && !D.CCCIsCPP()) {
      D.Diag(clang::diag::err_drv_argument_only_allowed_with)
          << A->getBaseArg().getAsString(Args)
          << (D.IsCLMode() ? "/E, /P or /EP" : "-E");
    }
  }
}

static void CheckCodeGenerationOptions(const Driver &D, const ArgList &Args) {
  // In gcc, only ARM checks this, but it seems reasonable to check universally.
  if (Args.hasArg(options::OPT_static))
    if (const Arg *A =
            Args.getLastArg(options::OPT_dynamic, options::OPT_mdynamic_no_pic))
      D.Diag(diag::err_drv_argument_not_allowed_with) << A->getAsString(Args)
                                                      << "-static";
}

// Add backslashes to escape spaces and other backslashes.
// This is used for the space-separated argument list specified with
// the -dwarf-debug-flags option.
static void EscapeSpacesAndBackslashes(const char *Arg,
                                       SmallVectorImpl<char> &Res) {
  for (; *Arg; ++Arg) {
    switch (*Arg) {
    default:
      break;
    case ' ':
    case '\\':
      Res.push_back('\\');
      break;
    }
    Res.push_back(*Arg);
  }
}

// Quote target names for inclusion in GNU Make dependency files.
// Only the characters '$', '#', ' ', '\t' are quoted.
static void QuoteTarget(StringRef Target, SmallVectorImpl<char> &Res) {
  for (unsigned i = 0, e = Target.size(); i != e; ++i) {
    switch (Target[i]) {
    case ' ':
    case '\t':
      // Escape the preceding backslashes
      for (int j = i - 1; j >= 0 && Target[j] == '\\'; --j)
        Res.push_back('\\');

      // Escape the space/tab
      Res.push_back('\\');
      break;
    case '$':
      Res.push_back('$');
      break;
    case '#':
      Res.push_back('\\');
      break;
    default:
      break;
    }

    Res.push_back(Target[i]);
  }
}

/// Apply \a Work on the current tool chain \a RegularToolChain and any other
/// offloading tool chain that is associated with the current action \a JA.
static void
forAllAssociatedToolChains(Compilation &C, const JobAction &JA,
                           const ToolChain &RegularToolChain,
                           llvm::function_ref<void(const ToolChain &)> Work) {
  // Apply Work on the current/regular tool chain.
  Work(RegularToolChain);

  // Apply Work on all the offloading tool chains associated with the current
  // action.
  if (JA.isHostOffloading(Action::OFK_Cuda))
    Work(*C.getSingleOffloadToolChain<Action::OFK_Cuda>());
  else if (JA.isDeviceOffloading(Action::OFK_Cuda))
    Work(*C.getSingleOffloadToolChain<Action::OFK_Host>());
  else if (JA.isHostOffloading(Action::OFK_HIP))
    Work(*C.getSingleOffloadToolChain<Action::OFK_HIP>());
  else if (JA.isDeviceOffloading(Action::OFK_HIP))
    Work(*C.getSingleOffloadToolChain<Action::OFK_Host>());

  if (JA.isHostOffloading(Action::OFK_OpenMP)) {
    auto TCs = C.getOffloadToolChains<Action::OFK_OpenMP>();
    for (auto II = TCs.first, IE = TCs.second; II != IE; ++II)
      Work(*II->second);
  } else if (JA.isDeviceOffloading(Action::OFK_OpenMP))
    Work(*C.getSingleOffloadToolChain<Action::OFK_Host>());

  //
  // TODO: Add support for other offloading programming models here.
  //
}

/// This is a helper function for validating the optional refinement step
/// parameter in reciprocal argument strings. Return false if there is an error
/// parsing the refinement step. Otherwise, return true and set the Position
/// of the refinement step in the input string.
static bool getRefinementStep(StringRef In, const Driver &D,
                              const Arg &A, size_t &Position) {
  const char RefinementStepToken = ':';
  Position = In.find(RefinementStepToken);
  if (Position != StringRef::npos) {
    StringRef Option = A.getOption().getName();
    StringRef RefStep = In.substr(Position + 1);
    // Allow exactly one numeric character for the additional refinement
    // step parameter. This is reasonable for all currently-supported
    // operations and architectures because we would expect that a larger value
    // of refinement steps would cause the estimate "optimization" to
    // under-perform the native operation. Also, if the estimate does not
    // converge quickly, it probably will not ever converge, so further
    // refinement steps will not produce a better answer.
    if (RefStep.size() != 1) {
      D.Diag(diag::err_drv_invalid_value) << Option << RefStep;
      return false;
    }
    char RefStepChar = RefStep[0];
    if (RefStepChar < '0' || RefStepChar > '9') {
      D.Diag(diag::err_drv_invalid_value) << Option << RefStep;
      return false;
    }
  }
  return true;
}

/// The -mrecip flag requires processing of many optional parameters.
static void ParseMRecip(const Driver &D, const ArgList &Args,
                        ArgStringList &OutStrings) {
  StringRef DisabledPrefixIn = "!";
  StringRef DisabledPrefixOut = "!";
  StringRef EnabledPrefixOut = "";
  StringRef Out = "-mrecip=";

  Arg *A = Args.getLastArg(options::OPT_mrecip, options::OPT_mrecip_EQ);
  if (!A)
    return;

  unsigned NumOptions = A->getNumValues();
  if (NumOptions == 0) {
    // No option is the same as "all".
    OutStrings.push_back(Args.MakeArgString(Out + "all"));
    return;
  }

  // Pass through "all", "none", or "default" with an optional refinement step.
  if (NumOptions == 1) {
    StringRef Val = A->getValue(0);
    size_t RefStepLoc;
    if (!getRefinementStep(Val, D, *A, RefStepLoc))
      return;
    StringRef ValBase = Val.slice(0, RefStepLoc);
    if (ValBase == "all" || ValBase == "none" || ValBase == "default") {
      OutStrings.push_back(Args.MakeArgString(Out + Val));
      return;
    }
  }

  // Each reciprocal type may be enabled or disabled individually.
  // Check each input value for validity, concatenate them all back together,
  // and pass through.

  llvm::StringMap<bool> OptionStrings;
  OptionStrings.insert(std::make_pair("divd", false));
  OptionStrings.insert(std::make_pair("divf", false));
  OptionStrings.insert(std::make_pair("vec-divd", false));
  OptionStrings.insert(std::make_pair("vec-divf", false));
  OptionStrings.insert(std::make_pair("sqrtd", false));
  OptionStrings.insert(std::make_pair("sqrtf", false));
  OptionStrings.insert(std::make_pair("vec-sqrtd", false));
  OptionStrings.insert(std::make_pair("vec-sqrtf", false));

  for (unsigned i = 0; i != NumOptions; ++i) {
    StringRef Val = A->getValue(i);

    bool IsDisabled = Val.startswith(DisabledPrefixIn);
    // Ignore the disablement token for string matching.
    if (IsDisabled)
      Val = Val.substr(1);

    size_t RefStep;
    if (!getRefinementStep(Val, D, *A, RefStep))
      return;

    StringRef ValBase = Val.slice(0, RefStep);
    llvm::StringMap<bool>::iterator OptionIter = OptionStrings.find(ValBase);
    if (OptionIter == OptionStrings.end()) {
      // Try again specifying float suffix.
      OptionIter = OptionStrings.find(ValBase.str() + 'f');
      if (OptionIter == OptionStrings.end()) {
        // The input name did not match any known option string.
        D.Diag(diag::err_drv_unknown_argument) << Val;
        return;
      }
      // The option was specified without a float or double suffix.
      // Make sure that the double entry was not already specified.
      // The float entry will be checked below.
      if (OptionStrings[ValBase.str() + 'd']) {
        D.Diag(diag::err_drv_invalid_value) << A->getOption().getName() << Val;
        return;
      }
    }

    if (OptionIter->second == true) {
      // Duplicate option specified.
      D.Diag(diag::err_drv_invalid_value) << A->getOption().getName() << Val;
      return;
    }

    // Mark the matched option as found. Do not allow duplicate specifiers.
    OptionIter->second = true;

    // If the precision was not specified, also mark the double entry as found.
    if (ValBase.back() != 'f' && ValBase.back() != 'd')
      OptionStrings[ValBase.str() + 'd'] = true;

    // Build the output string.
    StringRef Prefix = IsDisabled ? DisabledPrefixOut : EnabledPrefixOut;
    Out = Args.MakeArgString(Out + Prefix + Val);
    if (i != NumOptions - 1)
      Out = Args.MakeArgString(Out + ",");
  }

  OutStrings.push_back(Args.MakeArgString(Out));
}

/// The -mprefer-vector-width option accepts either a positive integer
/// or the string "none".
static void ParseMPreferVectorWidth(const Driver &D, const ArgList &Args,
                                    ArgStringList &CmdArgs) {
  Arg *A = Args.getLastArg(options::OPT_mprefer_vector_width_EQ);
  if (!A)
    return;

  StringRef Value = A->getValue();
  if (Value == "none") {
    CmdArgs.push_back("-mprefer-vector-width=none");
  } else {
    unsigned Width;
    if (Value.getAsInteger(10, Width)) {
      D.Diag(diag::err_drv_invalid_value) << A->getOption().getName() << Value;
      return;
    }
    CmdArgs.push_back(Args.MakeArgString("-mprefer-vector-width=" + Value));
  }
}

static void getWebAssemblyTargetFeatures(const ArgList &Args,
                                         std::vector<StringRef> &Features) {
  handleTargetFeaturesGroup(Args, Features, options::OPT_m_wasm_Features_Group);
}

static void getTargetFeatures(const ToolChain &TC, const llvm::Triple &Triple,
                              const ArgList &Args, ArgStringList &CmdArgs,
                              bool ForAS) {
  const Driver &D = TC.getDriver();
  std::vector<StringRef> Features;
  switch (Triple.getArch()) {
  default:
    break;
  case llvm::Triple::mips:
  case llvm::Triple::mipsel:
  case llvm::Triple::mips64:
  case llvm::Triple::mips64el:
    mips::getMIPSTargetFeatures(D, Triple, Args, Features);
    break;

  case llvm::Triple::arm:
  case llvm::Triple::armeb:
  case llvm::Triple::thumb:
  case llvm::Triple::thumbeb:
    arm::getARMTargetFeatures(TC, Triple, Args, CmdArgs, Features, ForAS);
    break;

  case llvm::Triple::ppc:
  case llvm::Triple::ppc64:
  case llvm::Triple::ppc64le:
    ppc::getPPCTargetFeatures(D, Triple, Args, Features);
    break;
  case llvm::Triple::riscv32:
  case llvm::Triple::riscv64:
    riscv::getRISCVTargetFeatures(D, Args, Features);
    break;
  case llvm::Triple::systemz:
    systemz::getSystemZTargetFeatures(Args, Features);
    break;
  case llvm::Triple::aarch64:
  case llvm::Triple::aarch64_be:
    aarch64::getAArch64TargetFeatures(D, Triple, Args, Features);
    break;
  case llvm::Triple::x86:
  case llvm::Triple::x86_64:
    x86::getX86TargetFeatures(D, Triple, Args, Features);
    break;
  case llvm::Triple::hexagon:
    hexagon::getHexagonTargetFeatures(D, Args, Features);
    break;
  case llvm::Triple::wasm32:
  case llvm::Triple::wasm64:
    getWebAssemblyTargetFeatures(Args, Features);
    break;
  case llvm::Triple::sparc:
  case llvm::Triple::sparcel:
  case llvm::Triple::sparcv9:
    sparc::getSparcTargetFeatures(D, Args, Features);
    break;
  case llvm::Triple::r600:
  case llvm::Triple::amdgcn:
    amdgpu::getAMDGPUTargetFeatures(D, Args, Features);
    break;
  case llvm::Triple::msp430:
    msp430::getMSP430TargetFeatures(D, Args, Features);
  }

  // Find the last of each feature.
  llvm::StringMap<unsigned> LastOpt;
  for (unsigned I = 0, N = Features.size(); I < N; ++I) {
    StringRef Name = Features[I];
    assert(Name[0] == '-' || Name[0] == '+');
    LastOpt[Name.drop_front(1)] = I;
  }

  for (unsigned I = 0, N = Features.size(); I < N; ++I) {
    // If this feature was overridden, ignore it.
    StringRef Name = Features[I];
    llvm::StringMap<unsigned>::iterator LastI = LastOpt.find(Name.drop_front(1));
    assert(LastI != LastOpt.end());
    unsigned Last = LastI->second;
    if (Last != I)
      continue;

    CmdArgs.push_back("-target-feature");
    CmdArgs.push_back(Name.data());
  }
}

static bool
shouldUseExceptionTablesForObjCExceptions(const ObjCRuntime &runtime,
                                          const llvm::Triple &Triple) {
  // We use the zero-cost exception tables for Objective-C if the non-fragile
  // ABI is enabled or when compiling for x86_64 and ARM on Snow Leopard and
  // later.
  if (runtime.isNonFragile())
    return true;

  if (!Triple.isMacOSX())
    return false;

  return (!Triple.isMacOSXVersionLT(10, 5) &&
          (Triple.getArch() == llvm::Triple::x86_64 ||
           Triple.getArch() == llvm::Triple::arm));
}

/// Adds exception related arguments to the driver command arguments. There's a
/// master flag, -fexceptions and also language specific flags to enable/disable
/// C++ and Objective-C exceptions. This makes it possible to for example
/// disable C++ exceptions but enable Objective-C exceptions.
static void addExceptionArgs(const ArgList &Args, types::ID InputType,
                             const ToolChain &TC, bool KernelOrKext,
                             const ObjCRuntime &objcRuntime,
                             ArgStringList &CmdArgs) {
  const llvm::Triple &Triple = TC.getTriple();

  if (KernelOrKext) {
    // -mkernel and -fapple-kext imply no exceptions, so claim exception related
    // arguments now to avoid warnings about unused arguments.
    Args.ClaimAllArgs(options::OPT_fexceptions);
    Args.ClaimAllArgs(options::OPT_fno_exceptions);
    Args.ClaimAllArgs(options::OPT_fobjc_exceptions);
    Args.ClaimAllArgs(options::OPT_fno_objc_exceptions);
    Args.ClaimAllArgs(options::OPT_fcxx_exceptions);
    Args.ClaimAllArgs(options::OPT_fno_cxx_exceptions);
    return;
  }

  // See if the user explicitly enabled exceptions.
  bool EH = Args.hasFlag(options::OPT_fexceptions, options::OPT_fno_exceptions,
                         false);

  // Obj-C exceptions are enabled by default, regardless of -fexceptions. This
  // is not necessarily sensible, but follows GCC.
  if (types::isObjC(InputType) &&
      Args.hasFlag(options::OPT_fobjc_exceptions,
                   options::OPT_fno_objc_exceptions, true)) {
    CmdArgs.push_back("-fobjc-exceptions");

    EH |= shouldUseExceptionTablesForObjCExceptions(objcRuntime, Triple);
  }

  if (types::isCXX(InputType)) {
    // Disable C++ EH by default on XCore and PS4.
    bool CXXExceptionsEnabled =
        Triple.getArch() != llvm::Triple::xcore && !Triple.isPS4CPU();
    Arg *ExceptionArg = Args.getLastArg(
        options::OPT_fcxx_exceptions, options::OPT_fno_cxx_exceptions,
        options::OPT_fexceptions, options::OPT_fno_exceptions);
    if (ExceptionArg)
      CXXExceptionsEnabled =
          ExceptionArg->getOption().matches(options::OPT_fcxx_exceptions) ||
          ExceptionArg->getOption().matches(options::OPT_fexceptions);

    if (CXXExceptionsEnabled) {
      CmdArgs.push_back("-fcxx-exceptions");

      EH = true;
    }
  }

  if (EH)
    CmdArgs.push_back("-fexceptions");
}

static bool ShouldDisableAutolink(const ArgList &Args, const ToolChain &TC) {
  bool Default = true;
  if (TC.getTriple().isOSDarwin()) {
    // The native darwin assembler doesn't support the linker_option directives,
    // so we disable them if we think the .s file will be passed to it.
    Default = TC.useIntegratedAs();
  }
  return !Args.hasFlag(options::OPT_fautolink, options::OPT_fno_autolink,
                       Default);
}

static bool ShouldDisableDwarfDirectory(const ArgList &Args,
                                        const ToolChain &TC) {
  bool UseDwarfDirectory =
      Args.hasFlag(options::OPT_fdwarf_directory_asm,
                   options::OPT_fno_dwarf_directory_asm, TC.useIntegratedAs());
  return !UseDwarfDirectory;
}

// Convert an arg of the form "-gN" or "-ggdbN" or one of their aliases
// to the corresponding DebugInfoKind.
static codegenoptions::DebugInfoKind DebugLevelToInfoKind(const Arg &A) {
  assert(A.getOption().matches(options::OPT_gN_Group) &&
         "Not a -g option that specifies a debug-info level");
  if (A.getOption().matches(options::OPT_g0) ||
      A.getOption().matches(options::OPT_ggdb0))
    return codegenoptions::NoDebugInfo;
  if (A.getOption().matches(options::OPT_gline_tables_only) ||
      A.getOption().matches(options::OPT_ggdb1))
    return codegenoptions::DebugLineTablesOnly;
  if (A.getOption().matches(options::OPT_gline_directives_only))
    return codegenoptions::DebugDirectivesOnly;
  return codegenoptions::LimitedDebugInfo;
}

static bool mustUseNonLeafFramePointerForTarget(const llvm::Triple &Triple) {
  switch (Triple.getArch()){
  default:
    return false;
  case llvm::Triple::arm:
  case llvm::Triple::thumb:
    // ARM Darwin targets require a frame pointer to be always present to aid
    // offline debugging via backtraces.
    return Triple.isOSDarwin();
  }
}

static bool useFramePointerForTargetByDefault(const ArgList &Args,
                                              const llvm::Triple &Triple) {
  if (Args.hasArg(options::OPT_pg))
    return true;

  switch (Triple.getArch()) {
  case llvm::Triple::xcore:
  case llvm::Triple::wasm32:
  case llvm::Triple::wasm64:
  case llvm::Triple::msp430:
    // XCore never wants frame pointers, regardless of OS.
    // WebAssembly never wants frame pointers.
    return false;
  case llvm::Triple::ppc:
  case llvm::Triple::ppc64:
  case llvm::Triple::ppc64le:
  case llvm::Triple::riscv32:
  case llvm::Triple::riscv64:
    return !areOptimizationsEnabled(Args);
  default:
    break;
  }

  if (Triple.isOSNetBSD()) {
    return !areOptimizationsEnabled(Args);
  }

  if (Triple.isOSLinux() || Triple.getOS() == llvm::Triple::CloudABI ||
      Triple.isOSHurd()) {
    switch (Triple.getArch()) {
    // Don't use a frame pointer on linux if optimizing for certain targets.
    case llvm::Triple::mips64:
    case llvm::Triple::mips64el:
    case llvm::Triple::mips:
    case llvm::Triple::mipsel:
    case llvm::Triple::systemz:
    case llvm::Triple::x86:
    case llvm::Triple::x86_64:
      return !areOptimizationsEnabled(Args);
    default:
      return true;
    }
  }

  if (Triple.isOSWindows()) {
    switch (Triple.getArch()) {
    case llvm::Triple::x86:
      return !areOptimizationsEnabled(Args);
    case llvm::Triple::x86_64:
      return Triple.isOSBinFormatMachO();
    case llvm::Triple::arm:
    case llvm::Triple::thumb:
      // Windows on ARM builds with FPO disabled to aid fast stack walking
      return true;
    default:
      // All other supported Windows ISAs use xdata unwind information, so frame
      // pointers are not generally useful.
      return false;
    }
  }

  return true;
}

static CodeGenOptions::FramePointerKind
getFramePointerKind(const ArgList &Args, const llvm::Triple &Triple) {
  Arg *A = Args.getLastArg(options::OPT_fomit_frame_pointer,
                           options::OPT_fno_omit_frame_pointer);
  bool OmitFP = A && A->getOption().matches(options::OPT_fomit_frame_pointer);
  bool NoOmitFP =
      A && A->getOption().matches(options::OPT_fno_omit_frame_pointer);
  if (NoOmitFP || mustUseNonLeafFramePointerForTarget(Triple) ||
      (!OmitFP && useFramePointerForTargetByDefault(Args, Triple))) {
    if (Args.hasFlag(options::OPT_momit_leaf_frame_pointer,
                     options::OPT_mno_omit_leaf_frame_pointer,
                     Triple.isPS4CPU()))
      return CodeGenOptions::FramePointerKind::NonLeaf;
    return CodeGenOptions::FramePointerKind::All;
  }
  return CodeGenOptions::FramePointerKind::None;
}

/// Add a CC1 option to specify the debug compilation directory.
static void addDebugCompDirArg(const ArgList &Args, ArgStringList &CmdArgs,
                               const llvm::vfs::FileSystem &VFS) {
  if (Arg *A = Args.getLastArg(options::OPT_fdebug_compilation_dir)) {
    CmdArgs.push_back("-fdebug-compilation-dir");
    CmdArgs.push_back(A->getValue());
  } else if (llvm::ErrorOr<std::string> CWD =
                 VFS.getCurrentWorkingDirectory()) {
    CmdArgs.push_back("-fdebug-compilation-dir");
    CmdArgs.push_back(Args.MakeArgString(*CWD));
  }
}

/// Add a CC1 and CC1AS option to specify the debug file path prefix map.
static void addDebugPrefixMapArg(const Driver &D, const ArgList &Args, ArgStringList &CmdArgs) {
  for (const Arg *A : Args.filtered(options::OPT_fdebug_prefix_map_EQ)) {
    StringRef Map = A->getValue();
    if (Map.find('=') == StringRef::npos)
      D.Diag(diag::err_drv_invalid_argument_to_fdebug_prefix_map) << Map;
    else
      CmdArgs.push_back(Args.MakeArgString("-fdebug-prefix-map=" + Map));
    A->claim();
  }
}

/// Vectorize at all optimization levels greater than 1 except for -Oz.
/// For -Oz the loop vectorizer is disabled, while the slp vectorizer is
/// enabled.
static bool shouldEnableVectorizerAtOLevel(const ArgList &Args, bool isSlpVec) {
  if (Arg *A = Args.getLastArg(options::OPT_O_Group)) {
    if (A->getOption().matches(options::OPT_O4) ||
        A->getOption().matches(options::OPT_Ofast))
      return true;

    if (A->getOption().matches(options::OPT_O0))
      return false;

    assert(A->getOption().matches(options::OPT_O) && "Must have a -O flag");

    // Vectorize -Os.
    StringRef S(A->getValue());
    if (S == "s")
      return true;

    // Don't vectorize -Oz, unless it's the slp vectorizer.
    if (S == "z")
      return isSlpVec;

    unsigned OptLevel = 0;
    if (S.getAsInteger(10, OptLevel))
      return false;

    return OptLevel > 1;
  }

  return false;
}

/// Add -x lang to \p CmdArgs for \p Input.
static void addDashXForInput(const ArgList &Args, const InputInfo &Input,
                             ArgStringList &CmdArgs) {
  // When using -verify-pch, we don't want to provide the type
  // 'precompiled-header' if it was inferred from the file extension
  if (Args.hasArg(options::OPT_verify_pch) && Input.getType() == types::TY_PCH)
    return;

  CmdArgs.push_back("-x");
  if (Args.hasArg(options::OPT_rewrite_objc))
    CmdArgs.push_back(types::getTypeName(types::TY_PP_ObjCXX));
  else {
    // Map the driver type to the frontend type. This is mostly an identity
    // mapping, except that the distinction between module interface units
    // and other source files does not exist at the frontend layer.
    const char *ClangType;
    switch (Input.getType()) {
    case types::TY_CXXModule:
      ClangType = "c++";
      break;
    case types::TY_PP_CXXModule:
      ClangType = "c++-cpp-output";
      break;
    default:
      ClangType = types::getTypeName(Input.getType());
      break;
    }
    CmdArgs.push_back(ClangType);
  }
}

static void appendUserToPath(SmallVectorImpl<char> &Result) {
#ifdef LLVM_ON_UNIX
  const char *Username = getenv("LOGNAME");
#else
  const char *Username = getenv("USERNAME");
#endif
  if (Username) {
    // Validate that LoginName can be used in a path, and get its length.
    size_t Len = 0;
    for (const char *P = Username; *P; ++P, ++Len) {
      if (!clang::isAlphanumeric(*P) && *P != '_') {
        Username = nullptr;
        break;
      }
    }

    if (Username && Len > 0) {
      Result.append(Username, Username + Len);
      return;
    }
  }

// Fallback to user id.
#ifdef LLVM_ON_UNIX
  std::string UID = llvm::utostr(getuid());
#else
  // FIXME: Windows seems to have an 'SID' that might work.
  std::string UID = "9999";
#endif
  Result.append(UID.begin(), UID.end());
}

static void addPGOAndCoverageFlags(const ToolChain &TC, Compilation &C,
                                   const Driver &D, const InputInfo &Output,
                                   const ArgList &Args,
                                   ArgStringList &CmdArgs) {

  auto *PGOGenerateArg = Args.getLastArg(options::OPT_fprofile_generate,
                                         options::OPT_fprofile_generate_EQ,
                                         options::OPT_fno_profile_generate);
  if (PGOGenerateArg &&
      PGOGenerateArg->getOption().matches(options::OPT_fno_profile_generate))
    PGOGenerateArg = nullptr;

  auto *CSPGOGenerateArg = Args.getLastArg(options::OPT_fcs_profile_generate,
                                           options::OPT_fcs_profile_generate_EQ,
                                           options::OPT_fno_profile_generate);
  if (CSPGOGenerateArg &&
      CSPGOGenerateArg->getOption().matches(options::OPT_fno_profile_generate))
    CSPGOGenerateArg = nullptr;

  auto *ProfileGenerateArg = Args.getLastArg(
      options::OPT_fprofile_instr_generate,
      options::OPT_fprofile_instr_generate_EQ,
      options::OPT_fno_profile_instr_generate);
  if (ProfileGenerateArg &&
      ProfileGenerateArg->getOption().matches(
          options::OPT_fno_profile_instr_generate))
    ProfileGenerateArg = nullptr;

  if (PGOGenerateArg && ProfileGenerateArg)
    D.Diag(diag::err_drv_argument_not_allowed_with)
        << PGOGenerateArg->getSpelling() << ProfileGenerateArg->getSpelling();

  auto *ProfileUseArg = getLastProfileUseArg(Args);

  if (PGOGenerateArg && ProfileUseArg)
    D.Diag(diag::err_drv_argument_not_allowed_with)
        << ProfileUseArg->getSpelling() << PGOGenerateArg->getSpelling();

  if (ProfileGenerateArg && ProfileUseArg)
    D.Diag(diag::err_drv_argument_not_allowed_with)
        << ProfileGenerateArg->getSpelling() << ProfileUseArg->getSpelling();

  if (CSPGOGenerateArg && PGOGenerateArg)
    D.Diag(diag::err_drv_argument_not_allowed_with)
        << CSPGOGenerateArg->getSpelling() << PGOGenerateArg->getSpelling();

  if (ProfileGenerateArg) {
    if (ProfileGenerateArg->getOption().matches(
            options::OPT_fprofile_instr_generate_EQ))
      CmdArgs.push_back(Args.MakeArgString(Twine("-fprofile-instrument-path=") +
                                           ProfileGenerateArg->getValue()));
    // The default is to use Clang Instrumentation.
    CmdArgs.push_back("-fprofile-instrument=clang");
    if (TC.getTriple().isWindowsMSVCEnvironment()) {
      // Add dependent lib for clang_rt.profile
      CmdArgs.push_back(Args.MakeArgString("--dependent-lib=" +
                                           TC.getCompilerRT(Args, "profile")));
    }
  }

  Arg *PGOGenArg = nullptr;
  if (PGOGenerateArg) {
    assert(!CSPGOGenerateArg);
    PGOGenArg = PGOGenerateArg;
    CmdArgs.push_back("-fprofile-instrument=llvm");
  }
  if (CSPGOGenerateArg) {
    assert(!PGOGenerateArg);
    PGOGenArg = CSPGOGenerateArg;
    CmdArgs.push_back("-fprofile-instrument=csllvm");
  }
  if (PGOGenArg) {
    if (TC.getTriple().isWindowsMSVCEnvironment()) {
      CmdArgs.push_back(Args.MakeArgString("--dependent-lib=" +
                                           TC.getCompilerRT(Args, "profile")));
    }
    if (PGOGenArg->getOption().matches(
            PGOGenerateArg ? options::OPT_fprofile_generate_EQ
                           : options::OPT_fcs_profile_generate_EQ)) {
      SmallString<128> Path(PGOGenArg->getValue());
      llvm::sys::path::append(Path, "default_%m.profraw");
      CmdArgs.push_back(
          Args.MakeArgString(Twine("-fprofile-instrument-path=") + Path));
    }
  }

  if (ProfileUseArg) {
    if (ProfileUseArg->getOption().matches(options::OPT_fprofile_instr_use_EQ))
      CmdArgs.push_back(Args.MakeArgString(
          Twine("-fprofile-instrument-use-path=") + ProfileUseArg->getValue()));
    else if ((ProfileUseArg->getOption().matches(
                  options::OPT_fprofile_use_EQ) ||
              ProfileUseArg->getOption().matches(
                  options::OPT_fprofile_instr_use))) {
      SmallString<128> Path(
          ProfileUseArg->getNumValues() == 0 ? "" : ProfileUseArg->getValue());
      if (Path.empty() || llvm::sys::fs::is_directory(Path))
        llvm::sys::path::append(Path, "default.profdata");
      CmdArgs.push_back(
          Args.MakeArgString(Twine("-fprofile-instrument-use-path=") + Path));
    }
  }

  if (Args.hasArg(options::OPT_ftest_coverage) ||
      Args.hasArg(options::OPT_coverage))
    CmdArgs.push_back("-femit-coverage-notes");
  if (Args.hasFlag(options::OPT_fprofile_arcs, options::OPT_fno_profile_arcs,
                   false) ||
      Args.hasArg(options::OPT_coverage))
    CmdArgs.push_back("-femit-coverage-data");

  if (Args.hasFlag(options::OPT_fcoverage_mapping,
                   options::OPT_fno_coverage_mapping, false)) {
    if (!ProfileGenerateArg)
      D.Diag(clang::diag::err_drv_argument_only_allowed_with)
          << "-fcoverage-mapping"
          << "-fprofile-instr-generate";

    CmdArgs.push_back("-fcoverage-mapping");
  }

  if (Args.hasArg(options::OPT_fprofile_exclude_files_EQ)) {
    auto *Arg = Args.getLastArg(options::OPT_fprofile_exclude_files_EQ);
    if (!Args.hasArg(options::OPT_coverage))
      D.Diag(clang::diag::err_drv_argument_only_allowed_with)
          << "-fprofile-exclude-files="
          << "--coverage";

    StringRef v = Arg->getValue();
    CmdArgs.push_back(
        Args.MakeArgString(Twine("-fprofile-exclude-files=" + v)));
  }

  if (Args.hasArg(options::OPT_fprofile_filter_files_EQ)) {
    auto *Arg = Args.getLastArg(options::OPT_fprofile_filter_files_EQ);
    if (!Args.hasArg(options::OPT_coverage))
      D.Diag(clang::diag::err_drv_argument_only_allowed_with)
          << "-fprofile-filter-files="
          << "--coverage";

    StringRef v = Arg->getValue();
    CmdArgs.push_back(Args.MakeArgString(Twine("-fprofile-filter-files=" + v)));
  }

  if (C.getArgs().hasArg(options::OPT_c) ||
      C.getArgs().hasArg(options::OPT_S)) {
    if (Output.isFilename()) {
      CmdArgs.push_back("-coverage-notes-file");
      SmallString<128> OutputFilename;
      if (Arg *FinalOutput = C.getArgs().getLastArg(options::OPT_o))
        OutputFilename = FinalOutput->getValue();
      else
        OutputFilename = llvm::sys::path::filename(Output.getBaseInput());
      SmallString<128> CoverageFilename = OutputFilename;
      if (llvm::sys::path::is_relative(CoverageFilename))
        (void)D.getVFS().makeAbsolute(CoverageFilename);
      llvm::sys::path::replace_extension(CoverageFilename, "gcno");
      CmdArgs.push_back(Args.MakeArgString(CoverageFilename));

      // Leave -fprofile-dir= an unused argument unless .gcda emission is
      // enabled. To be polite, with '-fprofile-arcs -fno-profile-arcs' consider
      // the flag used. There is no -fno-profile-dir, so the user has no
      // targeted way to suppress the warning.
      if (Args.hasArg(options::OPT_fprofile_arcs) ||
          Args.hasArg(options::OPT_coverage)) {
        CmdArgs.push_back("-coverage-data-file");
        if (Arg *FProfileDir = Args.getLastArg(options::OPT_fprofile_dir)) {
          CoverageFilename = FProfileDir->getValue();
          llvm::sys::path::append(CoverageFilename, OutputFilename);
        }
        llvm::sys::path::replace_extension(CoverageFilename, "gcda");
        CmdArgs.push_back(Args.MakeArgString(CoverageFilename));
      }
    }
  }
}

/// Check whether the given input tree contains any compilation actions.
static bool ContainsCompileAction(const Action *A) {
  if (isa<CompileJobAction>(A) || isa<BackendJobAction>(A))
    return true;

  for (const auto &AI : A->inputs())
    if (ContainsCompileAction(AI))
      return true;

  return false;
}

/// Check if -relax-all should be passed to the internal assembler.
/// This is done by default when compiling non-assembler source with -O0.
static bool UseRelaxAll(Compilation &C, const ArgList &Args) {
  bool RelaxDefault = true;

  if (Arg *A = Args.getLastArg(options::OPT_O_Group))
    RelaxDefault = A->getOption().matches(options::OPT_O0);

  if (RelaxDefault) {
    RelaxDefault = false;
    for (const auto &Act : C.getActions()) {
      if (ContainsCompileAction(Act)) {
        RelaxDefault = true;
        break;
      }
    }
  }

  return Args.hasFlag(options::OPT_mrelax_all, options::OPT_mno_relax_all,
                      RelaxDefault);
}

// Extract the integer N from a string spelled "-dwarf-N", returning 0
// on mismatch. The StringRef input (rather than an Arg) allows
// for use by the "-Xassembler" option parser.
static unsigned DwarfVersionNum(StringRef ArgValue) {
  return llvm::StringSwitch<unsigned>(ArgValue)
      .Case("-gdwarf-2", 2)
      .Case("-gdwarf-3", 3)
      .Case("-gdwarf-4", 4)
      .Case("-gdwarf-5", 5)
      .Default(0);
}

static void RenderDebugEnablingArgs(const ArgList &Args, ArgStringList &CmdArgs,
                                    codegenoptions::DebugInfoKind DebugInfoKind,
                                    unsigned DwarfVersion,
                                    llvm::DebuggerKind DebuggerTuning) {
  switch (DebugInfoKind) {
  case codegenoptions::DebugDirectivesOnly:
    CmdArgs.push_back("-debug-info-kind=line-directives-only");
    break;
  case codegenoptions::DebugLineTablesOnly:
    CmdArgs.push_back("-debug-info-kind=line-tables-only");
    break;
  case codegenoptions::LimitedDebugInfo:
    CmdArgs.push_back("-debug-info-kind=limited");
    break;
  case codegenoptions::FullDebugInfo:
    CmdArgs.push_back("-debug-info-kind=standalone");
    break;
  default:
    break;
  }
  if (DwarfVersion > 0)
    CmdArgs.push_back(
        Args.MakeArgString("-dwarf-version=" + Twine(DwarfVersion)));
  switch (DebuggerTuning) {
  case llvm::DebuggerKind::GDB:
    CmdArgs.push_back("-debugger-tuning=gdb");
    break;
  case llvm::DebuggerKind::LLDB:
    CmdArgs.push_back("-debugger-tuning=lldb");
    break;
  case llvm::DebuggerKind::SCE:
    CmdArgs.push_back("-debugger-tuning=sce");
    break;
  default:
    break;
  }
}

static bool checkDebugInfoOption(const Arg *A, const ArgList &Args,
                                 const Driver &D, const ToolChain &TC) {
  assert(A && "Expected non-nullptr argument.");
  if (TC.supportsDebugInfoOption(A))
    return true;
  D.Diag(diag::warn_drv_unsupported_debug_info_opt_for_target)
      << A->getAsString(Args) << TC.getTripleString();
  return false;
}

static void RenderDebugInfoCompressionArgs(const ArgList &Args,
                                           ArgStringList &CmdArgs,
                                           const Driver &D,
                                           const ToolChain &TC) {
  const Arg *A = Args.getLastArg(options::OPT_gz, options::OPT_gz_EQ);
  if (!A)
    return;
  if (checkDebugInfoOption(A, Args, D, TC)) {
    if (A->getOption().getID() == options::OPT_gz) {
      if (llvm::zlib::isAvailable())
        CmdArgs.push_back("--compress-debug-sections");
      else
        D.Diag(diag::warn_debug_compression_unavailable);
      return;
    }

    StringRef Value = A->getValue();
    if (Value == "none") {
      CmdArgs.push_back("--compress-debug-sections=none");
    } else if (Value == "zlib" || Value == "zlib-gnu") {
      if (llvm::zlib::isAvailable()) {
        CmdArgs.push_back(
            Args.MakeArgString("--compress-debug-sections=" + Twine(Value)));
      } else {
        D.Diag(diag::warn_debug_compression_unavailable);
      }
    } else {
      D.Diag(diag::err_drv_unsupported_option_argument)
          << A->getOption().getName() << Value;
    }
  }
}

static const char *RelocationModelName(llvm::Reloc::Model Model) {
  switch (Model) {
  case llvm::Reloc::Static:
    return "static";
  case llvm::Reloc::PIC_:
    return "pic";
  case llvm::Reloc::DynamicNoPIC:
    return "dynamic-no-pic";
  case llvm::Reloc::ROPI:
    return "ropi";
  case llvm::Reloc::RWPI:
    return "rwpi";
  case llvm::Reloc::ROPI_RWPI:
    return "ropi-rwpi";
  }
  llvm_unreachable("Unknown Reloc::Model kind");
}

void Clang::AddPreprocessingOptions(Compilation &C, const JobAction &JA,
                                    const Driver &D, const ArgList &Args,
                                    ArgStringList &CmdArgs,
                                    const InputInfo &Output,
                                    const InputInfoList &Inputs) const {
  Arg *A;
  const bool IsIAMCU = getToolChain().getTriple().isOSIAMCU();

  CheckPreprocessingOptions(D, Args);

  Args.AddLastArg(CmdArgs, options::OPT_C);
  Args.AddLastArg(CmdArgs, options::OPT_CC);

  // Handle dependency file generation.
  if ((A = Args.getLastArg(options::OPT_M, options::OPT_MM)) ||
      (A = Args.getLastArg(options::OPT_MD)) ||
      (A = Args.getLastArg(options::OPT_MMD))) {
    // Determine the output location.
    const char *DepFile;
    if (Arg *MF = Args.getLastArg(options::OPT_MF)) {
      DepFile = MF->getValue();
      C.addFailureResultFile(DepFile, &JA);
    } else if (Output.getType() == types::TY_Dependencies) {
      DepFile = Output.getFilename();
    } else if (A->getOption().matches(options::OPT_M) ||
               A->getOption().matches(options::OPT_MM)) {
      DepFile = "-";
    } else {
      DepFile = getDependencyFileName(Args, Inputs);
      C.addFailureResultFile(DepFile, &JA);
    }
    CmdArgs.push_back("-dependency-file");
    CmdArgs.push_back(DepFile);

    // Add a default target if one wasn't specified.
    if (!Args.hasArg(options::OPT_MT) && !Args.hasArg(options::OPT_MQ)) {
      const char *DepTarget;

      // If user provided -o, that is the dependency target, except
      // when we are only generating a dependency file.
      Arg *OutputOpt = Args.getLastArg(options::OPT_o);
      if (OutputOpt && Output.getType() != types::TY_Dependencies) {
        DepTarget = OutputOpt->getValue();
      } else {
        // Otherwise derive from the base input.
        //
        // FIXME: This should use the computed output file location.
        SmallString<128> P(Inputs[0].getBaseInput());
        llvm::sys::path::replace_extension(P, "o");
        DepTarget = Args.MakeArgString(llvm::sys::path::filename(P));
      }

      if (!A->getOption().matches(options::OPT_MD) && !A->getOption().matches(options::OPT_MMD)) {
        CmdArgs.push_back("-w");
      }
      CmdArgs.push_back("-MT");
      SmallString<128> Quoted;
      QuoteTarget(DepTarget, Quoted);
      CmdArgs.push_back(Args.MakeArgString(Quoted));
    }

    if (A->getOption().matches(options::OPT_M) ||
        A->getOption().matches(options::OPT_MD))
      CmdArgs.push_back("-sys-header-deps");
    if ((isa<PrecompileJobAction>(JA) &&
         !Args.hasArg(options::OPT_fno_module_file_deps)) ||
        Args.hasArg(options::OPT_fmodule_file_deps))
      CmdArgs.push_back("-module-file-deps");
  }

  if (Args.hasArg(options::OPT_MG)) {
    if (!A || A->getOption().matches(options::OPT_MD) ||
        A->getOption().matches(options::OPT_MMD))
      D.Diag(diag::err_drv_mg_requires_m_or_mm);
    CmdArgs.push_back("-MG");
  }

  Args.AddLastArg(CmdArgs, options::OPT_MP);
  Args.AddLastArg(CmdArgs, options::OPT_MV);

  // Convert all -MQ <target> args to -MT <quoted target>
  for (const Arg *A : Args.filtered(options::OPT_MT, options::OPT_MQ)) {
    A->claim();

    if (A->getOption().matches(options::OPT_MQ)) {
      CmdArgs.push_back("-MT");
      SmallString<128> Quoted;
      QuoteTarget(A->getValue(), Quoted);
      CmdArgs.push_back(Args.MakeArgString(Quoted));

      // -MT flag - no change
    } else {
      A->render(Args, CmdArgs);
    }
  }

  // Add offload include arguments specific for CUDA.  This must happen before
  // we -I or -include anything else, because we must pick up the CUDA headers
  // from the particular CUDA installation, rather than from e.g.
  // /usr/local/include.
  if (JA.isOffloading(Action::OFK_Cuda))
    getToolChain().AddCudaIncludeArgs(Args, CmdArgs);

  // If we are offloading to a target via OpenMP we need to include the
  // openmp_wrappers folder which contains alternative system headers.
  if (JA.isDeviceOffloading(Action::OFK_OpenMP) &&
      getToolChain().getTriple().isNVPTX()){
    if (!Args.hasArg(options::OPT_nobuiltininc)) {
      // Add openmp_wrappers/* to our system include path.  This lets us wrap
      // standard library headers.
      SmallString<128> P(D.ResourceDir);
      llvm::sys::path::append(P, "include");
      llvm::sys::path::append(P, "openmp_wrappers");
      CmdArgs.push_back("-internal-isystem");
      CmdArgs.push_back(Args.MakeArgString(P));
    }

    CmdArgs.push_back("-include");
    CmdArgs.push_back("__clang_openmp_math_declares.h");
  }

  // Add -i* options, and automatically translate to
  // -include-pch/-include-pth for transparent PCH support. It's
  // wonky, but we include looking for .gch so we can support seamless
  // replacement into a build system already set up to be generating
  // .gch files.

  if (getToolChain().getDriver().IsCLMode()) {
    const Arg *YcArg = Args.getLastArg(options::OPT__SLASH_Yc);
    const Arg *YuArg = Args.getLastArg(options::OPT__SLASH_Yu);
    if (YcArg && JA.getKind() >= Action::PrecompileJobClass &&
        JA.getKind() <= Action::AssembleJobClass) {
      CmdArgs.push_back(Args.MakeArgString("-building-pch-with-obj"));
    }
    if (YcArg || YuArg) {
      StringRef ThroughHeader = YcArg ? YcArg->getValue() : YuArg->getValue();
      if (!isa<PrecompileJobAction>(JA)) {
        CmdArgs.push_back("-include-pch");
        CmdArgs.push_back(Args.MakeArgString(D.GetClPchPath(
            C, !ThroughHeader.empty()
                   ? ThroughHeader
                   : llvm::sys::path::filename(Inputs[0].getBaseInput()))));
      }

      if (ThroughHeader.empty()) {
        CmdArgs.push_back(Args.MakeArgString(
            Twine("-pch-through-hdrstop-") + (YcArg ? "create" : "use")));
      } else {
        CmdArgs.push_back(
            Args.MakeArgString(Twine("-pch-through-header=") + ThroughHeader));
      }
    }
  }

  bool RenderedImplicitInclude = false;
  for (const Arg *A : Args.filtered(options::OPT_clang_i_Group)) {
    if (A->getOption().matches(options::OPT_include)) {
      // Handling of gcc-style gch precompiled headers.
      bool IsFirstImplicitInclude = !RenderedImplicitInclude;
      RenderedImplicitInclude = true;

      bool FoundPCH = false;
      SmallString<128> P(A->getValue());
      // We want the files to have a name like foo.h.pch. Add a dummy extension
      // so that replace_extension does the right thing.
      P += ".dummy";
      llvm::sys::path::replace_extension(P, "pch");
      if (llvm::sys::fs::exists(P))
        FoundPCH = true;

      if (!FoundPCH) {
        llvm::sys::path::replace_extension(P, "gch");
        if (llvm::sys::fs::exists(P)) {
          FoundPCH = true;
        }
      }

      if (FoundPCH) {
        if (IsFirstImplicitInclude) {
          A->claim();
          CmdArgs.push_back("-include-pch");
          CmdArgs.push_back(Args.MakeArgString(P));
          continue;
        } else {
          // Ignore the PCH if not first on command line and emit warning.
          D.Diag(diag::warn_drv_pch_not_first_include) << P
                                                       << A->getAsString(Args);
        }
      }
    } else if (A->getOption().matches(options::OPT_isystem_after)) {
      // Handling of paths which must come late.  These entries are handled by
      // the toolchain itself after the resource dir is inserted in the right
      // search order.
      // Do not claim the argument so that the use of the argument does not
      // silently go unnoticed on toolchains which do not honour the option.
      continue;
    }

    // Not translated, render as usual.
    A->claim();
    A->render(Args, CmdArgs);
  }

  Args.AddAllArgs(CmdArgs,
                  {options::OPT_D, options::OPT_U, options::OPT_I_Group,
                   options::OPT_F, options::OPT_index_header_map});

  // Add -Wp, and -Xpreprocessor if using the preprocessor.

  // FIXME: There is a very unfortunate problem here, some troubled
  // souls abuse -Wp, to pass preprocessor options in gcc syntax. To
  // really support that we would have to parse and then translate
  // those options. :(
  Args.AddAllArgValues(CmdArgs, options::OPT_Wp_COMMA,
                       options::OPT_Xpreprocessor);

  // -I- is a deprecated GCC feature, reject it.
  if (Arg *A = Args.getLastArg(options::OPT_I_))
    D.Diag(diag::err_drv_I_dash_not_supported) << A->getAsString(Args);

  // If we have a --sysroot, and don't have an explicit -isysroot flag, add an
  // -isysroot to the CC1 invocation.
  StringRef sysroot = C.getSysRoot();
  if (sysroot != "") {
    if (!Args.hasArg(options::OPT_isysroot)) {
      CmdArgs.push_back("-isysroot");
      CmdArgs.push_back(C.getArgs().MakeArgString(sysroot));
    }
  }

  // Parse additional include paths from environment variables.
  // FIXME: We should probably sink the logic for handling these from the
  // frontend into the driver. It will allow deleting 4 otherwise unused flags.
  // CPATH - included following the user specified includes (but prior to
  // builtin and standard includes).
  addDirectoryList(Args, CmdArgs, "-I", "CPATH");
  // C_INCLUDE_PATH - system includes enabled when compiling C.
  addDirectoryList(Args, CmdArgs, "-c-isystem", "C_INCLUDE_PATH");
  // CPLUS_INCLUDE_PATH - system includes enabled when compiling C++.
  addDirectoryList(Args, CmdArgs, "-cxx-isystem", "CPLUS_INCLUDE_PATH");
  // OBJC_INCLUDE_PATH - system includes enabled when compiling ObjC.
  addDirectoryList(Args, CmdArgs, "-objc-isystem", "OBJC_INCLUDE_PATH");
  // OBJCPLUS_INCLUDE_PATH - system includes enabled when compiling ObjC++.
  addDirectoryList(Args, CmdArgs, "-objcxx-isystem", "OBJCPLUS_INCLUDE_PATH");

  // While adding the include arguments, we also attempt to retrieve the
  // arguments of related offloading toolchains or arguments that are specific
  // of an offloading programming model.

  // Add C++ include arguments, if needed.
  if (types::isCXX(Inputs[0].getType()))
    forAllAssociatedToolChains(C, JA, getToolChain(),
                               [&Args, &CmdArgs](const ToolChain &TC) {
                                 TC.AddClangCXXStdlibIncludeArgs(Args, CmdArgs);
                               });

  // Add system include arguments for all targets but IAMCU.
  if (!IsIAMCU)
    forAllAssociatedToolChains(C, JA, getToolChain(),
                               [&Args, &CmdArgs](const ToolChain &TC) {
                                 TC.AddClangSystemIncludeArgs(Args, CmdArgs);
                               });
  else {
    // For IAMCU add special include arguments.
    getToolChain().AddIAMCUIncludeArgs(Args, CmdArgs);
  }
}

// FIXME: Move to target hook.
static bool isSignedCharDefault(const llvm::Triple &Triple) {
  switch (Triple.getArch()) {
  default:
    return true;

  case llvm::Triple::aarch64:
  case llvm::Triple::aarch64_be:
  case llvm::Triple::arm:
  case llvm::Triple::armeb:
  case llvm::Triple::thumb:
  case llvm::Triple::thumbeb:
    if (Triple.isOSDarwin() || Triple.isOSWindows())
      return true;
    return false;

  case llvm::Triple::ppc:
  case llvm::Triple::ppc64:
    if (Triple.isOSDarwin())
      return true;
    return false;

  case llvm::Triple::hexagon:
  case llvm::Triple::ppc64le:
  case llvm::Triple::riscv32:
  case llvm::Triple::riscv64:
  case llvm::Triple::systemz:
  case llvm::Triple::xcore:
    return false;
  }
}

static bool isNoCommonDefault(const llvm::Triple &Triple) {
  switch (Triple.getArch()) {
  default:
    if (Triple.isOSFuchsia())
      return true;
    return false;

  case llvm::Triple::xcore:
  case llvm::Triple::wasm32:
  case llvm::Triple::wasm64:
    return true;
  }
}

namespace {
void RenderARMABI(const llvm::Triple &Triple, const ArgList &Args,
                  ArgStringList &CmdArgs) {
  // Select the ABI to use.
  // FIXME: Support -meabi.
  // FIXME: Parts of this are duplicated in the backend, unify this somehow.
  const char *ABIName = nullptr;
  if (Arg *A = Args.getLastArg(options::OPT_mabi_EQ)) {
    ABIName = A->getValue();
  } else {
    std::string CPU = getCPUName(Args, Triple, /*FromAs*/ false);
    ABIName = llvm::ARM::computeDefaultTargetABI(Triple, CPU).data();
  }

  CmdArgs.push_back("-target-abi");
  CmdArgs.push_back(ABIName);
}
}

void Clang::AddARMTargetArgs(const llvm::Triple &Triple, const ArgList &Args,
                             ArgStringList &CmdArgs, bool KernelOrKext) const {
  RenderARMABI(Triple, Args, CmdArgs);

  // Determine floating point ABI from the options & target defaults.
  arm::FloatABI ABI = arm::getARMFloatABI(getToolChain(), Args);
  if (ABI == arm::FloatABI::Soft) {
    // Floating point operations and argument passing are soft.
    // FIXME: This changes CPP defines, we need -target-soft-float.
    CmdArgs.push_back("-msoft-float");
    CmdArgs.push_back("-mfloat-abi");
    CmdArgs.push_back("soft");
  } else if (ABI == arm::FloatABI::SoftFP) {
    // Floating point operations are hard, but argument passing is soft.
    CmdArgs.push_back("-mfloat-abi");
    CmdArgs.push_back("soft");
  } else {
    // Floating point operations and argument passing are hard.
    assert(ABI == arm::FloatABI::Hard && "Invalid float abi!");
    CmdArgs.push_back("-mfloat-abi");
    CmdArgs.push_back("hard");
  }

  // Forward the -mglobal-merge option for explicit control over the pass.
  if (Arg *A = Args.getLastArg(options::OPT_mglobal_merge,
                               options::OPT_mno_global_merge)) {
    CmdArgs.push_back("-mllvm");
    if (A->getOption().matches(options::OPT_mno_global_merge))
      CmdArgs.push_back("-arm-global-merge=false");
    else
      CmdArgs.push_back("-arm-global-merge=true");
  }

  if (!Args.hasFlag(options::OPT_mimplicit_float,
                    options::OPT_mno_implicit_float, true))
    CmdArgs.push_back("-no-implicit-float");

  if (Args.getLastArg(options::OPT_mcmse))
    CmdArgs.push_back("-mcmse");
}

void Clang::RenderTargetOptions(const llvm::Triple &EffectiveTriple,
                                const ArgList &Args, bool KernelOrKext,
                                ArgStringList &CmdArgs) const {
  const ToolChain &TC = getToolChain();

  // Add the target features
  getTargetFeatures(TC, EffectiveTriple, Args, CmdArgs, false);

  // Add target specific flags.
  switch (TC.getArch()) {
  default:
    break;

  case llvm::Triple::arm:
  case llvm::Triple::armeb:
  case llvm::Triple::thumb:
  case llvm::Triple::thumbeb:
    // Use the effective triple, which takes into account the deployment target.
    AddARMTargetArgs(EffectiveTriple, Args, CmdArgs, KernelOrKext);
    CmdArgs.push_back("-fallow-half-arguments-and-returns");
    break;

  case llvm::Triple::aarch64:
  case llvm::Triple::aarch64_be:
    AddAArch64TargetArgs(Args, CmdArgs);
    CmdArgs.push_back("-fallow-half-arguments-and-returns");
    break;

  case llvm::Triple::mips:
  case llvm::Triple::mipsel:
  case llvm::Triple::mips64:
  case llvm::Triple::mips64el:
    AddMIPSTargetArgs(Args, CmdArgs);
    break;

  case llvm::Triple::ppc:
  case llvm::Triple::ppc64:
  case llvm::Triple::ppc64le:
    AddPPCTargetArgs(Args, CmdArgs);
    break;

  case llvm::Triple::riscv32:
  case llvm::Triple::riscv64:
    AddRISCVTargetArgs(Args, CmdArgs);
    break;

  case llvm::Triple::sparc:
  case llvm::Triple::sparcel:
  case llvm::Triple::sparcv9:
    AddSparcTargetArgs(Args, CmdArgs);
    break;

  case llvm::Triple::systemz:
    AddSystemZTargetArgs(Args, CmdArgs);
    break;

  case llvm::Triple::x86:
  case llvm::Triple::x86_64:
    AddX86TargetArgs(Args, CmdArgs);
    break;

  case llvm::Triple::lanai:
    AddLanaiTargetArgs(Args, CmdArgs);
    break;

  case llvm::Triple::hexagon:
    AddHexagonTargetArgs(Args, CmdArgs);
    break;

  case llvm::Triple::wasm32:
  case llvm::Triple::wasm64:
    AddWebAssemblyTargetArgs(Args, CmdArgs);
    break;
  }
}

// Parse -mbranch-protection=<protection>[+<protection>]* where
//   <protection> ::= standard | none | [bti,pac-ret[+b-key,+leaf]*]
// Returns a triple of (return address signing Scope, signing key, require
// landing pads)
static std::tuple<StringRef, StringRef, bool>
ParseAArch64BranchProtection(const Driver &D, const ArgList &Args,
                             const Arg *A) {
  StringRef Scope = "none";
  StringRef Key = "a_key";
  bool IndirectBranches = false;

  StringRef Value = A->getValue();
  // This maps onto -mbranch-protection=<scope>+<key>

  if (Value.equals("standard")) {
    Scope = "non-leaf";
    Key = "a_key";
    IndirectBranches = true;

  } else if (!Value.equals("none")) {
    SmallVector<StringRef, 4> BranchProtection;
    StringRef(A->getValue()).split(BranchProtection, '+');

    auto Protection = BranchProtection.begin();
    while (Protection != BranchProtection.end()) {
      if (Protection->equals("bti"))
        IndirectBranches = true;
      else if (Protection->equals("pac-ret")) {
        Scope = "non-leaf";
        while (++Protection != BranchProtection.end()) {
          // Inner loop as "leaf" and "b-key" options must only appear attached
          // to pac-ret.
          if (Protection->equals("leaf"))
            Scope = "all";
          else if (Protection->equals("b-key"))
            Key = "b_key";
          else
            break;
        }
        Protection--;
      } else
        D.Diag(diag::err_invalid_branch_protection)
            << *Protection << A->getAsString(Args);
      Protection++;
    }
  }

  return std::make_tuple(Scope, Key, IndirectBranches);
}

namespace {
void RenderAArch64ABI(const llvm::Triple &Triple, const ArgList &Args,
                      ArgStringList &CmdArgs) {
  const char *ABIName = nullptr;
  if (Arg *A = Args.getLastArg(options::OPT_mabi_EQ))
    ABIName = A->getValue();
  else if (Triple.isOSDarwin())
    ABIName = "darwinpcs";
  else
    ABIName = "aapcs";

  CmdArgs.push_back("-target-abi");
  CmdArgs.push_back(ABIName);
}
}

void Clang::AddAArch64TargetArgs(const ArgList &Args,
                                 ArgStringList &CmdArgs) const {
  const llvm::Triple &Triple = getToolChain().getEffectiveTriple();

  if (!Args.hasFlag(options::OPT_mred_zone, options::OPT_mno_red_zone, true) ||
      Args.hasArg(options::OPT_mkernel) ||
      Args.hasArg(options::OPT_fapple_kext))
    CmdArgs.push_back("-disable-red-zone");

  if (!Args.hasFlag(options::OPT_mimplicit_float,
                    options::OPT_mno_implicit_float, true))
    CmdArgs.push_back("-no-implicit-float");

  RenderAArch64ABI(Triple, Args, CmdArgs);

  if (Arg *A = Args.getLastArg(options::OPT_mfix_cortex_a53_835769,
                               options::OPT_mno_fix_cortex_a53_835769)) {
    CmdArgs.push_back("-mllvm");
    if (A->getOption().matches(options::OPT_mfix_cortex_a53_835769))
      CmdArgs.push_back("-aarch64-fix-cortex-a53-835769=1");
    else
      CmdArgs.push_back("-aarch64-fix-cortex-a53-835769=0");
  } else if (Triple.isAndroid()) {
    // Enabled A53 errata (835769) workaround by default on android
    CmdArgs.push_back("-mllvm");
    CmdArgs.push_back("-aarch64-fix-cortex-a53-835769=1");
  }

  // Forward the -mglobal-merge option for explicit control over the pass.
  if (Arg *A = Args.getLastArg(options::OPT_mglobal_merge,
                               options::OPT_mno_global_merge)) {
    CmdArgs.push_back("-mllvm");
    if (A->getOption().matches(options::OPT_mno_global_merge))
      CmdArgs.push_back("-aarch64-enable-global-merge=false");
    else
      CmdArgs.push_back("-aarch64-enable-global-merge=true");
  }

  // Enable/disable return address signing and indirect branch targets.
  if (Arg *A = Args.getLastArg(options::OPT_msign_return_address_EQ,
                               options::OPT_mbranch_protection_EQ)) {

    const Driver &D = getToolChain().getDriver();

    StringRef Scope, Key;
    bool IndirectBranches;

    if (A->getOption().matches(options::OPT_msign_return_address_EQ)) {
      Scope = A->getValue();
      if (!Scope.equals("none") && !Scope.equals("non-leaf") &&
          !Scope.equals("all"))
        D.Diag(diag::err_invalid_branch_protection)
            << Scope << A->getAsString(Args);
      Key = "a_key";
      IndirectBranches = false;
    } else
      std::tie(Scope, Key, IndirectBranches) =
          ParseAArch64BranchProtection(D, Args, A);

    CmdArgs.push_back(
        Args.MakeArgString(Twine("-msign-return-address=") + Scope));
    CmdArgs.push_back(
        Args.MakeArgString(Twine("-msign-return-address-key=") + Key));
    if (IndirectBranches)
      CmdArgs.push_back("-mbranch-target-enforce");
  }
}

void Clang::AddMIPSTargetArgs(const ArgList &Args,
                              ArgStringList &CmdArgs) const {
  const Driver &D = getToolChain().getDriver();
  StringRef CPUName;
  StringRef ABIName;
  const llvm::Triple &Triple = getToolChain().getTriple();
  mips::getMipsCPUAndABI(Args, Triple, CPUName, ABIName);

  CmdArgs.push_back("-target-abi");
  CmdArgs.push_back(ABIName.data());

  mips::FloatABI ABI = mips::getMipsFloatABI(D, Args);
  if (ABI == mips::FloatABI::Soft) {
    // Floating point operations and argument passing are soft.
    CmdArgs.push_back("-msoft-float");
    CmdArgs.push_back("-mfloat-abi");
    CmdArgs.push_back("soft");
  } else {
    // Floating point operations and argument passing are hard.
    assert(ABI == mips::FloatABI::Hard && "Invalid float abi!");
    CmdArgs.push_back("-mfloat-abi");
    CmdArgs.push_back("hard");
  }

  if (Arg *A = Args.getLastArg(options::OPT_mxgot, options::OPT_mno_xgot)) {
    if (A->getOption().matches(options::OPT_mxgot)) {
      CmdArgs.push_back("-mllvm");
      CmdArgs.push_back("-mxgot");
    }
  }

  if (Arg *A = Args.getLastArg(options::OPT_mldc1_sdc1,
                               options::OPT_mno_ldc1_sdc1)) {
    if (A->getOption().matches(options::OPT_mno_ldc1_sdc1)) {
      CmdArgs.push_back("-mllvm");
      CmdArgs.push_back("-mno-ldc1-sdc1");
    }
  }

  if (Arg *A = Args.getLastArg(options::OPT_mcheck_zero_division,
                               options::OPT_mno_check_zero_division)) {
    if (A->getOption().matches(options::OPT_mno_check_zero_division)) {
      CmdArgs.push_back("-mllvm");
      CmdArgs.push_back("-mno-check-zero-division");
    }
  }

  if (Arg *A = Args.getLastArg(options::OPT_G)) {
    StringRef v = A->getValue();
    CmdArgs.push_back("-mllvm");
    CmdArgs.push_back(Args.MakeArgString("-mips-ssection-threshold=" + v));
    A->claim();
  }

  Arg *GPOpt = Args.getLastArg(options::OPT_mgpopt, options::OPT_mno_gpopt);
  Arg *ABICalls =
      Args.getLastArg(options::OPT_mabicalls, options::OPT_mno_abicalls);

  // -mabicalls is the default for many MIPS environments, even with -fno-pic.
  // -mgpopt is the default for static, -fno-pic environments but these two
  // options conflict. We want to be certain that -mno-abicalls -mgpopt is
  // the only case where -mllvm -mgpopt is passed.
  // NOTE: We need a warning here or in the backend to warn when -mgpopt is
  //       passed explicitly when compiling something with -mabicalls
  //       (implictly) in affect. Currently the warning is in the backend.
  //
  // When the ABI in use is  N64, we also need to determine the PIC mode that
  // is in use, as -fno-pic for N64 implies -mno-abicalls.
  bool NoABICalls =
      ABICalls && ABICalls->getOption().matches(options::OPT_mno_abicalls);

  llvm::Reloc::Model RelocationModel;
  unsigned PICLevel;
  bool IsPIE;
  std::tie(RelocationModel, PICLevel, IsPIE) =
      ParsePICArgs(getToolChain(), Args);

  NoABICalls = NoABICalls ||
               (RelocationModel == llvm::Reloc::Static && ABIName == "n64");

  bool WantGPOpt = GPOpt && GPOpt->getOption().matches(options::OPT_mgpopt);
  // We quietly ignore -mno-gpopt as the backend defaults to -mno-gpopt.
  if (NoABICalls && (!GPOpt || WantGPOpt)) {
    CmdArgs.push_back("-mllvm");
    CmdArgs.push_back("-mgpopt");

    Arg *LocalSData = Args.getLastArg(options::OPT_mlocal_sdata,
                                      options::OPT_mno_local_sdata);
    Arg *ExternSData = Args.getLastArg(options::OPT_mextern_sdata,
                                       options::OPT_mno_extern_sdata);
    Arg *EmbeddedData = Args.getLastArg(options::OPT_membedded_data,
                                        options::OPT_mno_embedded_data);
    if (LocalSData) {
      CmdArgs.push_back("-mllvm");
      if (LocalSData->getOption().matches(options::OPT_mlocal_sdata)) {
        CmdArgs.push_back("-mlocal-sdata=1");
      } else {
        CmdArgs.push_back("-mlocal-sdata=0");
      }
      LocalSData->claim();
    }

    if (ExternSData) {
      CmdArgs.push_back("-mllvm");
      if (ExternSData->getOption().matches(options::OPT_mextern_sdata)) {
        CmdArgs.push_back("-mextern-sdata=1");
      } else {
        CmdArgs.push_back("-mextern-sdata=0");
      }
      ExternSData->claim();
    }

    if (EmbeddedData) {
      CmdArgs.push_back("-mllvm");
      if (EmbeddedData->getOption().matches(options::OPT_membedded_data)) {
        CmdArgs.push_back("-membedded-data=1");
      } else {
        CmdArgs.push_back("-membedded-data=0");
      }
      EmbeddedData->claim();
    }

  } else if ((!ABICalls || (!NoABICalls && ABICalls)) && WantGPOpt)
    D.Diag(diag::warn_drv_unsupported_gpopt) << (ABICalls ? 0 : 1);

  if (GPOpt)
    GPOpt->claim();

  if (Arg *A = Args.getLastArg(options::OPT_mcompact_branches_EQ)) {
    StringRef Val = StringRef(A->getValue());
    if (mips::hasCompactBranches(CPUName)) {
      if (Val == "never" || Val == "always" || Val == "optimal") {
        CmdArgs.push_back("-mllvm");
        CmdArgs.push_back(Args.MakeArgString("-mips-compact-branches=" + Val));
      } else
        D.Diag(diag::err_drv_unsupported_option_argument)
            << A->getOption().getName() << Val;
    } else
      D.Diag(diag::warn_target_unsupported_compact_branches) << CPUName;
  }

  if (Arg *A = Args.getLastArg(options::OPT_mrelax_pic_calls,
                               options::OPT_mno_relax_pic_calls)) {
    if (A->getOption().matches(options::OPT_mno_relax_pic_calls)) {
      CmdArgs.push_back("-mllvm");
      CmdArgs.push_back("-mips-jalr-reloc=0");
    }
  }
}

void Clang::AddPPCTargetArgs(const ArgList &Args,
                             ArgStringList &CmdArgs) const {
  // Select the ABI to use.
  const char *ABIName = nullptr;
  if (getToolChain().getTriple().isOSLinux())
    switch (getToolChain().getArch()) {
    case llvm::Triple::ppc64: {
      // When targeting a processor that supports QPX, or if QPX is
      // specifically enabled, default to using the ABI that supports QPX (so
      // long as it is not specifically disabled).
      bool HasQPX = false;
      if (Arg *A = Args.getLastArg(options::OPT_mcpu_EQ))
        HasQPX = A->getValue() == StringRef("a2q");
      HasQPX = Args.hasFlag(options::OPT_mqpx, options::OPT_mno_qpx, HasQPX);
      if (HasQPX) {
        ABIName = "elfv1-qpx";
        break;
      }

      ABIName = "elfv1";
      break;
    }
    case llvm::Triple::ppc64le:
      ABIName = "elfv2";
      break;
    default:
      break;
    }

  bool IEEELongDouble = false;
  for (const Arg *A : Args.filtered(options::OPT_mabi_EQ)) {
    StringRef V = A->getValue();
    if (V == "ieeelongdouble")
      IEEELongDouble = true;
    else if (V == "ibmlongdouble")
      IEEELongDouble = false;
    else if (V != "altivec")
      // The ppc64 linux abis are all "altivec" abis by default. Accept and ignore
      // the option if given as we don't have backend support for any targets
      // that don't use the altivec abi.
      ABIName = A->getValue();
  }
  if (IEEELongDouble)
    CmdArgs.push_back("-mabi=ieeelongdouble");

  ppc::FloatABI FloatABI =
      ppc::getPPCFloatABI(getToolChain().getDriver(), Args);

  if (FloatABI == ppc::FloatABI::Soft) {
    // Floating point operations and argument passing are soft.
    CmdArgs.push_back("-msoft-float");
    CmdArgs.push_back("-mfloat-abi");
    CmdArgs.push_back("soft");
  } else {
    // Floating point operations and argument passing are hard.
    assert(FloatABI == ppc::FloatABI::Hard && "Invalid float abi!");
    CmdArgs.push_back("-mfloat-abi");
    CmdArgs.push_back("hard");
  }

  if (ABIName) {
    CmdArgs.push_back("-target-abi");
    CmdArgs.push_back(ABIName);
  }
}

void Clang::AddRISCVTargetArgs(const ArgList &Args,
                               ArgStringList &CmdArgs) const {
  // FIXME: currently defaults to the soft-float ABIs. Will need to be
  // expanded to select ilp32f, ilp32d, lp64f, lp64d when appropriate.
  const char *ABIName = nullptr;
  const llvm::Triple &Triple = getToolChain().getTriple();
  if (Arg *A = Args.getLastArg(options::OPT_mabi_EQ))
    ABIName = A->getValue();
  else if (Triple.getArch() == llvm::Triple::riscv32)
    ABIName = "ilp32";
  else if (Triple.getArch() == llvm::Triple::riscv64)
    ABIName = "lp64";
  else
    llvm_unreachable("Unexpected triple!");

  CmdArgs.push_back("-target-abi");
  CmdArgs.push_back(ABIName);
}

void Clang::AddSparcTargetArgs(const ArgList &Args,
                               ArgStringList &CmdArgs) const {
  sparc::FloatABI FloatABI =
      sparc::getSparcFloatABI(getToolChain().getDriver(), Args);

  if (FloatABI == sparc::FloatABI::Soft) {
    // Floating point operations and argument passing are soft.
    CmdArgs.push_back("-msoft-float");
    CmdArgs.push_back("-mfloat-abi");
    CmdArgs.push_back("soft");
  } else {
    // Floating point operations and argument passing are hard.
    assert(FloatABI == sparc::FloatABI::Hard && "Invalid float abi!");
    CmdArgs.push_back("-mfloat-abi");
    CmdArgs.push_back("hard");
  }
}

void Clang::AddSystemZTargetArgs(const ArgList &Args,
                                 ArgStringList &CmdArgs) const {
  if (Args.hasFlag(options::OPT_mbackchain, options::OPT_mno_backchain, false))
    CmdArgs.push_back("-mbackchain");
}

void Clang::AddX86TargetArgs(const ArgList &Args,
                             ArgStringList &CmdArgs) const {
  if (!Args.hasFlag(options::OPT_mred_zone, options::OPT_mno_red_zone, true) ||
      Args.hasArg(options::OPT_mkernel) ||
      Args.hasArg(options::OPT_fapple_kext))
    CmdArgs.push_back("-disable-red-zone");

  if (!Args.hasFlag(options::OPT_mtls_direct_seg_refs,
                    options::OPT_mno_tls_direct_seg_refs, true))
    CmdArgs.push_back("-mno-tls-direct-seg-refs");

  // Default to avoid implicit floating-point for kernel/kext code, but allow
  // that to be overridden with -mno-soft-float.
  bool NoImplicitFloat = (Args.hasArg(options::OPT_mkernel) ||
                          Args.hasArg(options::OPT_fapple_kext));
  if (Arg *A = Args.getLastArg(
          options::OPT_msoft_float, options::OPT_mno_soft_float,
          options::OPT_mimplicit_float, options::OPT_mno_implicit_float)) {
    const Option &O = A->getOption();
    NoImplicitFloat = (O.matches(options::OPT_mno_implicit_float) ||
                       O.matches(options::OPT_msoft_float));
  }
  if (NoImplicitFloat)
    CmdArgs.push_back("-no-implicit-float");

  if (Arg *A = Args.getLastArg(options::OPT_masm_EQ)) {
    StringRef Value = A->getValue();
    if (Value == "intel" || Value == "att") {
      CmdArgs.push_back("-mllvm");
      CmdArgs.push_back(Args.MakeArgString("-x86-asm-syntax=" + Value));
    } else {
      getToolChain().getDriver().Diag(diag::err_drv_unsupported_option_argument)
          << A->getOption().getName() << Value;
    }
  } else if (getToolChain().getDriver().IsCLMode()) {
    CmdArgs.push_back("-mllvm");
    CmdArgs.push_back("-x86-asm-syntax=intel");
  }

  // Set flags to support MCU ABI.
  if (Args.hasFlag(options::OPT_miamcu, options::OPT_mno_iamcu, false)) {
    CmdArgs.push_back("-mfloat-abi");
    CmdArgs.push_back("soft");
    CmdArgs.push_back("-mstack-alignment=4");
  }
}

void Clang::AddHexagonTargetArgs(const ArgList &Args,
                                 ArgStringList &CmdArgs) const {
  CmdArgs.push_back("-mqdsp6-compat");
  CmdArgs.push_back("-Wreturn-type");

  if (auto G = toolchains::HexagonToolChain::getSmallDataThreshold(Args)) {
    CmdArgs.push_back("-mllvm");
    CmdArgs.push_back(Args.MakeArgString("-hexagon-small-data-threshold=" +
                                         Twine(G.getValue())));
  }

  if (!Args.hasArg(options::OPT_fno_short_enums))
    CmdArgs.push_back("-fshort-enums");
  if (Args.getLastArg(options::OPT_mieee_rnd_near)) {
    CmdArgs.push_back("-mllvm");
    CmdArgs.push_back("-enable-hexagon-ieee-rnd-near");
  }
  CmdArgs.push_back("-mllvm");
  CmdArgs.push_back("-machine-sink-split=0");
}

void Clang::AddLanaiTargetArgs(const ArgList &Args,
                               ArgStringList &CmdArgs) const {
  if (Arg *A = Args.getLastArg(options::OPT_mcpu_EQ)) {
    StringRef CPUName = A->getValue();

    CmdArgs.push_back("-target-cpu");
    CmdArgs.push_back(Args.MakeArgString(CPUName));
  }
  if (Arg *A = Args.getLastArg(options::OPT_mregparm_EQ)) {
    StringRef Value = A->getValue();
    // Only support mregparm=4 to support old usage. Report error for all other
    // cases.
    int Mregparm;
    if (Value.getAsInteger(10, Mregparm)) {
      if (Mregparm != 4) {
        getToolChain().getDriver().Diag(
            diag::err_drv_unsupported_option_argument)
            << A->getOption().getName() << Value;
      }
    }
  }
}

void Clang::AddWebAssemblyTargetArgs(const ArgList &Args,
                                     ArgStringList &CmdArgs) const {
  // Default to "hidden" visibility.
  if (!Args.hasArg(options::OPT_fvisibility_EQ,
                   options::OPT_fvisibility_ms_compat)) {
    CmdArgs.push_back("-fvisibility");
    CmdArgs.push_back("hidden");
  }
}

void Clang::DumpCompilationDatabase(Compilation &C, StringRef Filename,
                                    StringRef Target, const InputInfo &Output,
                                    const InputInfo &Input, const ArgList &Args) const {
  // If this is a dry run, do not create the compilation database file.
  if (C.getArgs().hasArg(options::OPT__HASH_HASH_HASH))
    return;

  using llvm::yaml::escape;
  const Driver &D = getToolChain().getDriver();

  if (!CompilationDatabase) {
    std::error_code EC;
    auto File = llvm::make_unique<llvm::raw_fd_ostream>(Filename, EC, llvm::sys::fs::F_Text);
    if (EC) {
      D.Diag(clang::diag::err_drv_compilationdatabase) << Filename
                                                       << EC.message();
      return;
    }
    CompilationDatabase = std::move(File);
  }
  auto &CDB = *CompilationDatabase;
  SmallString<128> Buf;
  if (llvm::sys::fs::current_path(Buf))
    Buf = ".";
  CDB << "{ \"directory\": \"" << escape(Buf) << "\"";
  CDB << ", \"file\": \"" << escape(Input.getFilename()) << "\"";
  CDB << ", \"output\": \"" << escape(Output.getFilename()) << "\"";
  CDB << ", \"arguments\": [\"" << escape(D.ClangExecutable) << "\"";
  Buf = "-x";
  Buf += types::getTypeName(Input.getType());
  CDB << ", \"" << escape(Buf) << "\"";
  if (!D.SysRoot.empty() && !Args.hasArg(options::OPT__sysroot_EQ)) {
    Buf = "--sysroot=";
    Buf += D.SysRoot;
    CDB << ", \"" << escape(Buf) << "\"";
  }
  CDB << ", \"" << escape(Input.getFilename()) << "\"";
  for (auto &A: Args) {
    auto &O = A->getOption();
    // Skip language selection, which is positional.
    if (O.getID() == options::OPT_x)
      continue;
    // Skip writing dependency output and the compilation database itself.
    if (O.getGroup().isValid() && O.getGroup().getID() == options::OPT_M_Group)
      continue;
    // Skip inputs.
    if (O.getKind() == Option::InputClass)
      continue;
    // All other arguments are quoted and appended.
    ArgStringList ASL;
    A->render(Args, ASL);
    for (auto &it: ASL)
      CDB << ", \"" << escape(it) << "\"";
  }
  Buf = "--target=";
  Buf += Target;
  CDB << ", \"" << escape(Buf) << "\"]},\n";
}

static void CollectArgsForIntegratedAssembler(Compilation &C,
                                              const ArgList &Args,
                                              ArgStringList &CmdArgs,
                                              const Driver &D) {
  if (UseRelaxAll(C, Args))
    CmdArgs.push_back("-mrelax-all");

  // Only default to -mincremental-linker-compatible if we think we are
  // targeting the MSVC linker.
  bool DefaultIncrementalLinkerCompatible =
      C.getDefaultToolChain().getTriple().isWindowsMSVCEnvironment();
  if (Args.hasFlag(options::OPT_mincremental_linker_compatible,
                   options::OPT_mno_incremental_linker_compatible,
                   DefaultIncrementalLinkerCompatible))
    CmdArgs.push_back("-mincremental-linker-compatible");

  switch (C.getDefaultToolChain().getArch()) {
  case llvm::Triple::arm:
  case llvm::Triple::armeb:
  case llvm::Triple::thumb:
  case llvm::Triple::thumbeb:
    if (Arg *A = Args.getLastArg(options::OPT_mimplicit_it_EQ)) {
      StringRef Value = A->getValue();
      if (Value == "always" || Value == "never" || Value == "arm" ||
          Value == "thumb") {
        CmdArgs.push_back("-mllvm");
        CmdArgs.push_back(Args.MakeArgString("-arm-implicit-it=" + Value));
      } else {
        D.Diag(diag::err_drv_unsupported_option_argument)
            << A->getOption().getName() << Value;
      }
    }
    break;
  default:
    break;
  }

  // When passing -I arguments to the assembler we sometimes need to
  // unconditionally take the next argument.  For example, when parsing
  // '-Wa,-I -Wa,foo' we need to accept the -Wa,foo arg after seeing the
  // -Wa,-I arg and when parsing '-Wa,-I,foo' we need to accept the 'foo'
  // arg after parsing the '-I' arg.
  bool TakeNextArg = false;

  bool UseRelaxRelocations = C.getDefaultToolChain().useRelaxRelocations();
  bool UseNoExecStack = C.getDefaultToolChain().isNoExecStackDefault();
  const char *MipsTargetFeature = nullptr;
  for (const Arg *A :
       Args.filtered(options::OPT_Wa_COMMA, options::OPT_Xassembler)) {
    A->claim();

    for (StringRef Value : A->getValues()) {
      if (TakeNextArg) {
        CmdArgs.push_back(Value.data());
        TakeNextArg = false;
        continue;
      }

      if (C.getDefaultToolChain().getTriple().isOSBinFormatCOFF() &&
          Value == "-mbig-obj")
        continue; // LLVM handles bigobj automatically

      switch (C.getDefaultToolChain().getArch()) {
      default:
        break;
      case llvm::Triple::thumb:
      case llvm::Triple::thumbeb:
      case llvm::Triple::arm:
      case llvm::Triple::armeb:
        if (Value == "-mthumb")
          // -mthumb has already been processed in ComputeLLVMTriple()
          // recognize but skip over here.
          continue;
        break;
      case llvm::Triple::mips:
      case llvm::Triple::mipsel:
      case llvm::Triple::mips64:
      case llvm::Triple::mips64el:
        if (Value == "--trap") {
          CmdArgs.push_back("-target-feature");
          CmdArgs.push_back("+use-tcc-in-div");
          continue;
        }
        if (Value == "--break") {
          CmdArgs.push_back("-target-feature");
          CmdArgs.push_back("-use-tcc-in-div");
          continue;
        }
        if (Value.startswith("-msoft-float")) {
          CmdArgs.push_back("-target-feature");
          CmdArgs.push_back("+soft-float");
          continue;
        }
        if (Value.startswith("-mhard-float")) {
          CmdArgs.push_back("-target-feature");
          CmdArgs.push_back("-soft-float");
          continue;
        }

        MipsTargetFeature = llvm::StringSwitch<const char *>(Value)
                                .Case("-mips1", "+mips1")
                                .Case("-mips2", "+mips2")
                                .Case("-mips3", "+mips3")
                                .Case("-mips4", "+mips4")
                                .Case("-mips5", "+mips5")
                                .Case("-mips32", "+mips32")
                                .Case("-mips32r2", "+mips32r2")
                                .Case("-mips32r3", "+mips32r3")
                                .Case("-mips32r5", "+mips32r5")
                                .Case("-mips32r6", "+mips32r6")
                                .Case("-mips64", "+mips64")
                                .Case("-mips64r2", "+mips64r2")
                                .Case("-mips64r3", "+mips64r3")
                                .Case("-mips64r5", "+mips64r5")
                                .Case("-mips64r6", "+mips64r6")
                                .Default(nullptr);
        if (MipsTargetFeature)
          continue;
      }

      if (Value == "-force_cpusubtype_ALL") {
        // Do nothing, this is the default and we don't support anything else.
      } else if (Value == "-L") {
        CmdArgs.push_back("-msave-temp-labels");
      } else if (Value == "--fatal-warnings") {
        CmdArgs.push_back("-massembler-fatal-warnings");
      } else if (Value == "--noexecstack") {
        UseNoExecStack = true;
      } else if (Value.startswith("-compress-debug-sections") ||
                 Value.startswith("--compress-debug-sections") ||
                 Value == "-nocompress-debug-sections" ||
                 Value == "--nocompress-debug-sections") {
        CmdArgs.push_back(Value.data());
      } else if (Value == "-mrelax-relocations=yes" ||
                 Value == "--mrelax-relocations=yes") {
        UseRelaxRelocations = true;
      } else if (Value == "-mrelax-relocations=no" ||
                 Value == "--mrelax-relocations=no") {
        UseRelaxRelocations = false;
      } else if (Value.startswith("-I")) {
        CmdArgs.push_back(Value.data());
        // We need to consume the next argument if the current arg is a plain
        // -I. The next arg will be the include directory.
        if (Value == "-I")
          TakeNextArg = true;
      } else if (Value.startswith("-gdwarf-")) {
        // "-gdwarf-N" options are not cc1as options.
        unsigned DwarfVersion = DwarfVersionNum(Value);
        if (DwarfVersion == 0) { // Send it onward, and let cc1as complain.
          CmdArgs.push_back(Value.data());
        } else {
          RenderDebugEnablingArgs(Args, CmdArgs,
                                  codegenoptions::LimitedDebugInfo,
                                  DwarfVersion, llvm::DebuggerKind::Default);
        }
      } else if (Value.startswith("-mcpu") || Value.startswith("-mfpu") ||
                 Value.startswith("-mhwdiv") || Value.startswith("-march")) {
        // Do nothing, we'll validate it later.
      } else if (Value == "-defsym") {
          if (A->getNumValues() != 2) {
            D.Diag(diag::err_drv_defsym_invalid_format) << Value;
            break;
          }
          const char *S = A->getValue(1);
          auto Pair = StringRef(S).split('=');
          auto Sym = Pair.first;
          auto SVal = Pair.second;

          if (Sym.empty() || SVal.empty()) {
            D.Diag(diag::err_drv_defsym_invalid_format) << S;
            break;
          }
          int64_t IVal;
          if (SVal.getAsInteger(0, IVal)) {
            D.Diag(diag::err_drv_defsym_invalid_symval) << SVal;
            break;
          }
          CmdArgs.push_back(Value.data());
          TakeNextArg = true;
      } else if (Value == "-fdebug-compilation-dir") {
        CmdArgs.push_back("-fdebug-compilation-dir");
        TakeNextArg = true;
      } else {
        D.Diag(diag::err_drv_unsupported_option_argument)
            << A->getOption().getName() << Value;
      }
    }
  }
  if (UseRelaxRelocations)
    CmdArgs.push_back("--mrelax-relocations");
  if (UseNoExecStack)
    CmdArgs.push_back("-mnoexecstack");
  if (MipsTargetFeature != nullptr) {
    CmdArgs.push_back("-target-feature");
    CmdArgs.push_back(MipsTargetFeature);
  }

  // forward -fembed-bitcode to assmebler
  if (C.getDriver().embedBitcodeEnabled() ||
      C.getDriver().embedBitcodeMarkerOnly())
    Args.AddLastArg(CmdArgs, options::OPT_fembed_bitcode_EQ);
}

static void RenderFloatingPointOptions(const ToolChain &TC, const Driver &D,
                                       bool OFastEnabled, const ArgList &Args,
                                       ArgStringList &CmdArgs) {
  // Handle various floating point optimization flags, mapping them to the
  // appropriate LLVM code generation flags. This is complicated by several
  // "umbrella" flags, so we do this by stepping through the flags incrementally
  // adjusting what we think is enabled/disabled, then at the end setting the
  // LLVM flags based on the final state.
  bool HonorINFs = true;
  bool HonorNaNs = true;
  // -fmath-errno is the default on some platforms, e.g. BSD-derived OSes.
  bool MathErrno = TC.IsMathErrnoDefault();
  bool AssociativeMath = false;
  bool ReciprocalMath = false;
  bool SignedZeros = true;
  bool TrappingMath = true;
  StringRef DenormalFPMath = "";
  StringRef FPContract = "";

  if (const Arg *A = Args.getLastArg(options::OPT_flimited_precision_EQ)) {
    CmdArgs.push_back("-mlimit-float-precision");
    CmdArgs.push_back(A->getValue());
  }

  for (const Arg *A : Args) {
    switch (A->getOption().getID()) {
    // If this isn't an FP option skip the claim below
    default: continue;

    // Options controlling individual features
    case options::OPT_fhonor_infinities:    HonorINFs = true;         break;
    case options::OPT_fno_honor_infinities: HonorINFs = false;        break;
    case options::OPT_fhonor_nans:          HonorNaNs = true;         break;
    case options::OPT_fno_honor_nans:       HonorNaNs = false;        break;
    case options::OPT_fmath_errno:          MathErrno = true;         break;
    case options::OPT_fno_math_errno:       MathErrno = false;        break;
    case options::OPT_fassociative_math:    AssociativeMath = true;   break;
    case options::OPT_fno_associative_math: AssociativeMath = false;  break;
    case options::OPT_freciprocal_math:     ReciprocalMath = true;    break;
    case options::OPT_fno_reciprocal_math:  ReciprocalMath = false;   break;
    case options::OPT_fsigned_zeros:        SignedZeros = true;       break;
    case options::OPT_fno_signed_zeros:     SignedZeros = false;      break;
    case options::OPT_ftrapping_math:       TrappingMath = true;      break;
    case options::OPT_fno_trapping_math:    TrappingMath = false;     break;

    case options::OPT_fdenormal_fp_math_EQ:
      DenormalFPMath = A->getValue();
      break;

    // Validate and pass through -fp-contract option.
    case options::OPT_ffp_contract: {
      StringRef Val = A->getValue();
      if (Val == "fast" || Val == "on" || Val == "off")
        FPContract = Val;
      else
        D.Diag(diag::err_drv_unsupported_option_argument)
            << A->getOption().getName() << Val;
      break;
    }

    case options::OPT_ffinite_math_only:
      HonorINFs = false;
      HonorNaNs = false;
      break;
    case options::OPT_fno_finite_math_only:
      HonorINFs = true;
      HonorNaNs = true;
      break;

    case options::OPT_funsafe_math_optimizations:
      AssociativeMath = true;
      ReciprocalMath = true;
      SignedZeros = false;
      TrappingMath = false;
      break;
    case options::OPT_fno_unsafe_math_optimizations:
      AssociativeMath = false;
      ReciprocalMath = false;
      SignedZeros = true;
      TrappingMath = true;
      // -fno_unsafe_math_optimizations restores default denormal handling
      DenormalFPMath = "";
      break;

    case options::OPT_Ofast:
      // If -Ofast is the optimization level, then -ffast-math should be enabled
      if (!OFastEnabled)
        continue;
      LLVM_FALLTHROUGH;
    case options::OPT_ffast_math:
      HonorINFs = false;
      HonorNaNs = false;
      MathErrno = false;
      AssociativeMath = true;
      ReciprocalMath = true;
      SignedZeros = false;
      TrappingMath = false;
      // If fast-math is set then set the fp-contract mode to fast.
      FPContract = "fast";
      break;
    case options::OPT_fno_fast_math:
      HonorINFs = true;
      HonorNaNs = true;
      // Turning on -ffast-math (with either flag) removes the need for
      // MathErrno. However, turning *off* -ffast-math merely restores the
      // toolchain default (which may be false).
      MathErrno = TC.IsMathErrnoDefault();
      AssociativeMath = false;
      ReciprocalMath = false;
      SignedZeros = true;
      TrappingMath = true;
      // -fno_fast_math restores default denormal and fpcontract handling
      DenormalFPMath = "";
      FPContract = "";
      break;
    }

    // If we handled this option claim it
    A->claim();
  }

  if (!HonorINFs)
    CmdArgs.push_back("-menable-no-infs");

  if (!HonorNaNs)
    CmdArgs.push_back("-menable-no-nans");

  if (MathErrno)
    CmdArgs.push_back("-fmath-errno");

  if (!MathErrno && AssociativeMath && ReciprocalMath && !SignedZeros &&
      !TrappingMath)
    CmdArgs.push_back("-menable-unsafe-fp-math");

  if (!SignedZeros)
    CmdArgs.push_back("-fno-signed-zeros");

  if (AssociativeMath && !SignedZeros && !TrappingMath)
    CmdArgs.push_back("-mreassociate");

  if (ReciprocalMath)
    CmdArgs.push_back("-freciprocal-math");

  if (!TrappingMath)
    CmdArgs.push_back("-fno-trapping-math");

  if (!DenormalFPMath.empty())
    CmdArgs.push_back(
        Args.MakeArgString("-fdenormal-fp-math=" + DenormalFPMath));

  if (!FPContract.empty())
    CmdArgs.push_back(Args.MakeArgString("-ffp-contract=" + FPContract));

  ParseMRecip(D, Args, CmdArgs);

  // -ffast-math enables the __FAST_MATH__ preprocessor macro, but check for the
  // individual features enabled by -ffast-math instead of the option itself as
  // that's consistent with gcc's behaviour.
  if (!HonorINFs && !HonorNaNs && !MathErrno && AssociativeMath &&
      ReciprocalMath && !SignedZeros && !TrappingMath)
    CmdArgs.push_back("-ffast-math");

  // Handle __FINITE_MATH_ONLY__ similarly.
  if (!HonorINFs && !HonorNaNs)
    CmdArgs.push_back("-ffinite-math-only");

  if (const Arg *A = Args.getLastArg(options::OPT_mfpmath_EQ)) {
    CmdArgs.push_back("-mfpmath");
    CmdArgs.push_back(A->getValue());
  }

  // Disable a codegen optimization for floating-point casts.
  if (Args.hasFlag(options::OPT_fno_strict_float_cast_overflow,
                   options::OPT_fstrict_float_cast_overflow, false))
    CmdArgs.push_back("-fno-strict-float-cast-overflow");
}

static void RenderAnalyzerOptions(const ArgList &Args, ArgStringList &CmdArgs,
                                  const llvm::Triple &Triple,
                                  const InputInfo &Input) {
  // Enable region store model by default.
  CmdArgs.push_back("-analyzer-store=region");

  // Treat blocks as analysis entry points.
  CmdArgs.push_back("-analyzer-opt-analyze-nested-blocks");

  // Add default argument set.
  if (!Args.hasArg(options::OPT__analyzer_no_default_checks)) {
    CmdArgs.push_back("-analyzer-checker=core");
    CmdArgs.push_back("-analyzer-checker=apiModeling");

    if (!Triple.isWindowsMSVCEnvironment()) {
      CmdArgs.push_back("-analyzer-checker=unix");
    } else {
      // Enable "unix" checkers that also work on Windows.
      CmdArgs.push_back("-analyzer-checker=unix.API");
      CmdArgs.push_back("-analyzer-checker=unix.Malloc");
      CmdArgs.push_back("-analyzer-checker=unix.MallocSizeof");
      CmdArgs.push_back("-analyzer-checker=unix.MismatchedDeallocator");
      CmdArgs.push_back("-analyzer-checker=unix.cstring.BadSizeArg");
      CmdArgs.push_back("-analyzer-checker=unix.cstring.NullArg");
    }

    // Disable some unix checkers for PS4.
    if (Triple.isPS4CPU()) {
      CmdArgs.push_back("-analyzer-disable-checker=unix.API");
      CmdArgs.push_back("-analyzer-disable-checker=unix.Vfork");
    }

    if (Triple.isOSDarwin())
      CmdArgs.push_back("-analyzer-checker=osx");

    CmdArgs.push_back("-analyzer-checker=deadcode");

    if (types::isCXX(Input.getType()))
      CmdArgs.push_back("-analyzer-checker=cplusplus");

    if (!Triple.isPS4CPU()) {
      CmdArgs.push_back("-analyzer-checker=security.insecureAPI.UncheckedReturn");
      CmdArgs.push_back("-analyzer-checker=security.insecureAPI.getpw");
      CmdArgs.push_back("-analyzer-checker=security.insecureAPI.gets");
      CmdArgs.push_back("-analyzer-checker=security.insecureAPI.mktemp");
      CmdArgs.push_back("-analyzer-checker=security.insecureAPI.mkstemp");
      CmdArgs.push_back("-analyzer-checker=security.insecureAPI.vfork");
    }

    // Default nullability checks.
    CmdArgs.push_back("-analyzer-checker=nullability.NullPassedToNonnull");
    CmdArgs.push_back("-analyzer-checker=nullability.NullReturnedFromNonnull");
  }

  // Set the output format. The default is plist, for (lame) historical reasons.
  CmdArgs.push_back("-analyzer-output");
  if (Arg *A = Args.getLastArg(options::OPT__analyzer_output))
    CmdArgs.push_back(A->getValue());
  else
    CmdArgs.push_back("plist");

  // Disable the presentation of standard compiler warnings when using
  // --analyze.  We only want to show static analyzer diagnostics or frontend
  // errors.
  CmdArgs.push_back("-w");

  // Add -Xanalyzer arguments when running as analyzer.
  Args.AddAllArgValues(CmdArgs, options::OPT_Xanalyzer);
}

static void RenderSSPOptions(const ToolChain &TC, const ArgList &Args,
                             ArgStringList &CmdArgs, bool KernelOrKext) {
  const llvm::Triple &EffectiveTriple = TC.getEffectiveTriple();

  // NVPTX doesn't support stack protectors; from the compiler's perspective, it
  // doesn't even have a stack!
  if (EffectiveTriple.isNVPTX())
    return;

  // -stack-protector=0 is default.
  unsigned StackProtectorLevel = 0;
  unsigned DefaultStackProtectorLevel =
      TC.GetDefaultStackProtectorLevel(KernelOrKext);

  if (Arg *A = Args.getLastArg(options::OPT_fno_stack_protector,
                               options::OPT_fstack_protector_all,
                               options::OPT_fstack_protector_strong,
                               options::OPT_fstack_protector)) {
    if (A->getOption().matches(options::OPT_fstack_protector))
      StackProtectorLevel =
          std::max<unsigned>(LangOptions::SSPOn, DefaultStackProtectorLevel);
    else if (A->getOption().matches(options::OPT_fstack_protector_strong))
      StackProtectorLevel = LangOptions::SSPStrong;
    else if (A->getOption().matches(options::OPT_fstack_protector_all))
      StackProtectorLevel = LangOptions::SSPReq;
  } else {
    StackProtectorLevel = DefaultStackProtectorLevel;
  }

  if (StackProtectorLevel) {
    CmdArgs.push_back("-stack-protector");
    CmdArgs.push_back(Args.MakeArgString(Twine(StackProtectorLevel)));
  }

  // --param ssp-buffer-size=
  for (const Arg *A : Args.filtered(options::OPT__param)) {
    StringRef Str(A->getValue());
    if (Str.startswith("ssp-buffer-size=")) {
      if (StackProtectorLevel) {
        CmdArgs.push_back("-stack-protector-buffer-size");
        // FIXME: Verify the argument is a valid integer.
        CmdArgs.push_back(Args.MakeArgString(Str.drop_front(16)));
      }
      A->claim();
    }
  }
}

static void RenderTrivialAutoVarInitOptions(const Driver &D,
                                            const ToolChain &TC,
                                            const ArgList &Args,
                                            ArgStringList &CmdArgs) {
  auto DefaultTrivialAutoVarInit = TC.GetDefaultTrivialAutoVarInit();
  StringRef TrivialAutoVarInit = "";

  for (const Arg *A : Args) {
    switch (A->getOption().getID()) {
    default:
      continue;
    case options::OPT_ftrivial_auto_var_init: {
      A->claim();
      StringRef Val = A->getValue();
      if (Val == "uninitialized" || Val == "zero" || Val == "pattern")
        TrivialAutoVarInit = Val;
      else
        D.Diag(diag::err_drv_unsupported_option_argument)
            << A->getOption().getName() << Val;
      break;
    }
    }
  }

  if (TrivialAutoVarInit.empty())
    switch (DefaultTrivialAutoVarInit) {
    case LangOptions::TrivialAutoVarInitKind::Uninitialized:
      break;
    case LangOptions::TrivialAutoVarInitKind::Pattern:
      TrivialAutoVarInit = "pattern";
      break;
    case LangOptions::TrivialAutoVarInitKind::Zero:
      TrivialAutoVarInit = "zero";
      break;
    }

  if (!TrivialAutoVarInit.empty()) {
    if (TrivialAutoVarInit == "zero" && !Args.hasArg(options::OPT_enable_trivial_var_init_zero))
      D.Diag(diag::err_drv_trivial_auto_var_init_zero_disabled);
    CmdArgs.push_back(
        Args.MakeArgString("-ftrivial-auto-var-init=" + TrivialAutoVarInit));
  }
}

static void RenderOpenCLOptions(const ArgList &Args, ArgStringList &CmdArgs) {
  const unsigned ForwardedArguments[] = {
      options::OPT_cl_opt_disable,
      options::OPT_cl_strict_aliasing,
      options::OPT_cl_single_precision_constant,
      options::OPT_cl_finite_math_only,
      options::OPT_cl_kernel_arg_info,
      options::OPT_cl_unsafe_math_optimizations,
      options::OPT_cl_fast_relaxed_math,
      options::OPT_cl_mad_enable,
      options::OPT_cl_no_signed_zeros,
      options::OPT_cl_denorms_are_zero,
      options::OPT_cl_fp32_correctly_rounded_divide_sqrt,
      options::OPT_cl_uniform_work_group_size
  };

  if (Arg *A = Args.getLastArg(options::OPT_cl_std_EQ)) {
    std::string CLStdStr = std::string("-cl-std=") + A->getValue();
    CmdArgs.push_back(Args.MakeArgString(CLStdStr));
  }

  for (const auto &Arg : ForwardedArguments)
    if (const auto *A = Args.getLastArg(Arg))
      CmdArgs.push_back(Args.MakeArgString(A->getOption().getPrefixedName()));
}

static void RenderARCMigrateToolOptions(const Driver &D, const ArgList &Args,
                                        ArgStringList &CmdArgs) {
  bool ARCMTEnabled = false;
  if (!Args.hasArg(options::OPT_fno_objc_arc, options::OPT_fobjc_arc)) {
    if (const Arg *A = Args.getLastArg(options::OPT_ccc_arcmt_check,
                                       options::OPT_ccc_arcmt_modify,
                                       options::OPT_ccc_arcmt_migrate)) {
      ARCMTEnabled = true;
      switch (A->getOption().getID()) {
      default: llvm_unreachable("missed a case");
      case options::OPT_ccc_arcmt_check:
        CmdArgs.push_back("-arcmt-check");
        break;
      case options::OPT_ccc_arcmt_modify:
        CmdArgs.push_back("-arcmt-modify");
        break;
      case options::OPT_ccc_arcmt_migrate:
        CmdArgs.push_back("-arcmt-migrate");
        CmdArgs.push_back("-mt-migrate-directory");
        CmdArgs.push_back(A->getValue());

        Args.AddLastArg(CmdArgs, options::OPT_arcmt_migrate_report_output);
        Args.AddLastArg(CmdArgs, options::OPT_arcmt_migrate_emit_arc_errors);
        break;
      }
    }
  } else {
    Args.ClaimAllArgs(options::OPT_ccc_arcmt_check);
    Args.ClaimAllArgs(options::OPT_ccc_arcmt_modify);
    Args.ClaimAllArgs(options::OPT_ccc_arcmt_migrate);
  }

  if (const Arg *A = Args.getLastArg(options::OPT_ccc_objcmt_migrate)) {
    if (ARCMTEnabled)
      D.Diag(diag::err_drv_argument_not_allowed_with)
          << A->getAsString(Args) << "-ccc-arcmt-migrate";

    CmdArgs.push_back("-mt-migrate-directory");
    CmdArgs.push_back(A->getValue());

    if (!Args.hasArg(options::OPT_objcmt_migrate_literals,
                     options::OPT_objcmt_migrate_subscripting,
                     options::OPT_objcmt_migrate_property)) {
      // None specified, means enable them all.
      CmdArgs.push_back("-objcmt-migrate-literals");
      CmdArgs.push_back("-objcmt-migrate-subscripting");
      CmdArgs.push_back("-objcmt-migrate-property");
    } else {
      Args.AddLastArg(CmdArgs, options::OPT_objcmt_migrate_literals);
      Args.AddLastArg(CmdArgs, options::OPT_objcmt_migrate_subscripting);
      Args.AddLastArg(CmdArgs, options::OPT_objcmt_migrate_property);
    }
  } else {
    Args.AddLastArg(CmdArgs, options::OPT_objcmt_migrate_literals);
    Args.AddLastArg(CmdArgs, options::OPT_objcmt_migrate_subscripting);
    Args.AddLastArg(CmdArgs, options::OPT_objcmt_migrate_property);
    Args.AddLastArg(CmdArgs, options::OPT_objcmt_migrate_all);
    Args.AddLastArg(CmdArgs, options::OPT_objcmt_migrate_readonly_property);
    Args.AddLastArg(CmdArgs, options::OPT_objcmt_migrate_readwrite_property);
    Args.AddLastArg(CmdArgs, options::OPT_objcmt_migrate_property_dot_syntax);
    Args.AddLastArg(CmdArgs, options::OPT_objcmt_migrate_annotation);
    Args.AddLastArg(CmdArgs, options::OPT_objcmt_migrate_instancetype);
    Args.AddLastArg(CmdArgs, options::OPT_objcmt_migrate_nsmacros);
    Args.AddLastArg(CmdArgs, options::OPT_objcmt_migrate_protocol_conformance);
    Args.AddLastArg(CmdArgs, options::OPT_objcmt_atomic_property);
    Args.AddLastArg(CmdArgs, options::OPT_objcmt_returns_innerpointer_property);
    Args.AddLastArg(CmdArgs, options::OPT_objcmt_ns_nonatomic_iosonly);
    Args.AddLastArg(CmdArgs, options::OPT_objcmt_migrate_designated_init);
    Args.AddLastArg(CmdArgs, options::OPT_objcmt_whitelist_dir_path);
  }
}

static void RenderBuiltinOptions(const ToolChain &TC, const llvm::Triple &T,
                                 const ArgList &Args, ArgStringList &CmdArgs) {
  // -fbuiltin is default unless -mkernel is used.
  bool UseBuiltins =
      Args.hasFlag(options::OPT_fbuiltin, options::OPT_fno_builtin,
                   !Args.hasArg(options::OPT_mkernel));
  if (!UseBuiltins)
    CmdArgs.push_back("-fno-builtin");

  // -ffreestanding implies -fno-builtin.
  if (Args.hasArg(options::OPT_ffreestanding))
    UseBuiltins = false;

  // Process the -fno-builtin-* options.
  for (const auto &Arg : Args) {
    const Option &O = Arg->getOption();
    if (!O.matches(options::OPT_fno_builtin_))
      continue;

    Arg->claim();

    // If -fno-builtin is specified, then there's no need to pass the option to
    // the frontend.
    if (!UseBuiltins)
      continue;

    StringRef FuncName = Arg->getValue();
    CmdArgs.push_back(Args.MakeArgString("-fno-builtin-" + FuncName));
  }

  // le32-specific flags:
  //  -fno-math-builtin: clang should not convert math builtins to intrinsics
  //                     by default.
  if (TC.getArch() == llvm::Triple::le32)
    CmdArgs.push_back("-fno-math-builtin");
}

void Driver::getDefaultModuleCachePath(SmallVectorImpl<char> &Result) {
  llvm::sys::path::system_temp_directory(/*erasedOnReboot=*/false, Result);
  llvm::sys::path::append(Result, "org.llvm.clang.");
  appendUserToPath(Result);
  llvm::sys::path::append(Result, "ModuleCache");
}

static void RenderModulesOptions(Compilation &C, const Driver &D,
                                 const ArgList &Args, const InputInfo &Input,
                                 const InputInfo &Output,
                                 ArgStringList &CmdArgs, bool &HaveModules) {
  // -fmodules enables the use of precompiled modules (off by default).
  // Users can pass -fno-cxx-modules to turn off modules support for
  // C++/Objective-C++ programs.
  bool HaveClangModules = false;
  if (Args.hasFlag(options::OPT_fmodules, options::OPT_fno_modules, false)) {
    bool AllowedInCXX = Args.hasFlag(options::OPT_fcxx_modules,
                                     options::OPT_fno_cxx_modules, true);
    if (AllowedInCXX || !types::isCXX(Input.getType())) {
      CmdArgs.push_back("-fmodules");
      HaveClangModules = true;
    }
  }

  HaveModules |= HaveClangModules;
  if (Args.hasArg(options::OPT_fmodules_ts)) {
    CmdArgs.push_back("-fmodules-ts");
    HaveModules = true;
  }

  // -fmodule-maps enables implicit reading of module map files. By default,
  // this is enabled if we are using Clang's flavor of precompiled modules.
  if (Args.hasFlag(options::OPT_fimplicit_module_maps,
                   options::OPT_fno_implicit_module_maps, HaveClangModules))
    CmdArgs.push_back("-fimplicit-module-maps");

  // -fmodules-decluse checks that modules used are declared so (off by default)
  if (Args.hasFlag(options::OPT_fmodules_decluse,
                   options::OPT_fno_modules_decluse, false))
    CmdArgs.push_back("-fmodules-decluse");

  // -fmodules-strict-decluse is like -fmodule-decluse, but also checks that
  // all #included headers are part of modules.
  if (Args.hasFlag(options::OPT_fmodules_strict_decluse,
                   options::OPT_fno_modules_strict_decluse, false))
    CmdArgs.push_back("-fmodules-strict-decluse");

  // -fno-implicit-modules turns off implicitly compiling modules on demand.
  bool ImplicitModules = false;
  if (!Args.hasFlag(options::OPT_fimplicit_modules,
                    options::OPT_fno_implicit_modules, HaveClangModules)) {
    if (HaveModules)
      CmdArgs.push_back("-fno-implicit-modules");
  } else if (HaveModules) {
    ImplicitModules = true;
    // -fmodule-cache-path specifies where our implicitly-built module files
    // should be written.
    SmallString<128> Path;
    if (Arg *A = Args.getLastArg(options::OPT_fmodules_cache_path))
      Path = A->getValue();

    if (C.isForDiagnostics()) {
      // When generating crash reports, we want to emit the modules along with
      // the reproduction sources, so we ignore any provided module path.
      Path = Output.getFilename();
      llvm::sys::path::replace_extension(Path, ".cache");
      llvm::sys::path::append(Path, "modules");
    } else if (Path.empty()) {
      // No module path was provided: use the default.
      Driver::getDefaultModuleCachePath(Path);
    }

    const char Arg[] = "-fmodules-cache-path=";
    Path.insert(Path.begin(), Arg, Arg + strlen(Arg));
    CmdArgs.push_back(Args.MakeArgString(Path));
  }

  if (HaveModules) {
    // -fprebuilt-module-path specifies where to load the prebuilt module files.
    for (const Arg *A : Args.filtered(options::OPT_fprebuilt_module_path)) {
      CmdArgs.push_back(Args.MakeArgString(
          std::string("-fprebuilt-module-path=") + A->getValue()));
      A->claim();
    }
  }

  // -fmodule-name specifies the module that is currently being built (or
  // used for header checking by -fmodule-maps).
  Args.AddLastArg(CmdArgs, options::OPT_fmodule_name_EQ);

  // -fmodule-map-file can be used to specify files containing module
  // definitions.
  Args.AddAllArgs(CmdArgs, options::OPT_fmodule_map_file);

  // -fbuiltin-module-map can be used to load the clang
  // builtin headers modulemap file.
  if (Args.hasArg(options::OPT_fbuiltin_module_map)) {
    SmallString<128> BuiltinModuleMap(D.ResourceDir);
    llvm::sys::path::append(BuiltinModuleMap, "include");
    llvm::sys::path::append(BuiltinModuleMap, "module.modulemap");
    if (llvm::sys::fs::exists(BuiltinModuleMap))
      CmdArgs.push_back(
          Args.MakeArgString("-fmodule-map-file=" + BuiltinModuleMap));
  }

  // The -fmodule-file=<name>=<file> form specifies the mapping of module
  // names to precompiled module files (the module is loaded only if used).
  // The -fmodule-file=<file> form can be used to unconditionally load
  // precompiled module files (whether used or not).
  if (HaveModules)
    Args.AddAllArgs(CmdArgs, options::OPT_fmodule_file);
  else
    Args.ClaimAllArgs(options::OPT_fmodule_file);

  // When building modules and generating crashdumps, we need to dump a module
  // dependency VFS alongside the output.
  if (HaveClangModules && C.isForDiagnostics()) {
    SmallString<128> VFSDir(Output.getFilename());
    llvm::sys::path::replace_extension(VFSDir, ".cache");
    // Add the cache directory as a temp so the crash diagnostics pick it up.
    C.addTempFile(Args.MakeArgString(VFSDir));

    llvm::sys::path::append(VFSDir, "vfs");
    CmdArgs.push_back("-module-dependency-dir");
    CmdArgs.push_back(Args.MakeArgString(VFSDir));
  }

  if (HaveClangModules)
    Args.AddLastArg(CmdArgs, options::OPT_fmodules_user_build_path);

  // Pass through all -fmodules-ignore-macro arguments.
  Args.AddAllArgs(CmdArgs, options::OPT_fmodules_ignore_macro);
  Args.AddLastArg(CmdArgs, options::OPT_fmodules_prune_interval);
  Args.AddLastArg(CmdArgs, options::OPT_fmodules_prune_after);

  Args.AddLastArg(CmdArgs, options::OPT_fbuild_session_timestamp);

  if (Arg *A = Args.getLastArg(options::OPT_fbuild_session_file)) {
    if (Args.hasArg(options::OPT_fbuild_session_timestamp))
      D.Diag(diag::err_drv_argument_not_allowed_with)
          << A->getAsString(Args) << "-fbuild-session-timestamp";

    llvm::sys::fs::file_status Status;
    if (llvm::sys::fs::status(A->getValue(), Status))
      D.Diag(diag::err_drv_no_such_file) << A->getValue();
    CmdArgs.push_back(
        Args.MakeArgString("-fbuild-session-timestamp=" +
                           Twine((uint64_t)Status.getLastModificationTime()
                                     .time_since_epoch()
                                     .count())));
  }

  if (Args.getLastArg(options::OPT_fmodules_validate_once_per_build_session)) {
    if (!Args.getLastArg(options::OPT_fbuild_session_timestamp,
                         options::OPT_fbuild_session_file))
      D.Diag(diag::err_drv_modules_validate_once_requires_timestamp);

    Args.AddLastArg(CmdArgs,
                    options::OPT_fmodules_validate_once_per_build_session);
  }

  if (Args.hasFlag(options::OPT_fmodules_validate_system_headers,
                   options::OPT_fno_modules_validate_system_headers,
                   ImplicitModules))
    CmdArgs.push_back("-fmodules-validate-system-headers");

  Args.AddLastArg(CmdArgs, options::OPT_fmodules_disable_diagnostic_validation);
}

static void RenderCharacterOptions(const ArgList &Args, const llvm::Triple &T,
                                   ArgStringList &CmdArgs) {
  // -fsigned-char is default.
  if (const Arg *A = Args.getLastArg(options::OPT_fsigned_char,
                                     options::OPT_fno_signed_char,
                                     options::OPT_funsigned_char,
                                     options::OPT_fno_unsigned_char)) {
    if (A->getOption().matches(options::OPT_funsigned_char) ||
        A->getOption().matches(options::OPT_fno_signed_char)) {
      CmdArgs.push_back("-fno-signed-char");
    }
  } else if (!isSignedCharDefault(T)) {
    CmdArgs.push_back("-fno-signed-char");
  }

  // The default depends on the language standard.
  Args.AddLastArg(CmdArgs, options::OPT_fchar8__t, options::OPT_fno_char8__t);

  if (const Arg *A = Args.getLastArg(options::OPT_fshort_wchar,
                                     options::OPT_fno_short_wchar)) {
    if (A->getOption().matches(options::OPT_fshort_wchar)) {
      CmdArgs.push_back("-fwchar-type=short");
      CmdArgs.push_back("-fno-signed-wchar");
    } else {
      bool IsARM = T.isARM() || T.isThumb() || T.isAArch64();
      CmdArgs.push_back("-fwchar-type=int");
      if (IsARM && !(T.isOSWindows() || T.isOSNetBSD() ||
                     T.isOSOpenBSD()))
        CmdArgs.push_back("-fno-signed-wchar");
      else
        CmdArgs.push_back("-fsigned-wchar");
    }
  }
}

static void RenderObjCOptions(const ToolChain &TC, const Driver &D,
                              const llvm::Triple &T, const ArgList &Args,
                              ObjCRuntime &Runtime, bool InferCovariantReturns,
                              const InputInfo &Input, ArgStringList &CmdArgs) {
  const llvm::Triple::ArchType Arch = TC.getArch();

  // -fobjc-dispatch-method is only relevant with the nonfragile-abi, and legacy
  // is the default. Except for deployment target of 10.5, next runtime is
  // always legacy dispatch and -fno-objc-legacy-dispatch gets ignored silently.
  if (Runtime.isNonFragile()) {
    if (!Args.hasFlag(options::OPT_fobjc_legacy_dispatch,
                      options::OPT_fno_objc_legacy_dispatch,
                      Runtime.isLegacyDispatchDefaultForArch(Arch))) {
      if (TC.UseObjCMixedDispatch())
        CmdArgs.push_back("-fobjc-dispatch-method=mixed");
      else
        CmdArgs.push_back("-fobjc-dispatch-method=non-legacy");
    }
  }

  // When ObjectiveC legacy runtime is in effect on MacOSX, turn on the option
  // to do Array/Dictionary subscripting by default.
  if (Arch == llvm::Triple::x86 && T.isMacOSX() &&
      Runtime.getKind() == ObjCRuntime::FragileMacOSX && Runtime.isNeXTFamily())
    CmdArgs.push_back("-fobjc-subscripting-legacy-runtime");

  // Allow -fno-objc-arr to trump -fobjc-arr/-fobjc-arc.
  // NOTE: This logic is duplicated in ToolChains.cpp.
  if (isObjCAutoRefCount(Args)) {
    TC.CheckObjCARC();

    CmdArgs.push_back("-fobjc-arc");

    // FIXME: It seems like this entire block, and several around it should be
    // wrapped in isObjC, but for now we just use it here as this is where it
    // was being used previously.
    if (types::isCXX(Input.getType()) && types::isObjC(Input.getType())) {
      if (TC.GetCXXStdlibType(Args) == ToolChain::CST_Libcxx)
        CmdArgs.push_back("-fobjc-arc-cxxlib=libc++");
      else
        CmdArgs.push_back("-fobjc-arc-cxxlib=libstdc++");
    }

    // Allow the user to enable full exceptions code emission.
    // We default off for Objective-C, on for Objective-C++.
    if (Args.hasFlag(options::OPT_fobjc_arc_exceptions,
                     options::OPT_fno_objc_arc_exceptions,
                     /*Default=*/types::isCXX(Input.getType())))
      CmdArgs.push_back("-fobjc-arc-exceptions");
  }

  // Silence warning for full exception code emission options when explicitly
  // set to use no ARC.
  if (Args.hasArg(options::OPT_fno_objc_arc)) {
    Args.ClaimAllArgs(options::OPT_fobjc_arc_exceptions);
    Args.ClaimAllArgs(options::OPT_fno_objc_arc_exceptions);
  }

  // Allow the user to control whether messages can be converted to runtime
  // functions.
  if (types::isObjC(Input.getType())) {
    auto *Arg = Args.getLastArg(
        options::OPT_fobjc_convert_messages_to_runtime_calls,
        options::OPT_fno_objc_convert_messages_to_runtime_calls);
    if (Arg &&
        Arg->getOption().matches(
            options::OPT_fno_objc_convert_messages_to_runtime_calls))
      CmdArgs.push_back("-fno-objc-convert-messages-to-runtime-calls");
  }

  // -fobjc-infer-related-result-type is the default, except in the Objective-C
  // rewriter.
  if (InferCovariantReturns)
    CmdArgs.push_back("-fno-objc-infer-related-result-type");

  // Pass down -fobjc-weak or -fno-objc-weak if present.
  if (types::isObjC(Input.getType())) {
    auto WeakArg =
        Args.getLastArg(options::OPT_fobjc_weak, options::OPT_fno_objc_weak);
    if (!WeakArg) {
      // nothing to do
    } else if (!Runtime.allowsWeak()) {
      if (WeakArg->getOption().matches(options::OPT_fobjc_weak))
        D.Diag(diag::err_objc_weak_unsupported);
    } else {
      WeakArg->render(Args, CmdArgs);
    }
  }
}

static void RenderDiagnosticsOptions(const Driver &D, const ArgList &Args,
                                     ArgStringList &CmdArgs) {
  bool CaretDefault = true;
  bool ColumnDefault = true;

  if (const Arg *A = Args.getLastArg(options::OPT__SLASH_diagnostics_classic,
                                     options::OPT__SLASH_diagnostics_column,
                                     options::OPT__SLASH_diagnostics_caret)) {
    switch (A->getOption().getID()) {
    case options::OPT__SLASH_diagnostics_caret:
      CaretDefault = true;
      ColumnDefault = true;
      break;
    case options::OPT__SLASH_diagnostics_column:
      CaretDefault = false;
      ColumnDefault = true;
      break;
    case options::OPT__SLASH_diagnostics_classic:
      CaretDefault = false;
      ColumnDefault = false;
      break;
    }
  }

  // -fcaret-diagnostics is default.
  if (!Args.hasFlag(options::OPT_fcaret_diagnostics,
                    options::OPT_fno_caret_diagnostics, CaretDefault))
    CmdArgs.push_back("-fno-caret-diagnostics");

  // -fdiagnostics-fixit-info is default, only pass non-default.
  if (!Args.hasFlag(options::OPT_fdiagnostics_fixit_info,
                    options::OPT_fno_diagnostics_fixit_info))
    CmdArgs.push_back("-fno-diagnostics-fixit-info");

  // Enable -fdiagnostics-show-option by default.
  if (Args.hasFlag(options::OPT_fdiagnostics_show_option,
                   options::OPT_fno_diagnostics_show_option))
    CmdArgs.push_back("-fdiagnostics-show-option");

  if (const Arg *A =
          Args.getLastArg(options::OPT_fdiagnostics_show_category_EQ)) {
    CmdArgs.push_back("-fdiagnostics-show-category");
    CmdArgs.push_back(A->getValue());
  }

  if (Args.hasFlag(options::OPT_fdiagnostics_show_hotness,
                   options::OPT_fno_diagnostics_show_hotness, false))
    CmdArgs.push_back("-fdiagnostics-show-hotness");

  if (const Arg *A =
          Args.getLastArg(options::OPT_fdiagnostics_hotness_threshold_EQ)) {
    std::string Opt =
        std::string("-fdiagnostics-hotness-threshold=") + A->getValue();
    CmdArgs.push_back(Args.MakeArgString(Opt));
  }

  if (const Arg *A = Args.getLastArg(options::OPT_fdiagnostics_format_EQ)) {
    CmdArgs.push_back("-fdiagnostics-format");
    CmdArgs.push_back(A->getValue());
  }

  if (const Arg *A = Args.getLastArg(
          options::OPT_fdiagnostics_show_note_include_stack,
          options::OPT_fno_diagnostics_show_note_include_stack)) {
    const Option &O = A->getOption();
    if (O.matches(options::OPT_fdiagnostics_show_note_include_stack))
      CmdArgs.push_back("-fdiagnostics-show-note-include-stack");
    else
      CmdArgs.push_back("-fno-diagnostics-show-note-include-stack");
  }

  // Color diagnostics are parsed by the driver directly from argv and later
  // re-parsed to construct this job; claim any possible color diagnostic here
  // to avoid warn_drv_unused_argument and diagnose bad
  // OPT_fdiagnostics_color_EQ values.
  for (const Arg *A : Args) {
    const Option &O = A->getOption();
    if (!O.matches(options::OPT_fcolor_diagnostics) &&
        !O.matches(options::OPT_fdiagnostics_color) &&
        !O.matches(options::OPT_fno_color_diagnostics) &&
        !O.matches(options::OPT_fno_diagnostics_color) &&
        !O.matches(options::OPT_fdiagnostics_color_EQ))
      continue;

    if (O.matches(options::OPT_fdiagnostics_color_EQ)) {
      StringRef Value(A->getValue());
      if (Value != "always" && Value != "never" && Value != "auto")
        D.Diag(diag::err_drv_clang_unsupported)
            << ("-fdiagnostics-color=" + Value).str();
    }
    A->claim();
  }

  if (D.getDiags().getDiagnosticOptions().ShowColors)
    CmdArgs.push_back("-fcolor-diagnostics");

  if (Args.hasArg(options::OPT_fansi_escape_codes))
    CmdArgs.push_back("-fansi-escape-codes");

  if (!Args.hasFlag(options::OPT_fshow_source_location,
                    options::OPT_fno_show_source_location))
    CmdArgs.push_back("-fno-show-source-location");

  if (Args.hasArg(options::OPT_fdiagnostics_absolute_paths))
    CmdArgs.push_back("-fdiagnostics-absolute-paths");

  if (!Args.hasFlag(options::OPT_fshow_column, options::OPT_fno_show_column,
                    ColumnDefault))
    CmdArgs.push_back("-fno-show-column");

  if (!Args.hasFlag(options::OPT_fspell_checking,
                    options::OPT_fno_spell_checking))
    CmdArgs.push_back("-fno-spell-checking");
}

enum class DwarfFissionKind { None, Split, Single };

static DwarfFissionKind getDebugFissionKind(const Driver &D,
                                            const ArgList &Args, Arg *&Arg) {
  Arg =
      Args.getLastArg(options::OPT_gsplit_dwarf, options::OPT_gsplit_dwarf_EQ);
  if (!Arg)
    return DwarfFissionKind::None;

  if (Arg->getOption().matches(options::OPT_gsplit_dwarf))
    return DwarfFissionKind::Split;

  StringRef Value = Arg->getValue();
  if (Value == "split")
    return DwarfFissionKind::Split;
  if (Value == "single")
    return DwarfFissionKind::Single;

  D.Diag(diag::err_drv_unsupported_option_argument)
      << Arg->getOption().getName() << Arg->getValue();
  return DwarfFissionKind::None;
}

static void RenderDebugOptions(const ToolChain &TC, const Driver &D,
                               const llvm::Triple &T, const ArgList &Args,
                               bool EmitCodeView, bool IsWindowsMSVC,
                               ArgStringList &CmdArgs,
                               codegenoptions::DebugInfoKind &DebugInfoKind,
                               DwarfFissionKind &DwarfFission) {
  if (Args.hasFlag(options::OPT_fdebug_info_for_profiling,
                   options::OPT_fno_debug_info_for_profiling, false) &&
      checkDebugInfoOption(
          Args.getLastArg(options::OPT_fdebug_info_for_profiling), Args, D, TC))
    CmdArgs.push_back("-fdebug-info-for-profiling");

  // The 'g' groups options involve a somewhat intricate sequence of decisions
  // about what to pass from the driver to the frontend, but by the time they
  // reach cc1 they've been factored into three well-defined orthogonal choices:
  //  * what level of debug info to generate
  //  * what dwarf version to write
  //  * what debugger tuning to use
  // This avoids having to monkey around further in cc1 other than to disable
  // codeview if not running in a Windows environment. Perhaps even that
  // decision should be made in the driver as well though.
  unsigned DWARFVersion = 0;
  llvm::DebuggerKind DebuggerTuning = TC.getDefaultDebuggerTuning();

  bool SplitDWARFInlining =
      Args.hasFlag(options::OPT_fsplit_dwarf_inlining,
                   options::OPT_fno_split_dwarf_inlining, true);

  Args.ClaimAllArgs(options::OPT_g_Group);

  Arg* SplitDWARFArg;
  DwarfFission = getDebugFissionKind(D, Args, SplitDWARFArg);

  if (DwarfFission != DwarfFissionKind::None &&
      !checkDebugInfoOption(SplitDWARFArg, Args, D, TC)) {
    DwarfFission = DwarfFissionKind::None;
    SplitDWARFInlining = false;
  }

  if (const Arg *A =
          Args.getLastArg(options::OPT_g_Group, options::OPT_gsplit_dwarf,
                          options::OPT_gsplit_dwarf_EQ)) {
    DebugInfoKind = codegenoptions::LimitedDebugInfo;

    // If the last option explicitly specified a debug-info level, use it.
    if (checkDebugInfoOption(A, Args, D, TC) &&
        A->getOption().matches(options::OPT_gN_Group)) {
      DebugInfoKind = DebugLevelToInfoKind(*A);
      // For -g0 or -gline-tables-only, drop -gsplit-dwarf. This gets a bit more
      // complicated if you've disabled inline info in the skeleton CUs
      // (SplitDWARFInlining) - then there's value in composing split-dwarf and
      // line-tables-only, so let those compose naturally in that case.
      if (DebugInfoKind == codegenoptions::NoDebugInfo ||
          DebugInfoKind == codegenoptions::DebugDirectivesOnly ||
          (DebugInfoKind == codegenoptions::DebugLineTablesOnly &&
           SplitDWARFInlining))
        DwarfFission = DwarfFissionKind::None;
    }
  }

  // If a debugger tuning argument appeared, remember it.
  if (const Arg *A =
          Args.getLastArg(options::OPT_gTune_Group, options::OPT_ggdbN_Group)) {
    if (checkDebugInfoOption(A, Args, D, TC)) {
      if (A->getOption().matches(options::OPT_glldb))
        DebuggerTuning = llvm::DebuggerKind::LLDB;
      else if (A->getOption().matches(options::OPT_gsce))
        DebuggerTuning = llvm::DebuggerKind::SCE;
      else
        DebuggerTuning = llvm::DebuggerKind::GDB;
    }
  }

  // If a -gdwarf argument appeared, remember it.
  if (const Arg *A =
          Args.getLastArg(options::OPT_gdwarf_2, options::OPT_gdwarf_3,
                          options::OPT_gdwarf_4, options::OPT_gdwarf_5))
    if (checkDebugInfoOption(A, Args, D, TC))
      DWARFVersion = DwarfVersionNum(A->getSpelling());

  if (const Arg *A = Args.getLastArg(options::OPT_gcodeview)) {
    if (checkDebugInfoOption(A, Args, D, TC))
      EmitCodeView = true;
  }

  // If the user asked for debug info but did not explicitly specify -gcodeview
  // or -gdwarf, ask the toolchain for the default format.
  if (!EmitCodeView && DWARFVersion == 0 &&
      DebugInfoKind != codegenoptions::NoDebugInfo) {
    switch (TC.getDefaultDebugFormat()) {
    case codegenoptions::DIF_CodeView:
      EmitCodeView = true;
      break;
    case codegenoptions::DIF_DWARF:
      DWARFVersion = TC.GetDefaultDwarfVersion();
      break;
    }
  }

  // -gline-directives-only supported only for the DWARF debug info.
  if (DWARFVersion == 0 && DebugInfoKind == codegenoptions::DebugDirectivesOnly)
    DebugInfoKind = codegenoptions::NoDebugInfo;

  // We ignore flag -gstrict-dwarf for now.
  // And we handle flag -grecord-gcc-switches later with DWARFDebugFlags.
  Args.ClaimAllArgs(options::OPT_g_flags_Group);

  // Column info is included by default for everything except SCE and
  // CodeView. Clang doesn't track end columns, just starting columns, which,
  // in theory, is fine for CodeView (and PDB).  In practice, however, the
  // Microsoft debuggers don't handle missing end columns well, so it's better
  // not to include any column info.
  if (const Arg *A = Args.getLastArg(options::OPT_gcolumn_info))
    (void)checkDebugInfoOption(A, Args, D, TC);
  if (Args.hasFlag(options::OPT_gcolumn_info, options::OPT_gno_column_info,
                   /*Default=*/!EmitCodeView &&
                       DebuggerTuning != llvm::DebuggerKind::SCE))
    CmdArgs.push_back("-dwarf-column-info");

  // FIXME: Move backend command line options to the module.
  // If -gline-tables-only or -gline-directives-only is the last option it wins.
  if (const Arg *A = Args.getLastArg(options::OPT_gmodules))
    if (checkDebugInfoOption(A, Args, D, TC)) {
      if (DebugInfoKind != codegenoptions::DebugLineTablesOnly &&
          DebugInfoKind != codegenoptions::DebugDirectivesOnly) {
        DebugInfoKind = codegenoptions::LimitedDebugInfo;
        CmdArgs.push_back("-dwarf-ext-refs");
        CmdArgs.push_back("-fmodule-format=obj");
      }
    }

  if (T.isOSBinFormatELF() && !SplitDWARFInlining)
    CmdArgs.push_back("-fno-split-dwarf-inlining");

  // After we've dealt with all combinations of things that could
  // make DebugInfoKind be other than None or DebugLineTablesOnly,
  // figure out if we need to "upgrade" it to standalone debug info.
  // We parse these two '-f' options whether or not they will be used,
  // to claim them even if you wrote "-fstandalone-debug -gline-tables-only"
  bool NeedFullDebug = Args.hasFlag(
      options::OPT_fstandalone_debug, options::OPT_fno_standalone_debug,
      DebuggerTuning == llvm::DebuggerKind::LLDB ||
          TC.GetDefaultStandaloneDebug());
  if (const Arg *A = Args.getLastArg(options::OPT_fstandalone_debug))
    (void)checkDebugInfoOption(A, Args, D, TC);
  if (DebugInfoKind == codegenoptions::LimitedDebugInfo && NeedFullDebug)
    DebugInfoKind = codegenoptions::FullDebugInfo;

  if (Args.hasFlag(options::OPT_gembed_source, options::OPT_gno_embed_source,
                   false)) {
    // Source embedding is a vendor extension to DWARF v5. By now we have
    // checked if a DWARF version was stated explicitly, and have otherwise
    // fallen back to the target default, so if this is still not at least 5
    // we emit an error.
    const Arg *A = Args.getLastArg(options::OPT_gembed_source);
    if (DWARFVersion < 5)
      D.Diag(diag::err_drv_argument_only_allowed_with)
          << A->getAsString(Args) << "-gdwarf-5";
    else if (checkDebugInfoOption(A, Args, D, TC))
      CmdArgs.push_back("-gembed-source");
  }

  if (EmitCodeView) {
    CmdArgs.push_back("-gcodeview");

    // Emit codeview type hashes if requested.
    if (Args.hasFlag(options::OPT_gcodeview_ghash,
                     options::OPT_gno_codeview_ghash, false)) {
      CmdArgs.push_back("-gcodeview-ghash");
    }
  }

  // Adjust the debug info kind for the given toolchain.
  TC.adjustDebugInfoKind(DebugInfoKind, Args);
  // FIXME: temporarily Turn off debuging on GPUs for openmp
  if ((T.getArch() == llvm::Triple::amdgcn) ||
      (T.getArch() == llvm::Triple::nvptx64))
    DebugInfoKind = codegenoptions::NoDebugInfo;

  RenderDebugEnablingArgs(Args, CmdArgs, DebugInfoKind, DWARFVersion,
                          DebuggerTuning);

  // -fdebug-macro turns on macro debug info generation.
  if (Args.hasFlag(options::OPT_fdebug_macro, options::OPT_fno_debug_macro,
                   false))
    if (checkDebugInfoOption(Args.getLastArg(options::OPT_fdebug_macro), Args,
                             D, TC))
      CmdArgs.push_back("-debug-info-macro");

  // -ggnu-pubnames turns on gnu style pubnames in the backend.
  const auto *PubnamesArg =
      Args.getLastArg(options::OPT_ggnu_pubnames, options::OPT_gno_gnu_pubnames,
                      options::OPT_gpubnames, options::OPT_gno_pubnames);
  if (DwarfFission != DwarfFissionKind::None ||
      DebuggerTuning == llvm::DebuggerKind::LLDB ||
      (PubnamesArg && checkDebugInfoOption(PubnamesArg, Args, D, TC)))
    if (!PubnamesArg ||
        (!PubnamesArg->getOption().matches(options::OPT_gno_gnu_pubnames) &&
         !PubnamesArg->getOption().matches(options::OPT_gno_pubnames)))
      CmdArgs.push_back(PubnamesArg && PubnamesArg->getOption().matches(
                                           options::OPT_gpubnames)
                            ? "-gpubnames"
                            : "-ggnu-pubnames");

  if (Args.hasFlag(options::OPT_fdebug_ranges_base_address,
                   options::OPT_fno_debug_ranges_base_address, false)) {
    CmdArgs.push_back("-fdebug-ranges-base-address");
  }

  // -gdwarf-aranges turns on the emission of the aranges section in the
  // backend.
  // Always enabled for SCE tuning.
  bool NeedAranges = DebuggerTuning == llvm::DebuggerKind::SCE;
  if (const Arg *A = Args.getLastArg(options::OPT_gdwarf_aranges))
    NeedAranges = checkDebugInfoOption(A, Args, D, TC) || NeedAranges;
  if (NeedAranges) {
    CmdArgs.push_back("-mllvm");
    CmdArgs.push_back("-generate-arange-section");
  }

  if (Args.hasFlag(options::OPT_fdebug_types_section,
                   options::OPT_fno_debug_types_section, false)) {
    if (!T.isOSBinFormatELF()) {
      D.Diag(diag::err_drv_unsupported_opt_for_target)
          << Args.getLastArg(options::OPT_fdebug_types_section)
                 ->getAsString(Args)
          << T.getTriple();
    } else if (checkDebugInfoOption(
                   Args.getLastArg(options::OPT_fdebug_types_section), Args, D,
                   TC)) {
      CmdArgs.push_back("-mllvm");
      CmdArgs.push_back("-generate-type-units");
    }
  }

  // Decide how to render forward declarations of template instantiations.
  // SCE wants full descriptions, others just get them in the name.
  if (DebuggerTuning == llvm::DebuggerKind::SCE)
    CmdArgs.push_back("-debug-forward-template-params");

  // Do we need to explicitly import anonymous namespaces into the parent
  // scope?
  if (DebuggerTuning == llvm::DebuggerKind::SCE)
    CmdArgs.push_back("-dwarf-explicit-import");

  RenderDebugInfoCompressionArgs(Args, CmdArgs, D, TC);
}

void Clang::ConstructJob(Compilation &C, const JobAction &JA,
                         const InputInfo &Output, const InputInfoList &Inputs,
                         const ArgList &Args, const char *LinkingOutput) const {
  const auto &TC = getToolChain();
  const llvm::Triple &RawTriple = TC.getTriple();
  const llvm::Triple &Triple = TC.getEffectiveTriple();
  const std::string &TripleStr = Triple.getTriple();

  bool KernelOrKext =
      Args.hasArg(options::OPT_mkernel, options::OPT_fapple_kext);
  const Driver &D = TC.getDriver();
  ArgStringList CmdArgs;

  // Check number of inputs for sanity. We need at least one input.
  assert(Inputs.size() >= 1 && "Must have at least one input.");
  // CUDA/HIP compilation may have multiple inputs (source file + results of
  // device-side compilations). OpenMP device jobs also take the host IR as a
  // second input. Module precompilation accepts a list of header files to
  // include as part of the module. All other jobs are expected to have exactly
  // one input.
  bool IsCuda = JA.isOffloading(Action::OFK_Cuda);
  bool IsHIP = JA.isOffloading(Action::OFK_HIP);
  bool IsOpenMPDevice = JA.isDeviceOffloading(Action::OFK_OpenMP);
  bool IsHeaderModulePrecompile = isa<HeaderModulePrecompileJobAction>(JA);

  // A header module compilation doesn't have a main input file, so invent a
  // fake one as a placeholder.
  const char *ModuleName = [&]{
    auto *ModuleNameArg = Args.getLastArg(options::OPT_fmodule_name_EQ);
    return ModuleNameArg ? ModuleNameArg->getValue() : "";
  }();
  InputInfo HeaderModuleInput(Inputs[0].getType(), ModuleName, ModuleName);

  const InputInfo &Input =
      IsHeaderModulePrecompile ? HeaderModuleInput : Inputs[0];

  InputInfoList ModuleHeaderInputs;
  const InputInfo *CudaDeviceInput = nullptr;
  const InputInfo *OpenMPDeviceInput = nullptr;
  for (const InputInfo &I : Inputs) {
    if (&I == &Input) {
      // This is the primary input.
    } else if (IsHeaderModulePrecompile &&
               types::getPrecompiledType(I.getType()) == types::TY_PCH) {
      types::ID Expected = HeaderModuleInput.getType();
      if (I.getType() != Expected) {
        D.Diag(diag::err_drv_module_header_wrong_kind)
            << I.getFilename() << types::getTypeName(I.getType())
            << types::getTypeName(Expected);
      }
      ModuleHeaderInputs.push_back(I);
    } else if ((IsCuda || IsHIP) && !CudaDeviceInput) {
      CudaDeviceInput = &I;
    } else if (IsOpenMPDevice && !OpenMPDeviceInput) {
      OpenMPDeviceInput = &I;
    } else {
      llvm_unreachable("unexpectedly given multiple inputs");
    }
  }

  const llvm::Triple *AuxTriple = IsCuda ? TC.getAuxTriple() : nullptr;
  bool IsWindowsMSVC = RawTriple.isWindowsMSVCEnvironment();
  bool IsIAMCU = RawTriple.isOSIAMCU();

  // Adjust IsWindowsXYZ for CUDA/HIP compilations.  Even when compiling in
  // device mode (i.e., getToolchain().getTriple() is NVPTX/AMDGCN, not
  // Windows), we need to pass Windows-specific flags to cc1.
  if (IsCuda || IsHIP)
    IsWindowsMSVC |= AuxTriple && AuxTriple->isWindowsMSVCEnvironment();

  // C++ is not supported for IAMCU.
  if (IsIAMCU && types::isCXX(Input.getType()))
    D.Diag(diag::err_drv_clang_unsupported) << "C++ for IAMCU";

  // Invoke ourselves in -cc1 mode.
  //
  // FIXME: Implement custom jobs for internal actions.
  CmdArgs.push_back("-cc1");

  // Add the "effective" target triple.
  CmdArgs.push_back("-triple");
  CmdArgs.push_back(Args.MakeArgString(TripleStr));

  if (const Arg *MJ = Args.getLastArg(options::OPT_MJ)) {
    DumpCompilationDatabase(C, MJ->getValue(), TripleStr, Output, Input, Args);
    Args.ClaimAllArgs(options::OPT_MJ);
  }

  if (IsCuda || IsHIP) {
    CmdArgs.push_back("-std=c++11");
    // We have to pass the triple of the host if compiling for a CUDA/HIP device
    // and vice-versa.
    std::string NormalizedTriple;
    if (JA.isDeviceOffloading(Action::OFK_Cuda) ||
        JA.isDeviceOffloading(Action::OFK_HIP))
      NormalizedTriple = C.getSingleOffloadToolChain<Action::OFK_Host>()
                             ->getTriple()
                             .normalize();
    else {
      // Host-side compilation.
      NormalizedTriple =
          (IsCuda ? C.getSingleOffloadToolChain<Action::OFK_Cuda>()
                  : C.getSingleOffloadToolChain<Action::OFK_HIP>())
              ->getTriple()
              .normalize();
      if (IsCuda) {
        // We need to figure out which CUDA version we're compiling for, as that
        // determines how we load and launch GPU kernels.
        auto *CTC = static_cast<const toolchains::CudaToolChain *>(
            C.getSingleOffloadToolChain<Action::OFK_Cuda>());
        assert(CTC && "Expected valid CUDA Toolchain.");
        if (CTC && CTC->CudaInstallation.version() != CudaVersion::UNKNOWN)
          CmdArgs.push_back(Args.MakeArgString(
              Twine("-target-sdk-version=") +
              CudaVersionToString(CTC->CudaInstallation.version())));
      }
    }
    CmdArgs.push_back("-aux-triple");
    CmdArgs.push_back(Args.MakeArgString(NormalizedTriple));
  }

  if (IsOpenMPDevice) {
    // We have to pass the triple of the host if compiling for an OpenMP device.
    std::string NormalizedTriple =
        C.getSingleOffloadToolChain<Action::OFK_Host>()
            ->getTriple()
            .normalize();
    CmdArgs.push_back("-aux-triple");
    CmdArgs.push_back(Args.MakeArgString(NormalizedTriple));
    // Treat all c++ device code as if it is c++11
    if (types::isCXX(Input.getType()))
      CmdArgs.push_back("-std=c++11");
  }

  if (Triple.isOSWindows() && (Triple.getArch() == llvm::Triple::arm ||
                               Triple.getArch() == llvm::Triple::thumb)) {
    unsigned Offset = Triple.getArch() == llvm::Triple::arm ? 4 : 6;
    unsigned Version;
    Triple.getArchName().substr(Offset).getAsInteger(10, Version);
    if (Version < 7)
      D.Diag(diag::err_target_unsupported_arch) << Triple.getArchName()
                                                << TripleStr;
  }

  // Push all default warning arguments that are specific to
  // the given target.  These come before user provided warning options
  // are provided.
  TC.addClangWarningOptions(CmdArgs);

  // Select the appropriate action.
  RewriteKind rewriteKind = RK_None;

  if (isa<AnalyzeJobAction>(JA)) {
    assert(JA.getType() == types::TY_Plist && "Invalid output type.");
    CmdArgs.push_back("-analyze");
  } else if (isa<MigrateJobAction>(JA)) {
    CmdArgs.push_back("-migrate");
  } else if (isa<PreprocessJobAction>(JA)) {
    if (Output.getType() == types::TY_Dependencies)
      CmdArgs.push_back("-Eonly");
    else {
      CmdArgs.push_back("-E");
      if (Args.hasArg(options::OPT_rewrite_objc) &&
          !Args.hasArg(options::OPT_g_Group))
        CmdArgs.push_back("-P");
    }
  } else if (isa<AssembleJobAction>(JA)) {
    CmdArgs.push_back("-emit-obj");

    CollectArgsForIntegratedAssembler(C, Args, CmdArgs, D);

    // Also ignore explicit -force_cpusubtype_ALL option.
    (void)Args.hasArg(options::OPT_force__cpusubtype__ALL);
  } else if (isa<PrecompileJobAction>(JA)) {
    if (JA.getType() == types::TY_Nothing)
      CmdArgs.push_back("-fsyntax-only");
    else if (JA.getType() == types::TY_ModuleFile)
      CmdArgs.push_back(IsHeaderModulePrecompile
                            ? "-emit-header-module"
                            : "-emit-module-interface");
    else
      CmdArgs.push_back("-emit-pch");
  } else if (isa<VerifyPCHJobAction>(JA)) {
    CmdArgs.push_back("-verify-pch");
  } else {
    assert((isa<CompileJobAction>(JA) || isa<BackendJobAction>(JA)) &&
           "Invalid action for clang tool.");
    if (JA.getType() == types::TY_Nothing) {
      CmdArgs.push_back("-fsyntax-only");
    } else if (JA.getType() == types::TY_LLVM_IR ||
               JA.getType() == types::TY_LTO_IR) {
      CmdArgs.push_back("-emit-llvm");
    } else if (JA.getType() == types::TY_LLVM_BC ||
               JA.getType() == types::TY_LTO_BC) {
      CmdArgs.push_back("-emit-llvm-bc");
    } else if (JA.getType() == types::TY_IFS) {
      StringRef StubFormat =
          llvm::StringSwitch<StringRef>(
              Args.hasArg(options::OPT_iterface_stub_version_EQ)
                  ? Args.getLastArgValue(options::OPT_iterface_stub_version_EQ)
                  : "")
              .Case("experimental-yaml-elf-v1", "experimental-yaml-elf-v1")
              .Case("experimental-tapi-elf-v1", "experimental-tapi-elf-v1")
              .Default("");

      if (StubFormat.empty())
        D.Diag(diag::err_drv_invalid_value)
            << "Must specify a valid interface stub format type using "
            << "-interface-stub-version=<experimental-tapi-elf-v1 | "
               "experimental-yaml-elf-v1>";

      CmdArgs.push_back("-emit-interface-stubs");
      CmdArgs.push_back(
          Args.MakeArgString(Twine("-interface-stub-version=") + StubFormat));
    } else if (JA.getType() == types::TY_PP_Asm) {
      CmdArgs.push_back("-S");
    } else if (JA.getType() == types::TY_AST) {
      CmdArgs.push_back("-emit-pch");
    } else if (JA.getType() == types::TY_ModuleFile) {
      CmdArgs.push_back("-module-file-info");
    } else if (JA.getType() == types::TY_RewrittenObjC) {
      CmdArgs.push_back("-rewrite-objc");
      rewriteKind = RK_NonFragile;
    } else if (JA.getType() == types::TY_RewrittenLegacyObjC) {
      CmdArgs.push_back("-rewrite-objc");
      rewriteKind = RK_Fragile;
    } else {
      assert(JA.getType() == types::TY_PP_Asm && "Unexpected output type!");
    }

    // Preserve use-list order by default when emitting bitcode, so that
    // loading the bitcode up in 'opt' or 'llc' and running passes gives the
    // same result as running passes here.  For LTO, we don't need to preserve
    // the use-list order, since serialization to bitcode is part of the flow.
    if (JA.getType() == types::TY_LLVM_BC)
      CmdArgs.push_back("-emit-llvm-uselists");

    // Device-side jobs do not support LTO.
    bool isDeviceOffloadAction = !(JA.isDeviceOffloading(Action::OFK_None) ||
                                   JA.isDeviceOffloading(Action::OFK_Host));

    if (D.isUsingLTO() && !isDeviceOffloadAction) {
      Args.AddLastArg(CmdArgs, options::OPT_flto, options::OPT_flto_EQ);

      // The Darwin and PS4 linkers currently use the legacy LTO API, which
      // does not support LTO unit features (CFI, whole program vtable opt)
      // under ThinLTO.
      if (!(RawTriple.isOSDarwin() || RawTriple.isPS4()) ||
          D.getLTOMode() == LTOK_Full)
        CmdArgs.push_back("-flto-unit");
    }
  }

  if (const Arg *A = Args.getLastArg(options::OPT_fthinlto_index_EQ)) {
    if (!types::isLLVMIR(Input.getType()))
      D.Diag(diag::err_drv_arg_requires_bitcode_input) << A->getAsString(Args);
    Args.AddLastArg(CmdArgs, options::OPT_fthinlto_index_EQ);
  }

  if (Args.getLastArg(options::OPT_save_temps_EQ))
    Args.AddLastArg(CmdArgs, options::OPT_save_temps_EQ);

  // Embed-bitcode option.
  // Only white-listed flags below are allowed to be embedded.
  if (C.getDriver().embedBitcodeInObject() && !C.getDriver().isUsingLTO() &&
      (isa<BackendJobAction>(JA) || isa<AssembleJobAction>(JA))) {
    // Add flags implied by -fembed-bitcode.
    Args.AddLastArg(CmdArgs, options::OPT_fembed_bitcode_EQ);
    // Disable all llvm IR level optimizations.
    CmdArgs.push_back("-disable-llvm-passes");

    // Render target options such as -fuse-init-array on modern ELF platforms.
    TC.addClangTargetOptions(Args, CmdArgs, JA.getOffloadingDeviceKind());

    // reject options that shouldn't be supported in bitcode
    // also reject kernel/kext
    static const constexpr unsigned kBitcodeOptionBlacklist[] = {
        options::OPT_mkernel,
        options::OPT_fapple_kext,
        options::OPT_ffunction_sections,
        options::OPT_fno_function_sections,
        options::OPT_fdata_sections,
        options::OPT_fno_data_sections,
        options::OPT_funique_section_names,
        options::OPT_fno_unique_section_names,
        options::OPT_mrestrict_it,
        options::OPT_mno_restrict_it,
        options::OPT_mstackrealign,
        options::OPT_mno_stackrealign,
        options::OPT_mstack_alignment,
        options::OPT_mcmodel_EQ,
        options::OPT_mlong_calls,
        options::OPT_mno_long_calls,
        options::OPT_ggnu_pubnames,
        options::OPT_gdwarf_aranges,
        options::OPT_fdebug_types_section,
        options::OPT_fno_debug_types_section,
        options::OPT_fdwarf_directory_asm,
        options::OPT_fno_dwarf_directory_asm,
        options::OPT_mrelax_all,
        options::OPT_mno_relax_all,
        options::OPT_ftrap_function_EQ,
        options::OPT_ffixed_r9,
        options::OPT_mfix_cortex_a53_835769,
        options::OPT_mno_fix_cortex_a53_835769,
        options::OPT_ffixed_x18,
        options::OPT_mglobal_merge,
        options::OPT_mno_global_merge,
        options::OPT_mred_zone,
        options::OPT_mno_red_zone,
        options::OPT_Wa_COMMA,
        options::OPT_Xassembler,
        options::OPT_mllvm,
    };
    for (const auto &A : Args)
      if (llvm::find(kBitcodeOptionBlacklist, A->getOption().getID()) !=
          std::end(kBitcodeOptionBlacklist))
        D.Diag(diag::err_drv_unsupported_embed_bitcode) << A->getSpelling();

    // Render the CodeGen options that need to be passed.
    if (!Args.hasFlag(options::OPT_foptimize_sibling_calls,
                      options::OPT_fno_optimize_sibling_calls))
      CmdArgs.push_back("-mdisable-tail-calls");

    RenderFloatingPointOptions(TC, D, isOptimizationLevelFast(Args), Args,
                               CmdArgs);

    // Render ABI arguments
    switch (TC.getArch()) {
    default: break;
    case llvm::Triple::arm:
    case llvm::Triple::armeb:
    case llvm::Triple::thumbeb:
      RenderARMABI(Triple, Args, CmdArgs);
      break;
    case llvm::Triple::aarch64:
    case llvm::Triple::aarch64_be:
      RenderAArch64ABI(Triple, Args, CmdArgs);
      break;
    }

    // Optimization level for CodeGen.
    if (const Arg *A = Args.getLastArg(options::OPT_O_Group)) {
      if (A->getOption().matches(options::OPT_O4)) {
        CmdArgs.push_back("-O3");
        D.Diag(diag::warn_O4_is_O3);
      } else {
        A->render(Args, CmdArgs);
      }
    }

    // Input/Output file.
    if (Output.getType() == types::TY_Dependencies) {
      // Handled with other dependency code.
    } else if (Output.isFilename()) {
      CmdArgs.push_back("-o");
      CmdArgs.push_back(Output.getFilename());
    } else {
      assert(Output.isNothing() && "Input output.");
    }

    for (const auto &II : Inputs) {
      addDashXForInput(Args, II, CmdArgs);
      if (II.isFilename())
        CmdArgs.push_back(II.getFilename());
      else
        II.getInputArg().renderAsInput(Args, CmdArgs);
    }

    C.addCommand(llvm::make_unique<Command>(JA, *this, D.getClangProgramPath(),
                                            CmdArgs, Inputs));
    return;
  }

  if (C.getDriver().embedBitcodeMarkerOnly() && !C.getDriver().isUsingLTO())
    CmdArgs.push_back("-fembed-bitcode=marker");

  // We normally speed up the clang process a bit by skipping destructors at
  // exit, but when we're generating diagnostics we can rely on some of the
  // cleanup.
  if (!C.isForDiagnostics())
    CmdArgs.push_back("-disable-free");

#ifdef NDEBUG
  const bool IsAssertBuild = false;
#else
  const bool IsAssertBuild = true;
#endif

  // Disable the verification pass in -asserts builds.
  if (!IsAssertBuild)
    CmdArgs.push_back("-disable-llvm-verifier");

  // Discard value names in assert builds unless otherwise specified.
  if (Args.hasFlag(options::OPT_fdiscard_value_names,
                   options::OPT_fno_discard_value_names, !IsAssertBuild))
    CmdArgs.push_back("-discard-value-names");

  // Set the main file name, so that debug info works even with
  // -save-temps.
  CmdArgs.push_back("-main-file-name");
  CmdArgs.push_back(getBaseInputName(Args, Input));

  // Some flags which affect the language (via preprocessor
  // defines).
  if (Args.hasArg(options::OPT_static))
    CmdArgs.push_back("-static-define");

  if (Args.hasArg(options::OPT_municode))
    CmdArgs.push_back("-DUNICODE");

  if (isa<AnalyzeJobAction>(JA))
    RenderAnalyzerOptions(Args, CmdArgs, Triple, Input);

  // Enable compatilibily mode to avoid analyzer-config related errors.
  // Since we can't access frontend flags through hasArg, let's manually iterate
  // through them.
  bool FoundAnalyzerConfig = false;
  for (auto Arg : Args.filtered(options::OPT_Xclang))
    if (StringRef(Arg->getValue()) == "-analyzer-config") {
      FoundAnalyzerConfig = true;
      break;
    }
  if (!FoundAnalyzerConfig)
    for (auto Arg : Args.filtered(options::OPT_Xanalyzer))
      if (StringRef(Arg->getValue()) == "-analyzer-config") {
        FoundAnalyzerConfig = true;
        break;
      }
  if (FoundAnalyzerConfig)
    CmdArgs.push_back("-analyzer-config-compatibility-mode=true");

  CheckCodeGenerationOptions(D, Args);

  unsigned FunctionAlignment = ParseFunctionAlignment(TC, Args);
  assert(FunctionAlignment <= 31 && "function alignment will be truncated!");
  if (FunctionAlignment) {
    CmdArgs.push_back("-function-alignment");
    CmdArgs.push_back(Args.MakeArgString(std::to_string(FunctionAlignment)));
  }

  llvm::Reloc::Model RelocationModel;
  unsigned PICLevel;
  bool IsPIE;
  std::tie(RelocationModel, PICLevel, IsPIE) = ParsePICArgs(TC, Args);

  const char *RMName = RelocationModelName(RelocationModel);

  if ((RelocationModel == llvm::Reloc::ROPI ||
       RelocationModel == llvm::Reloc::ROPI_RWPI) &&
      types::isCXX(Input.getType()) &&
      !Args.hasArg(options::OPT_fallow_unsupported))
    D.Diag(diag::err_drv_ropi_incompatible_with_cxx);

  if (RMName) {
    CmdArgs.push_back("-mrelocation-model");
    CmdArgs.push_back(RMName);
  }
  if (PICLevel > 0) {
    CmdArgs.push_back("-pic-level");
    CmdArgs.push_back(PICLevel == 1 ? "1" : "2");
    if (IsPIE)
      CmdArgs.push_back("-pic-is-pie");
  }

  if (RelocationModel == llvm::Reloc::ROPI ||
      RelocationModel == llvm::Reloc::ROPI_RWPI)
    CmdArgs.push_back("-fropi");
  if (RelocationModel == llvm::Reloc::RWPI ||
      RelocationModel == llvm::Reloc::ROPI_RWPI)
    CmdArgs.push_back("-frwpi");

  if (Arg *A = Args.getLastArg(options::OPT_meabi)) {
    CmdArgs.push_back("-meabi");
    CmdArgs.push_back(A->getValue());
  }

  CmdArgs.push_back("-mthread-model");
  if (Arg *A = Args.getLastArg(options::OPT_mthread_model)) {
    if (!TC.isThreadModelSupported(A->getValue()))
      D.Diag(diag::err_drv_invalid_thread_model_for_target)
          << A->getValue() << A->getAsString(Args);
    CmdArgs.push_back(A->getValue());
  }
  else
    CmdArgs.push_back(Args.MakeArgString(TC.getThreadModel()));

  Args.AddLastArg(CmdArgs, options::OPT_fveclib);

  if (Args.hasFlag(options::OPT_fmerge_all_constants,
                   options::OPT_fno_merge_all_constants, false))
    CmdArgs.push_back("-fmerge-all-constants");

  if (Args.hasFlag(options::OPT_fno_delete_null_pointer_checks,
                   options::OPT_fdelete_null_pointer_checks, false))
    CmdArgs.push_back("-fno-delete-null-pointer-checks");

  // LLVM Code Generator Options.

  if (Args.hasArg(options::OPT_frewrite_map_file) ||
      Args.hasArg(options::OPT_frewrite_map_file_EQ)) {
    for (const Arg *A : Args.filtered(options::OPT_frewrite_map_file,
                                      options::OPT_frewrite_map_file_EQ)) {
      StringRef Map = A->getValue();
      if (!llvm::sys::fs::exists(Map)) {
        D.Diag(diag::err_drv_no_such_file) << Map;
      } else {
        CmdArgs.push_back("-frewrite-map-file");
        CmdArgs.push_back(A->getValue());
        A->claim();
      }
    }
  }

  if (Arg *A = Args.getLastArg(options::OPT_Wframe_larger_than_EQ)) {
    StringRef v = A->getValue();
    CmdArgs.push_back("-mllvm");
    CmdArgs.push_back(Args.MakeArgString("-warn-stack-size=" + v));
    A->claim();
  }

  if (!Args.hasFlag(options::OPT_fjump_tables, options::OPT_fno_jump_tables,
                    true))
    CmdArgs.push_back("-fno-jump-tables");

  if (Args.hasFlag(options::OPT_fprofile_sample_accurate,
                   options::OPT_fno_profile_sample_accurate, false))
    CmdArgs.push_back("-fprofile-sample-accurate");

  if (!Args.hasFlag(options::OPT_fpreserve_as_comments,
                    options::OPT_fno_preserve_as_comments, true))
    CmdArgs.push_back("-fno-preserve-as-comments");

  if (Arg *A = Args.getLastArg(options::OPT_mregparm_EQ)) {
    CmdArgs.push_back("-mregparm");
    CmdArgs.push_back(A->getValue());
  }

  if (Arg *A = Args.getLastArg(options::OPT_fpcc_struct_return,
                               options::OPT_freg_struct_return)) {
    if (TC.getArch() != llvm::Triple::x86) {
      D.Diag(diag::err_drv_unsupported_opt_for_target)
          << A->getSpelling() << RawTriple.str();
    } else if (A->getOption().matches(options::OPT_fpcc_struct_return)) {
      CmdArgs.push_back("-fpcc-struct-return");
    } else {
      assert(A->getOption().matches(options::OPT_freg_struct_return));
      CmdArgs.push_back("-freg-struct-return");
    }
  }

  if (Args.hasFlag(options::OPT_mrtd, options::OPT_mno_rtd, false))
    CmdArgs.push_back("-fdefault-calling-conv=stdcall");

  CodeGenOptions::FramePointerKind FPKeepKind =
                  getFramePointerKind(Args, RawTriple);
  const char *FPKeepKindStr = nullptr;
  switch (FPKeepKind) {
  case CodeGenOptions::FramePointerKind::None:
    FPKeepKindStr = "-mframe-pointer=none";
    break;
  case CodeGenOptions::FramePointerKind::NonLeaf:
    FPKeepKindStr = "-mframe-pointer=non-leaf";
    break;
  case CodeGenOptions::FramePointerKind::All:
    FPKeepKindStr = "-mframe-pointer=all";
    break;
  }
  assert(FPKeepKindStr && "unknown FramePointerKind");
  CmdArgs.push_back(FPKeepKindStr);

  if (!Args.hasFlag(options::OPT_fzero_initialized_in_bss,
                    options::OPT_fno_zero_initialized_in_bss))
    CmdArgs.push_back("-mno-zero-initialized-in-bss");

  bool OFastEnabled = isOptimizationLevelFast(Args);
  // If -Ofast is the optimization level, then -fstrict-aliasing should be
  // enabled.  This alias option is being used to simplify the hasFlag logic.
  OptSpecifier StrictAliasingAliasOption =
      OFastEnabled ? options::OPT_Ofast : options::OPT_fstrict_aliasing;
  // We turn strict aliasing off by default if we're in CL mode, since MSVC
  // doesn't do any TBAA.
  bool TBAAOnByDefault = !D.IsCLMode();
  if (!Args.hasFlag(options::OPT_fstrict_aliasing, StrictAliasingAliasOption,
                    options::OPT_fno_strict_aliasing, TBAAOnByDefault))
    CmdArgs.push_back("-relaxed-aliasing");
  if (!Args.hasFlag(options::OPT_fstruct_path_tbaa,
                    options::OPT_fno_struct_path_tbaa))
    CmdArgs.push_back("-no-struct-path-tbaa");
  if (Args.hasFlag(options::OPT_fstrict_enums, options::OPT_fno_strict_enums,
                   false))
    CmdArgs.push_back("-fstrict-enums");
  if (!Args.hasFlag(options::OPT_fstrict_return, options::OPT_fno_strict_return,
                    true))
    CmdArgs.push_back("-fno-strict-return");
  if (Args.hasFlag(options::OPT_fallow_editor_placeholders,
                   options::OPT_fno_allow_editor_placeholders, false))
    CmdArgs.push_back("-fallow-editor-placeholders");
  if (Args.hasFlag(options::OPT_fstrict_vtable_pointers,
                   options::OPT_fno_strict_vtable_pointers,
                   false))
    CmdArgs.push_back("-fstrict-vtable-pointers");
  if (Args.hasFlag(options::OPT_fforce_emit_vtables,
                   options::OPT_fno_force_emit_vtables,
                   false))
    CmdArgs.push_back("-fforce-emit-vtables");
  if (!Args.hasFlag(options::OPT_foptimize_sibling_calls,
                    options::OPT_fno_optimize_sibling_calls))
    CmdArgs.push_back("-mdisable-tail-calls");
  if (Args.hasFlag(options::OPT_fno_escaping_block_tail_calls,
                   options::OPT_fescaping_block_tail_calls, false))
    CmdArgs.push_back("-fno-escaping-block-tail-calls");

  Args.AddLastArg(CmdArgs, options::OPT_ffine_grained_bitfield_accesses,
                  options::OPT_fno_fine_grained_bitfield_accesses);

  // Handle segmented stacks.
  if (Args.hasArg(options::OPT_fsplit_stack))
    CmdArgs.push_back("-split-stacks");

  RenderFloatingPointOptions(TC, D, OFastEnabled, Args, CmdArgs);

  if (Arg *A = Args.getLastArg(options::OPT_mlong_double_64,
                               options::OPT_mlong_double_128)) {
    if (TC.getArch() == llvm::Triple::x86 ||
        TC.getArch() == llvm::Triple::x86_64 ||
        TC.getArch() == llvm::Triple::ppc || TC.getTriple().isPPC64())
      A->render(Args, CmdArgs);
    else
      D.Diag(diag::err_drv_unsupported_opt_for_target)
          << A->getAsString(Args) << TripleStr;
  }

  // Decide whether to use verbose asm. Verbose assembly is the default on
  // toolchains which have the integrated assembler on by default.
  bool IsIntegratedAssemblerDefault = TC.IsIntegratedAssemblerDefault();
  if (Args.hasFlag(options::OPT_fverbose_asm, options::OPT_fno_verbose_asm,
                   IsIntegratedAssemblerDefault) ||
      Args.hasArg(options::OPT_dA))
    CmdArgs.push_back("-masm-verbose");

  if (!TC.useIntegratedAs())
    CmdArgs.push_back("-no-integrated-as");

  if (Args.hasArg(options::OPT_fdebug_pass_structure)) {
    CmdArgs.push_back("-mdebug-pass");
    CmdArgs.push_back("Structure");
  }
  if (Args.hasArg(options::OPT_fdebug_pass_arguments)) {
    CmdArgs.push_back("-mdebug-pass");
    CmdArgs.push_back("Arguments");
  }

  // Enable -mconstructor-aliases except on darwin, where we have to work around
  // a linker bug (see <rdar://problem/7651567>), and CUDA device code, where
  // aliases aren't supported.
  if (!RawTriple.isOSDarwin() && !RawTriple.isNVPTX())
    CmdArgs.push_back("-mconstructor-aliases");

  // Darwin's kernel doesn't support guard variables; just die if we
  // try to use them.
  if (KernelOrKext && RawTriple.isOSDarwin())
    CmdArgs.push_back("-fforbid-guard-variables");

  if (Args.hasFlag(options::OPT_mms_bitfields, options::OPT_mno_ms_bitfields,
                   false)) {
    CmdArgs.push_back("-mms-bitfields");
  }

  if (Args.hasFlag(options::OPT_mpie_copy_relocations,
                   options::OPT_mno_pie_copy_relocations,
                   false)) {
    CmdArgs.push_back("-mpie-copy-relocations");
  }

  if (Args.hasFlag(options::OPT_fno_plt, options::OPT_fplt, false)) {
    CmdArgs.push_back("-fno-plt");
  }

  // -fhosted is default.
  // TODO: Audit uses of KernelOrKext and see where it'd be more appropriate to
  // use Freestanding.
  bool Freestanding =
      Args.hasFlag(options::OPT_ffreestanding, options::OPT_fhosted, false) ||
      KernelOrKext;
  if (Freestanding)
    CmdArgs.push_back("-ffreestanding");

  // This is a coarse approximation of what llvm-gcc actually does, both
  // -fasynchronous-unwind-tables and -fnon-call-exceptions interact in more
  // complicated ways.
  bool AsynchronousUnwindTables =
      Args.hasFlag(options::OPT_fasynchronous_unwind_tables,
                   options::OPT_fno_asynchronous_unwind_tables,
                   (TC.IsUnwindTablesDefault(Args) ||
                    TC.getSanitizerArgs().needsUnwindTables()) &&
                       !Freestanding);
  if (Args.hasFlag(options::OPT_funwind_tables, options::OPT_fno_unwind_tables,
                   AsynchronousUnwindTables))
    CmdArgs.push_back("-munwind-tables");

  TC.addClangTargetOptions(Args, CmdArgs, JA.getOffloadingDeviceKind());

  // FIXME: Handle -mtune=.
  (void)Args.hasArg(options::OPT_mtune_EQ);

  if (Arg *A = Args.getLastArg(options::OPT_mcmodel_EQ)) {
    CmdArgs.push_back("-mcode-model");
    CmdArgs.push_back(A->getValue());
  }

  // Add the target cpu
  std::string CPU = getCPUName(Args, Triple, /*FromAs*/ false);
  if (!CPU.empty()) {
    CmdArgs.push_back("-target-cpu");
    CmdArgs.push_back(Args.MakeArgString(CPU));
  }

  RenderTargetOptions(Triple, Args, KernelOrKext, CmdArgs);

  // These two are potentially updated by AddClangCLArgs.
  codegenoptions::DebugInfoKind DebugInfoKind = codegenoptions::NoDebugInfo;
  bool EmitCodeView = false;

  // Add clang-cl arguments.
  types::ID InputType = Input.getType();
  if (D.IsCLMode())
    AddClangCLArgs(Args, InputType, CmdArgs, &DebugInfoKind, &EmitCodeView);

  DwarfFissionKind DwarfFission;
  RenderDebugOptions(TC, D, RawTriple, Args, EmitCodeView, IsWindowsMSVC,
                     CmdArgs, DebugInfoKind, DwarfFission);

  // Add the split debug info name to the command lines here so we
  // can propagate it to the backend.
  bool SplitDWARF = (DwarfFission != DwarfFissionKind::None) &&
                    TC.getTriple().isOSBinFormatELF() &&
                    (isa<AssembleJobAction>(JA) || isa<CompileJobAction>(JA) ||
                     isa<BackendJobAction>(JA));
  if (SplitDWARF) {
    const char *SplitDWARFOut = SplitDebugName(Args, Input, Output);
    CmdArgs.push_back("-split-dwarf-file");
    CmdArgs.push_back(SplitDWARFOut);
    if (DwarfFission == DwarfFissionKind::Split) {
      CmdArgs.push_back("-split-dwarf-output");
      CmdArgs.push_back(SplitDWARFOut);
    }
  }

  // Pass the linker version in use.
  if (Arg *A = Args.getLastArg(options::OPT_mlinker_version_EQ)) {
    CmdArgs.push_back("-target-linker-version");
    CmdArgs.push_back(A->getValue());
  }

  // Explicitly error on some things we know we don't support and can't just
  // ignore.
  if (!Args.hasArg(options::OPT_fallow_unsupported)) {
    Arg *Unsupported;
    if (types::isCXX(InputType) && RawTriple.isOSDarwin() &&
        TC.getArch() == llvm::Triple::x86) {
      if ((Unsupported = Args.getLastArg(options::OPT_fapple_kext)) ||
          (Unsupported = Args.getLastArg(options::OPT_mkernel)))
        D.Diag(diag::err_drv_clang_unsupported_opt_cxx_darwin_i386)
            << Unsupported->getOption().getName();
    }
    // The faltivec option has been superseded by the maltivec option.
    if ((Unsupported = Args.getLastArg(options::OPT_faltivec)))
      D.Diag(diag::err_drv_clang_unsupported_opt_faltivec)
          << Unsupported->getOption().getName()
          << "please use -maltivec and include altivec.h explicitly";
    if ((Unsupported = Args.getLastArg(options::OPT_fno_altivec)))
      D.Diag(diag::err_drv_clang_unsupported_opt_faltivec)
          << Unsupported->getOption().getName() << "please use -mno-altivec";
  }

  Args.AddAllArgs(CmdArgs, options::OPT_v);
  Args.AddLastArg(CmdArgs, options::OPT_H);
  if (D.CCPrintHeaders && !D.CCGenDiagnostics) {
    CmdArgs.push_back("-header-include-file");
    CmdArgs.push_back(D.CCPrintHeadersFilename ? D.CCPrintHeadersFilename
                                               : "-");
  }
  Args.AddLastArg(CmdArgs, options::OPT_P);
  Args.AddLastArg(CmdArgs, options::OPT_print_ivar_layout);

  if (D.CCLogDiagnostics && !D.CCGenDiagnostics) {
    CmdArgs.push_back("-diagnostic-log-file");
    CmdArgs.push_back(D.CCLogDiagnosticsFilename ? D.CCLogDiagnosticsFilename
                                                 : "-");
  }

  bool UseSeparateSections = isUseSeparateSections(Triple);

  if (Args.hasFlag(options::OPT_ffunction_sections,
                   options::OPT_fno_function_sections, UseSeparateSections)) {
    CmdArgs.push_back("-ffunction-sections");
  }

  if (Args.hasFlag(options::OPT_fdata_sections, options::OPT_fno_data_sections,
                   UseSeparateSections)) {
    CmdArgs.push_back("-fdata-sections");
  }

  if (!Args.hasFlag(options::OPT_funique_section_names,
                    options::OPT_fno_unique_section_names, true))
    CmdArgs.push_back("-fno-unique-section-names");

  Args.AddLastArg(CmdArgs, options::OPT_finstrument_functions,
                  options::OPT_finstrument_functions_after_inlining,
                  options::OPT_finstrument_function_entry_bare);

  // NVPTX doesn't support PGO or coverage. There's no runtime support for
  // sampling, overhead of call arc collection is way too high and there's no
  // way to collect the output.
  if (!Triple.isNVPTX())
    addPGOAndCoverageFlags(TC, C, D, Output, Args, CmdArgs);

  Args.AddLastArg(CmdArgs, options::OPT_fclang_abi_compat_EQ);

  // Add runtime flag for PS4 when PGO, coverage, or sanitizers are enabled.
  if (RawTriple.isPS4CPU() &&
      !Args.hasArg(options::OPT_nostdlib, options::OPT_nodefaultlibs)) {
    PS4cpu::addProfileRTArgs(TC, Args, CmdArgs);
    PS4cpu::addSanitizerArgs(TC, CmdArgs);
  }

  // Pass options for controlling the default header search paths.
  if (Args.hasArg(options::OPT_nostdinc)) {
    CmdArgs.push_back("-nostdsysteminc");
    CmdArgs.push_back("-nobuiltininc");
  } else {
    if (Args.hasArg(options::OPT_nostdlibinc))
      CmdArgs.push_back("-nostdsysteminc");
    Args.AddLastArg(CmdArgs, options::OPT_nostdincxx);
    Args.AddLastArg(CmdArgs, options::OPT_nobuiltininc);
  }

  // Pass the path to compiler resource files.
  CmdArgs.push_back("-resource-dir");
  CmdArgs.push_back(D.ResourceDir.c_str());

  Args.AddLastArg(CmdArgs, options::OPT_working_directory);

  RenderARCMigrateToolOptions(D, Args, CmdArgs);

  // Add preprocessing options like -I, -D, etc. if we are using the
  // preprocessor.
  //
  // FIXME: Support -fpreprocessed
  if (types::getPreprocessedType(InputType) != types::TY_INVALID)
    AddPreprocessingOptions(C, JA, D, Args, CmdArgs, Output, Inputs);

  // Don't warn about "clang -c -DPIC -fPIC test.i" because libtool.m4 assumes
  // that "The compiler can only warn and ignore the option if not recognized".
  // When building with ccache, it will pass -D options to clang even on
  // preprocessed inputs and configure concludes that -fPIC is not supported.
  Args.ClaimAllArgs(options::OPT_D);

  // Manually translate -O4 to -O3; let clang reject others.
  if (Arg *A = Args.getLastArg(options::OPT_O_Group)) {
    if (A->getOption().matches(options::OPT_O4)) {
      CmdArgs.push_back("-O3");
      D.Diag(diag::warn_O4_is_O3);
    } else {
      A->render(Args, CmdArgs);
    }
  }

  // Warn about ignored options to clang.
  for (const Arg *A :
       Args.filtered(options::OPT_clang_ignored_gcc_optimization_f_Group)) {
    D.Diag(diag::warn_ignored_gcc_optimization) << A->getAsString(Args);
    A->claim();
  }

  for (const Arg *A :
       Args.filtered(options::OPT_clang_ignored_legacy_options_Group)) {
    D.Diag(diag::warn_ignored_clang_option) << A->getAsString(Args);
    A->claim();
  }

  claimNoWarnArgs(Args);

  Args.AddAllArgs(CmdArgs, options::OPT_R_Group);

  Args.AddAllArgs(CmdArgs, options::OPT_W_Group);
  if (Args.hasFlag(options::OPT_pedantic, options::OPT_no_pedantic, false))
    CmdArgs.push_back("-pedantic");
  Args.AddLastArg(CmdArgs, options::OPT_pedantic_errors);
  Args.AddLastArg(CmdArgs, options::OPT_w);

  // Fixed point flags
  if (Args.hasFlag(options::OPT_ffixed_point, options::OPT_fno_fixed_point,
                   /*Default=*/false))
    Args.AddLastArg(CmdArgs, options::OPT_ffixed_point);

  // Handle -{std, ansi, trigraphs} -- take the last of -{std, ansi}
  // (-ansi is equivalent to -std=c89 or -std=c++98).
  //
  // If a std is supplied, only add -trigraphs if it follows the
  // option.
  bool ImplyVCPPCXXVer = false;
  const Arg *Std = Args.getLastArg(options::OPT_std_EQ, options::OPT_ansi);
  if (Std) {
    if (Std->getOption().matches(options::OPT_ansi))
      if (types::isCXX(InputType))
        CmdArgs.push_back("-std=c++98");
      else
        CmdArgs.push_back("-std=c89");
    else
      Std->render(Args, CmdArgs);

    // If -f(no-)trigraphs appears after the language standard flag, honor it.
    if (Arg *A = Args.getLastArg(options::OPT_std_EQ, options::OPT_ansi,
                                 options::OPT_ftrigraphs,
                                 options::OPT_fno_trigraphs))
      if (A != Std)
        A->render(Args, CmdArgs);
  } else {
    // Honor -std-default.
    //
    // FIXME: Clang doesn't correctly handle -std= when the input language
    // doesn't match. For the time being just ignore this for C++ inputs;
    // eventually we want to do all the standard defaulting here instead of
    // splitting it between the driver and clang -cc1.
    if (!types::isCXX(InputType))
      Args.AddAllArgsTranslated(CmdArgs, options::OPT_std_default_EQ, "-std=",
                                /*Joined=*/true);
    else if (IsWindowsMSVC)
      ImplyVCPPCXXVer = true;

    Args.AddLastArg(CmdArgs, options::OPT_ftrigraphs,
                    options::OPT_fno_trigraphs);
  }

  // GCC's behavior for -Wwrite-strings is a bit strange:
  //  * In C, this "warning flag" changes the types of string literals from
  //    'char[N]' to 'const char[N]', and thus triggers an unrelated warning
  //    for the discarded qualifier.
  //  * In C++, this is just a normal warning flag.
  //
  // Implementing this warning correctly in C is hard, so we follow GCC's
  // behavior for now. FIXME: Directly diagnose uses of a string literal as
  // a non-const char* in C, rather than using this crude hack.
  if (!types::isCXX(InputType)) {
    // FIXME: This should behave just like a warning flag, and thus should also
    // respect -Weverything, -Wno-everything, -Werror=write-strings, and so on.
    Arg *WriteStrings =
        Args.getLastArg(options::OPT_Wwrite_strings,
                        options::OPT_Wno_write_strings, options::OPT_w);
    if (WriteStrings &&
        WriteStrings->getOption().matches(options::OPT_Wwrite_strings))
      CmdArgs.push_back("-fconst-strings");
  }

  // GCC provides a macro definition '__DEPRECATED' when -Wdeprecated is active
  // during C++ compilation, which it is by default. GCC keeps this define even
  // in the presence of '-w', match this behavior bug-for-bug.
  if (types::isCXX(InputType) &&
      Args.hasFlag(options::OPT_Wdeprecated, options::OPT_Wno_deprecated,
                   true)) {
    CmdArgs.push_back("-fdeprecated-macro");
  }

  // Translate GCC's misnamer '-fasm' arguments to '-fgnu-keywords'.
  if (Arg *Asm = Args.getLastArg(options::OPT_fasm, options::OPT_fno_asm)) {
    if (Asm->getOption().matches(options::OPT_fasm))
      CmdArgs.push_back("-fgnu-keywords");
    else
      CmdArgs.push_back("-fno-gnu-keywords");
  }

  if (ShouldDisableDwarfDirectory(Args, TC))
    CmdArgs.push_back("-fno-dwarf-directory-asm");

  if (ShouldDisableAutolink(Args, TC))
    CmdArgs.push_back("-fno-autolink");

  // Add in -fdebug-compilation-dir if necessary.
  addDebugCompDirArg(Args, CmdArgs, D.getVFS());

  addDebugPrefixMapArg(D, Args, CmdArgs);

  if (Arg *A = Args.getLastArg(options::OPT_ftemplate_depth_,
                               options::OPT_ftemplate_depth_EQ)) {
    CmdArgs.push_back("-ftemplate-depth");
    CmdArgs.push_back(A->getValue());
  }

  if (Arg *A = Args.getLastArg(options::OPT_foperator_arrow_depth_EQ)) {
    CmdArgs.push_back("-foperator-arrow-depth");
    CmdArgs.push_back(A->getValue());
  }

  if (Arg *A = Args.getLastArg(options::OPT_fconstexpr_depth_EQ)) {
    CmdArgs.push_back("-fconstexpr-depth");
    CmdArgs.push_back(A->getValue());
  }

  if (Arg *A = Args.getLastArg(options::OPT_fconstexpr_steps_EQ)) {
    CmdArgs.push_back("-fconstexpr-steps");
    CmdArgs.push_back(A->getValue());
  }

  if (Arg *A = Args.getLastArg(options::OPT_fbracket_depth_EQ)) {
    CmdArgs.push_back("-fbracket-depth");
    CmdArgs.push_back(A->getValue());
  }

  if (Arg *A = Args.getLastArg(options::OPT_Wlarge_by_value_copy_EQ,
                               options::OPT_Wlarge_by_value_copy_def)) {
    if (A->getNumValues()) {
      StringRef bytes = A->getValue();
      CmdArgs.push_back(Args.MakeArgString("-Wlarge-by-value-copy=" + bytes));
    } else
      CmdArgs.push_back("-Wlarge-by-value-copy=64"); // default value
  }

  if (Args.hasArg(options::OPT_relocatable_pch))
    CmdArgs.push_back("-relocatable-pch");

  if (const Arg *A = Args.getLastArg(options::OPT_fcf_runtime_abi_EQ)) {
    static const char *kCFABIs[] = {
      "standalone", "objc", "swift", "swift-5.0", "swift-4.2", "swift-4.1",
    };

    if (find(kCFABIs, StringRef(A->getValue())) == std::end(kCFABIs))
      D.Diag(diag::err_drv_invalid_cf_runtime_abi) << A->getValue();
    else
      A->render(Args, CmdArgs);
  }

  if (Arg *A = Args.getLastArg(options::OPT_fconstant_string_class_EQ)) {
    CmdArgs.push_back("-fconstant-string-class");
    CmdArgs.push_back(A->getValue());
  }

  if (Arg *A = Args.getLastArg(options::OPT_ftabstop_EQ)) {
    CmdArgs.push_back("-ftabstop");
    CmdArgs.push_back(A->getValue());
  }

  if (Args.hasFlag(options::OPT_fstack_size_section,
                   options::OPT_fno_stack_size_section, RawTriple.isPS4()))
    CmdArgs.push_back("-fstack-size-section");

  CmdArgs.push_back("-ferror-limit");
  if (Arg *A = Args.getLastArg(options::OPT_ferror_limit_EQ))
    CmdArgs.push_back(A->getValue());
  else
    CmdArgs.push_back("19");

  if (Arg *A = Args.getLastArg(options::OPT_fmacro_backtrace_limit_EQ)) {
    CmdArgs.push_back("-fmacro-backtrace-limit");
    CmdArgs.push_back(A->getValue());
  }

  if (Arg *A = Args.getLastArg(options::OPT_ftemplate_backtrace_limit_EQ)) {
    CmdArgs.push_back("-ftemplate-backtrace-limit");
    CmdArgs.push_back(A->getValue());
  }

  if (Arg *A = Args.getLastArg(options::OPT_fconstexpr_backtrace_limit_EQ)) {
    CmdArgs.push_back("-fconstexpr-backtrace-limit");
    CmdArgs.push_back(A->getValue());
  }

  if (Arg *A = Args.getLastArg(options::OPT_fspell_checking_limit_EQ)) {
    CmdArgs.push_back("-fspell-checking-limit");
    CmdArgs.push_back(A->getValue());
  }

  // Pass -fmessage-length=.
  CmdArgs.push_back("-fmessage-length");
  if (Arg *A = Args.getLastArg(options::OPT_fmessage_length_EQ)) {
    CmdArgs.push_back(A->getValue());
  } else {
    // If -fmessage-length=N was not specified, determine whether this is a
    // terminal and, if so, implicitly define -fmessage-length appropriately.
    unsigned N = llvm::sys::Process::StandardErrColumns();
    CmdArgs.push_back(Args.MakeArgString(Twine(N)));
  }

  // -fvisibility= and -fvisibility-ms-compat are of a piece.
  if (const Arg *A = Args.getLastArg(options::OPT_fvisibility_EQ,
                                     options::OPT_fvisibility_ms_compat)) {
    if (A->getOption().matches(options::OPT_fvisibility_EQ)) {
      CmdArgs.push_back("-fvisibility");
      CmdArgs.push_back(A->getValue());
    } else {
      assert(A->getOption().matches(options::OPT_fvisibility_ms_compat));
      CmdArgs.push_back("-fvisibility");
      CmdArgs.push_back("hidden");
      CmdArgs.push_back("-ftype-visibility");
      CmdArgs.push_back("default");
    }
  }

  Args.AddLastArg(CmdArgs, options::OPT_fvisibility_inlines_hidden);
  Args.AddLastArg(CmdArgs, options::OPT_fvisibility_global_new_delete_hidden);

  Args.AddLastArg(CmdArgs, options::OPT_ftlsmodel_EQ);

  // Forward -f (flag) options which we can pass directly.
  Args.AddLastArg(CmdArgs, options::OPT_femit_all_decls);
  Args.AddLastArg(CmdArgs, options::OPT_fheinous_gnu_extensions);
  Args.AddLastArg(CmdArgs, options::OPT_fdigraphs, options::OPT_fno_digraphs);
  Args.AddLastArg(CmdArgs, options::OPT_fno_operator_names);
  Args.AddLastArg(CmdArgs, options::OPT_femulated_tls,
                  options::OPT_fno_emulated_tls);
  Args.AddLastArg(CmdArgs, options::OPT_fkeep_static_consts);

  // AltiVec-like language extensions aren't relevant for assembling.
  if (!isa<PreprocessJobAction>(JA) || Output.getType() != types::TY_PP_Asm)
    Args.AddLastArg(CmdArgs, options::OPT_fzvector);

  Args.AddLastArg(CmdArgs, options::OPT_fdiagnostics_show_template_tree);
  Args.AddLastArg(CmdArgs, options::OPT_fno_elide_type);

  // Forward flags for OpenMP. We don't do this if the current action is an
  // device offloading action other than OpenMP.
  if (Args.hasFlag(options::OPT_fopenmp, options::OPT_fopenmp_EQ,
                   options::OPT_fno_openmp, false) &&
      (JA.isDeviceOffloading(Action::OFK_None) ||
       JA.isDeviceOffloading(Action::OFK_OpenMP))) {
    switch (D.getOpenMPRuntime(Args)) {
    case Driver::OMPRT_OMP:
    case Driver::OMPRT_IOMP5:
      // Clang can generate useful OpenMP code for these two runtime libraries.
      CmdArgs.push_back("-fopenmp");

      // If no option regarding the use of TLS in OpenMP codegeneration is
      // given, decide a default based on the target. Otherwise rely on the
      // options and pass the right information to the frontend.
      if (!Args.hasFlag(options::OPT_fopenmp_use_tls,
                        options::OPT_fnoopenmp_use_tls, /*Default=*/true))
        CmdArgs.push_back("-fnoopenmp-use-tls");
      Args.AddLastArg(CmdArgs, options::OPT_fopenmp_simd,
                      options::OPT_fno_openmp_simd);
      Args.AddAllArgs(CmdArgs, options::OPT_fopenmp_version_EQ);
      Args.AddAllArgs(CmdArgs, options::OPT_fopenmp_cuda_number_of_sm_EQ);
      Args.AddAllArgs(CmdArgs, options::OPT_fopenmp_cuda_blocks_per_sm_EQ);
      Args.AddAllArgs(CmdArgs,
                      options::OPT_fopenmp_cuda_teams_reduction_recs_num_EQ);
      if (Args.hasFlag(options::OPT_fopenmp_optimistic_collapse,
                       options::OPT_fno_openmp_optimistic_collapse,
                       /*Default=*/false))
        CmdArgs.push_back("-fopenmp-optimistic-collapse");

      // When in OpenMP offloading mode with NVPTX target, forward
      // cuda-mode flag
      if (Args.hasFlag(options::OPT_fopenmp_cuda_mode,
                       options::OPT_fno_openmp_cuda_mode, /*Default=*/false))
        CmdArgs.push_back("-fopenmp-cuda-mode");

      // When in OpenMP offloading mode with NVPTX target, check if full runtime
      // is required.
      if (Args.hasFlag(options::OPT_fopenmp_cuda_force_full_runtime,
                       options::OPT_fno_openmp_cuda_force_full_runtime,
                       /*Default=*/false))
        CmdArgs.push_back("-fopenmp-cuda-force-full-runtime");
      break;
    default:
      // By default, if Clang doesn't know how to generate useful OpenMP code
      // for a specific runtime library, we just don't pass the '-fopenmp' flag
      // down to the actual compilation.
      // FIXME: It would be better to have a mode which *only* omits IR
      // generation based on the OpenMP support so that we get consistent
      // semantic analysis, etc.
      break;
    }
  } else {
    Args.AddLastArg(CmdArgs, options::OPT_fopenmp_simd,
                    options::OPT_fno_openmp_simd);
    Args.AddAllArgs(CmdArgs, options::OPT_fopenmp_version_EQ);
  }

  const SanitizerArgs &Sanitize = TC.getSanitizerArgs();
  Sanitize.addArgs(TC, Args, CmdArgs, InputType);

  const XRayArgs &XRay = TC.getXRayArgs();
  XRay.addArgs(TC, Args, CmdArgs, InputType);

  if (TC.SupportsProfiling())
    Args.AddLastArg(CmdArgs, options::OPT_pg);

  if (TC.SupportsProfiling())
    Args.AddLastArg(CmdArgs, options::OPT_mfentry);

  // -flax-vector-conversions is default.
  if (!Args.hasFlag(options::OPT_flax_vector_conversions,
                    options::OPT_fno_lax_vector_conversions))
    CmdArgs.push_back("-fno-lax-vector-conversions");

  if (Args.getLastArg(options::OPT_fapple_kext) ||
      (Args.hasArg(options::OPT_mkernel) && types::isCXX(InputType)))
    CmdArgs.push_back("-fapple-kext");

  Args.AddLastArg(CmdArgs, options::OPT_fobjc_sender_dependent_dispatch);
  Args.AddLastArg(CmdArgs, options::OPT_fdiagnostics_print_source_range_info);
  Args.AddLastArg(CmdArgs, options::OPT_fdiagnostics_parseable_fixits);
  Args.AddLastArg(CmdArgs, options::OPT_ftime_report);
  Args.AddLastArg(CmdArgs, options::OPT_ftime_trace);
  Args.AddLastArg(CmdArgs, options::OPT_ftime_trace_granularity_EQ);
  Args.AddLastArg(CmdArgs, options::OPT_ftrapv);
  Args.AddLastArg(CmdArgs, options::OPT_malign_double);

  if (Arg *A = Args.getLastArg(options::OPT_ftrapv_handler_EQ)) {
    CmdArgs.push_back("-ftrapv-handler");
    CmdArgs.push_back(A->getValue());
  }

  Args.AddLastArg(CmdArgs, options::OPT_ftrap_function_EQ);

  // -fno-strict-overflow implies -fwrapv if it isn't disabled, but
  // -fstrict-overflow won't turn off an explicitly enabled -fwrapv.
  if (Arg *A = Args.getLastArg(options::OPT_fwrapv, options::OPT_fno_wrapv)) {
    if (A->getOption().matches(options::OPT_fwrapv))
      CmdArgs.push_back("-fwrapv");
  } else if (Arg *A = Args.getLastArg(options::OPT_fstrict_overflow,
                                      options::OPT_fno_strict_overflow)) {
    if (A->getOption().matches(options::OPT_fno_strict_overflow))
      CmdArgs.push_back("-fwrapv");
  }

  if (Arg *A = Args.getLastArg(options::OPT_freroll_loops,
                               options::OPT_fno_reroll_loops))
    if (A->getOption().matches(options::OPT_freroll_loops))
      CmdArgs.push_back("-freroll-loops");

  Args.AddLastArg(CmdArgs, options::OPT_fwritable_strings);
  Args.AddLastArg(CmdArgs, options::OPT_funroll_loops,
                  options::OPT_fno_unroll_loops);

  Args.AddLastArg(CmdArgs, options::OPT_pthread);

  if (Args.hasFlag(options::OPT_mspeculative_load_hardening, options::OPT_mno_speculative_load_hardening,
                   false))
    CmdArgs.push_back(Args.MakeArgString("-mspeculative-load-hardening"));

  RenderSSPOptions(TC, Args, CmdArgs, KernelOrKext);
  RenderTrivialAutoVarInitOptions(D, TC, Args, CmdArgs);

  // Translate -mstackrealign
  if (Args.hasFlag(options::OPT_mstackrealign, options::OPT_mno_stackrealign,
                   false))
    CmdArgs.push_back(Args.MakeArgString("-mstackrealign"));

  if (Args.hasArg(options::OPT_mstack_alignment)) {
    StringRef alignment = Args.getLastArgValue(options::OPT_mstack_alignment);
    CmdArgs.push_back(Args.MakeArgString("-mstack-alignment=" + alignment));
  }

  if (Args.hasArg(options::OPT_mstack_probe_size)) {
    StringRef Size = Args.getLastArgValue(options::OPT_mstack_probe_size);

    if (!Size.empty())
      CmdArgs.push_back(Args.MakeArgString("-mstack-probe-size=" + Size));
    else
      CmdArgs.push_back("-mstack-probe-size=0");
  }

  if (!Args.hasFlag(options::OPT_mstack_arg_probe,
                    options::OPT_mno_stack_arg_probe, true))
    CmdArgs.push_back(Args.MakeArgString("-mno-stack-arg-probe"));

  if (Arg *A = Args.getLastArg(options::OPT_mrestrict_it,
                               options::OPT_mno_restrict_it)) {
    if (A->getOption().matches(options::OPT_mrestrict_it)) {
      CmdArgs.push_back("-mllvm");
      CmdArgs.push_back("-arm-restrict-it");
    } else {
      CmdArgs.push_back("-mllvm");
      CmdArgs.push_back("-arm-no-restrict-it");
    }
  } else if (Triple.isOSWindows() &&
             (Triple.getArch() == llvm::Triple::arm ||
              Triple.getArch() == llvm::Triple::thumb)) {
    // Windows on ARM expects restricted IT blocks
    CmdArgs.push_back("-mllvm");
    CmdArgs.push_back("-arm-restrict-it");
  }

  // Forward -cl options to -cc1
  RenderOpenCLOptions(Args, CmdArgs);

  if (Arg *A = Args.getLastArg(options::OPT_fcf_protection_EQ)) {
    CmdArgs.push_back(
        Args.MakeArgString(Twine("-fcf-protection=") + A->getValue()));
  }

  // Forward -f options with positive and negative forms; we translate
  // these by hand.
  if (Arg *A = getLastProfileSampleUseArg(Args)) {
    auto *PGOArg = Args.getLastArg(
        options::OPT_fprofile_generate, options::OPT_fprofile_generate_EQ,
        options::OPT_fcs_profile_generate, options::OPT_fcs_profile_generate_EQ,
        options::OPT_fprofile_use, options::OPT_fprofile_use_EQ);
    if (PGOArg)
      D.Diag(diag::err_drv_argument_not_allowed_with)
          << "SampleUse with PGO options";

    StringRef fname = A->getValue();
    if (!llvm::sys::fs::exists(fname))
      D.Diag(diag::err_drv_no_such_file) << fname;
    else
      A->render(Args, CmdArgs);
  }
  Args.AddLastArg(CmdArgs, options::OPT_fprofile_remapping_file_EQ);

  RenderBuiltinOptions(TC, RawTriple, Args, CmdArgs);

  if (!Args.hasFlag(options::OPT_fassume_sane_operator_new,
                    options::OPT_fno_assume_sane_operator_new))
    CmdArgs.push_back("-fno-assume-sane-operator-new");

  // -fblocks=0 is default.
  if (Args.hasFlag(options::OPT_fblocks, options::OPT_fno_blocks,
                   TC.IsBlocksDefault()) ||
      (Args.hasArg(options::OPT_fgnu_runtime) &&
       Args.hasArg(options::OPT_fobjc_nonfragile_abi) &&
       !Args.hasArg(options::OPT_fno_blocks))) {
    CmdArgs.push_back("-fblocks");

    if (!Args.hasArg(options::OPT_fgnu_runtime) && !TC.hasBlocksRuntime())
      CmdArgs.push_back("-fblocks-runtime-optional");
  }

  // -fencode-extended-block-signature=1 is default.
  if (TC.IsEncodeExtendedBlockSignatureDefault())
    CmdArgs.push_back("-fencode-extended-block-signature");

  if (Args.hasFlag(options::OPT_fcoroutines_ts, options::OPT_fno_coroutines_ts,
                   false) &&
      types::isCXX(InputType)) {
    CmdArgs.push_back("-fcoroutines-ts");
  }

  Args.AddLastArg(CmdArgs, options::OPT_fdouble_square_bracket_attributes,
                  options::OPT_fno_double_square_bracket_attributes);

  // -faccess-control is default.
  if (Args.hasFlag(options::OPT_fno_access_control,
                   options::OPT_faccess_control, false))
    CmdArgs.push_back("-fno-access-control");

  // -felide-constructors is the default.
  if (Args.hasFlag(options::OPT_fno_elide_constructors,
                   options::OPT_felide_constructors, false))
    CmdArgs.push_back("-fno-elide-constructors");

  ToolChain::RTTIMode RTTIMode = TC.getRTTIMode();

  if (KernelOrKext || (types::isCXX(InputType) &&
                       (IsCuda || IsHIP || IsOpenMPDevice ||
                       (RTTIMode == ToolChain::RM_Disabled))))
    CmdArgs.push_back("-fno-rtti");

  // -fshort-enums=0 is default for all architectures except Hexagon.
  if (Args.hasFlag(options::OPT_fshort_enums, options::OPT_fno_short_enums,
                   TC.getArch() == llvm::Triple::hexagon))
    CmdArgs.push_back("-fshort-enums");

  RenderCharacterOptions(Args, AuxTriple ? *AuxTriple : RawTriple, CmdArgs);

  // -fuse-cxa-atexit is default.
  if (!Args.hasFlag(
          options::OPT_fuse_cxa_atexit, options::OPT_fno_use_cxa_atexit,
          !RawTriple.isOSWindows() &&
              TC.getArch() != llvm::Triple::xcore &&
              ((RawTriple.getVendor() != llvm::Triple::MipsTechnologies) ||
               RawTriple.hasEnvironment())) ||
      KernelOrKext)
    CmdArgs.push_back("-fno-use-cxa-atexit");

  if (Args.hasFlag(options::OPT_fregister_global_dtors_with_atexit,
                   options::OPT_fno_register_global_dtors_with_atexit,
                   RawTriple.isOSDarwin() && !KernelOrKext))
    CmdArgs.push_back("-fregister-global-dtors-with-atexit");

  // -fms-extensions=0 is default.
  if (Args.hasFlag(options::OPT_fms_extensions, options::OPT_fno_ms_extensions,
                   IsWindowsMSVC))
    CmdArgs.push_back("-fms-extensions");

  // -fno-use-line-directives is default.
  if (Args.hasFlag(options::OPT_fuse_line_directives,
                   options::OPT_fno_use_line_directives, false))
    CmdArgs.push_back("-fuse-line-directives");

  // -fms-compatibility=0 is default.
  if (Args.hasFlag(options::OPT_fms_compatibility,
                   options::OPT_fno_ms_compatibility,
                   (IsWindowsMSVC &&
                    Args.hasFlag(options::OPT_fms_extensions,
                                 options::OPT_fno_ms_extensions, true))))
    CmdArgs.push_back("-fms-compatibility");

  VersionTuple MSVT = TC.computeMSVCVersion(&D, Args);
  if (!MSVT.empty())
    CmdArgs.push_back(
        Args.MakeArgString("-fms-compatibility-version=" + MSVT.getAsString()));

  bool IsMSVC2015Compatible = MSVT.getMajor() >= 19;
  if (ImplyVCPPCXXVer) {
    StringRef LanguageStandard;
    if (const Arg *StdArg = Args.getLastArg(options::OPT__SLASH_std)) {
      Std = StdArg;
      LanguageStandard = llvm::StringSwitch<StringRef>(StdArg->getValue())
                             .Case("c++14", "-std=c++14")
                             .Case("c++17", "-std=c++17")
                             .Case("c++latest", "-std=c++2a")
                             .Default("");
      if (LanguageStandard.empty())
        D.Diag(clang::diag::warn_drv_unused_argument)
            << StdArg->getAsString(Args);
    }

    if (LanguageStandard.empty()) {
      if (IsMSVC2015Compatible)
        LanguageStandard = "-std=c++14";
      else
        LanguageStandard = "-std=c++11";
    }

    CmdArgs.push_back(LanguageStandard.data());
  }

  // -fno-borland-extensions is default.
  if (Args.hasFlag(options::OPT_fborland_extensions,
                   options::OPT_fno_borland_extensions, false))
    CmdArgs.push_back("-fborland-extensions");

  // -fno-declspec is default, except for PS4.
  if (Args.hasFlag(options::OPT_fdeclspec, options::OPT_fno_declspec,
                   RawTriple.isPS4()))
    CmdArgs.push_back("-fdeclspec");
  else if (Args.hasArg(options::OPT_fno_declspec))
    CmdArgs.push_back("-fno-declspec"); // Explicitly disabling __declspec.

  // -fthreadsafe-static is default, except for MSVC compatibility versions less
  // than 19.
  if (!Args.hasFlag(options::OPT_fthreadsafe_statics,
                    options::OPT_fno_threadsafe_statics,
                    !IsWindowsMSVC || IsMSVC2015Compatible))
    CmdArgs.push_back("-fno-threadsafe-statics");

  // -fno-delayed-template-parsing is default, except when targeting MSVC.
  // Many old Windows SDK versions require this to parse.
  // FIXME: MSVC introduced /Zc:twoPhase- to disable this behavior in their
  // compiler. We should be able to disable this by default at some point.
  if (Args.hasFlag(options::OPT_fdelayed_template_parsing,
                   options::OPT_fno_delayed_template_parsing, IsWindowsMSVC))
    CmdArgs.push_back("-fdelayed-template-parsing");

  // -fgnu-keywords default varies depending on language; only pass if
  // specified.
  Args.AddLastArg(CmdArgs, options::OPT_fgnu_keywords,
                  options::OPT_fno_gnu_keywords);

  if (Args.hasFlag(options::OPT_fgnu89_inline, options::OPT_fno_gnu89_inline,
                   false))
    CmdArgs.push_back("-fgnu89-inline");

  if (Args.hasArg(options::OPT_fno_inline))
    CmdArgs.push_back("-fno-inline");

  Args.AddLastArg(CmdArgs, options::OPT_finline_functions,
                  options::OPT_finline_hint_functions,
                  options::OPT_fno_inline_functions);

  // FIXME: Find a better way to determine whether the language has modules
  // support by default, or just assume that all languages do.
  bool HaveModules =
      Std && (Std->containsValue("c++2a") || Std->containsValue("c++latest"));
  RenderModulesOptions(C, D, Args, Input, Output, CmdArgs, HaveModules);

  Args.AddLastArg(CmdArgs, options::OPT_fexperimental_new_pass_manager,
                  options::OPT_fno_experimental_new_pass_manager);

  ObjCRuntime Runtime = AddObjCRuntimeArgs(Args, CmdArgs, rewriteKind);
  RenderObjCOptions(TC, D, RawTriple, Args, Runtime, rewriteKind != RK_None,
                    Input, CmdArgs);

  if (Args.hasFlag(options::OPT_fapplication_extension,
                   options::OPT_fno_application_extension, false))
    CmdArgs.push_back("-fapplication-extension");

  // Handle GCC-style exception args.
  if (!C.getDriver().IsCLMode())
    addExceptionArgs(Args, InputType, TC, KernelOrKext, Runtime, CmdArgs);

  // Handle exception personalities
  Arg *A = Args.getLastArg(options::OPT_fsjlj_exceptions,
                           options::OPT_fseh_exceptions,
                           options::OPT_fdwarf_exceptions);
  if (A) {
    const Option &Opt = A->getOption();
    if (Opt.matches(options::OPT_fsjlj_exceptions))
      CmdArgs.push_back("-fsjlj-exceptions");
    if (Opt.matches(options::OPT_fseh_exceptions))
      CmdArgs.push_back("-fseh-exceptions");
    if (Opt.matches(options::OPT_fdwarf_exceptions))
      CmdArgs.push_back("-fdwarf-exceptions");
  } else {
    switch (TC.GetExceptionModel(Args)) {
    default:
      break;
    case llvm::ExceptionHandling::DwarfCFI:
      CmdArgs.push_back("-fdwarf-exceptions");
      break;
    case llvm::ExceptionHandling::SjLj:
      CmdArgs.push_back("-fsjlj-exceptions");
      break;
    case llvm::ExceptionHandling::WinEH:
      CmdArgs.push_back("-fseh-exceptions");
      break;
    }
  }

  // C++ "sane" operator new.
  if (!Args.hasFlag(options::OPT_fassume_sane_operator_new,
                    options::OPT_fno_assume_sane_operator_new))
    CmdArgs.push_back("-fno-assume-sane-operator-new");

  // -frelaxed-template-template-args is off by default, as it is a severe
  // breaking change until a corresponding change to template partial ordering
  // is provided.
  if (Args.hasFlag(options::OPT_frelaxed_template_template_args,
                   options::OPT_fno_relaxed_template_template_args, false))
    CmdArgs.push_back("-frelaxed-template-template-args");

  // -fsized-deallocation is off by default, as it is an ABI-breaking change for
  // most platforms.
  if (Args.hasFlag(options::OPT_fsized_deallocation,
                   options::OPT_fno_sized_deallocation, false))
    CmdArgs.push_back("-fsized-deallocation");

  // -faligned-allocation is on by default in C++17 onwards and otherwise off
  // by default.
  if (Arg *A = Args.getLastArg(options::OPT_faligned_allocation,
                               options::OPT_fno_aligned_allocation,
                               options::OPT_faligned_new_EQ)) {
    if (A->getOption().matches(options::OPT_fno_aligned_allocation))
      CmdArgs.push_back("-fno-aligned-allocation");
    else
      CmdArgs.push_back("-faligned-allocation");
  }

  // The default new alignment can be specified using a dedicated option or via
  // a GCC-compatible option that also turns on aligned allocation.
  if (Arg *A = Args.getLastArg(options::OPT_fnew_alignment_EQ,
                               options::OPT_faligned_new_EQ))
    CmdArgs.push_back(
        Args.MakeArgString(Twine("-fnew-alignment=") + A->getValue()));

  // -fconstant-cfstrings is default, and may be subject to argument translation
  // on Darwin.
  if (!Args.hasFlag(options::OPT_fconstant_cfstrings,
                    options::OPT_fno_constant_cfstrings) ||
      !Args.hasFlag(options::OPT_mconstant_cfstrings,
                    options::OPT_mno_constant_cfstrings))
    CmdArgs.push_back("-fno-constant-cfstrings");

  // -fno-pascal-strings is default, only pass non-default.
  if (Args.hasFlag(options::OPT_fpascal_strings,
                   options::OPT_fno_pascal_strings, false))
    CmdArgs.push_back("-fpascal-strings");

  // Honor -fpack-struct= and -fpack-struct, if given. Note that
  // -fno-pack-struct doesn't apply to -fpack-struct=.
  if (Arg *A = Args.getLastArg(options::OPT_fpack_struct_EQ)) {
    std::string PackStructStr = "-fpack-struct=";
    PackStructStr += A->getValue();
    CmdArgs.push_back(Args.MakeArgString(PackStructStr));
  } else if (Args.hasFlag(options::OPT_fpack_struct,
                          options::OPT_fno_pack_struct, false)) {
    CmdArgs.push_back("-fpack-struct=1");
  }

  // Handle -fmax-type-align=N and -fno-type-align
  bool SkipMaxTypeAlign = Args.hasArg(options::OPT_fno_max_type_align);
  if (Arg *A = Args.getLastArg(options::OPT_fmax_type_align_EQ)) {
    if (!SkipMaxTypeAlign) {
      std::string MaxTypeAlignStr = "-fmax-type-align=";
      MaxTypeAlignStr += A->getValue();
      CmdArgs.push_back(Args.MakeArgString(MaxTypeAlignStr));
    }
  } else if (RawTriple.isOSDarwin()) {
    if (!SkipMaxTypeAlign) {
      std::string MaxTypeAlignStr = "-fmax-type-align=16";
      CmdArgs.push_back(Args.MakeArgString(MaxTypeAlignStr));
    }
  }

  if (!Args.hasFlag(options::OPT_Qy, options::OPT_Qn, true))
    CmdArgs.push_back("-Qn");

  // -fcommon is the default unless compiling kernel code or the target says so
  bool NoCommonDefault = KernelOrKext || isNoCommonDefault(RawTriple);
  if (!Args.hasFlag(options::OPT_fcommon, options::OPT_fno_common,
                    !NoCommonDefault))
    CmdArgs.push_back("-fno-common");

  // -fsigned-bitfields is default, and clang doesn't yet support
  // -funsigned-bitfields.
  if (!Args.hasFlag(options::OPT_fsigned_bitfields,
                    options::OPT_funsigned_bitfields))
    D.Diag(diag::warn_drv_clang_unsupported)
        << Args.getLastArg(options::OPT_funsigned_bitfields)->getAsString(Args);

  // -fsigned-bitfields is default, and clang doesn't support -fno-for-scope.
  if (!Args.hasFlag(options::OPT_ffor_scope, options::OPT_fno_for_scope))
    D.Diag(diag::err_drv_clang_unsupported)
        << Args.getLastArg(options::OPT_fno_for_scope)->getAsString(Args);

  // -finput_charset=UTF-8 is default. Reject others
  if (Arg *inputCharset = Args.getLastArg(options::OPT_finput_charset_EQ)) {
    StringRef value = inputCharset->getValue();
    if (!value.equals_lower("utf-8"))
      D.Diag(diag::err_drv_invalid_value) << inputCharset->getAsString(Args)
                                          << value;
  }

  // -fexec_charset=UTF-8 is default. Reject others
  if (Arg *execCharset = Args.getLastArg(options::OPT_fexec_charset_EQ)) {
    StringRef value = execCharset->getValue();
    if (!value.equals_lower("utf-8"))
      D.Diag(diag::err_drv_invalid_value) << execCharset->getAsString(Args)
                                          << value;
  }

  RenderDiagnosticsOptions(D, Args, CmdArgs);

  // -fno-asm-blocks is default.
  if (Args.hasFlag(options::OPT_fasm_blocks, options::OPT_fno_asm_blocks,
                   false))
    CmdArgs.push_back("-fasm-blocks");

  // -fgnu-inline-asm is default.
  if (!Args.hasFlag(options::OPT_fgnu_inline_asm,
                    options::OPT_fno_gnu_inline_asm, true))
    CmdArgs.push_back("-fno-gnu-inline-asm");

  // Enable vectorization per default according to the optimization level
  // selected. For optimization levels that want vectorization we use the alias
  // option to simplify the hasFlag logic.
  // Do not vectorize on GPUs
  // FIXME: Temporarily turn off vectorization for GPUs
  bool EnableVec = shouldEnableVectorizerAtOLevel(Args, false) &&
                   !(Triple.getArch() == llvm::Triple::amdgcn ||
                     Triple.getArch() == llvm::Triple::nvptx64);
  OptSpecifier VectorizeAliasOption =
      EnableVec ? options::OPT_O_Group : options::OPT_fvectorize;
  if (Args.hasFlag(options::OPT_fvectorize, VectorizeAliasOption,
                   options::OPT_fno_vectorize, EnableVec))
    CmdArgs.push_back("-vectorize-loops");

  // -fslp-vectorize is enabled based on the optimization level selected.
  bool EnableSLPVec = shouldEnableVectorizerAtOLevel(Args, true) &&
                      !(Triple.getArch() == llvm::Triple::amdgcn ||
                        Triple.getArch() == llvm::Triple::nvptx64);
  OptSpecifier SLPVectAliasOption =
      EnableSLPVec ? options::OPT_O_Group : options::OPT_fslp_vectorize;
  if (Args.hasFlag(options::OPT_fslp_vectorize, SLPVectAliasOption,
                   options::OPT_fno_slp_vectorize, EnableSLPVec))
    CmdArgs.push_back("-vectorize-slp");

  ParseMPreferVectorWidth(D, Args, CmdArgs);

  Args.AddLastArg(CmdArgs, options::OPT_fshow_overloads_EQ);
  Args.AddLastArg(CmdArgs,
                  options::OPT_fsanitize_undefined_strip_path_components_EQ);

  // -fdollars-in-identifiers default varies depending on platform and
  // language; only pass if specified.
  if (Arg *A = Args.getLastArg(options::OPT_fdollars_in_identifiers,
                               options::OPT_fno_dollars_in_identifiers)) {
    if (A->getOption().matches(options::OPT_fdollars_in_identifiers))
      CmdArgs.push_back("-fdollars-in-identifiers");
    else
      CmdArgs.push_back("-fno-dollars-in-identifiers");
  }

  // -funit-at-a-time is default, and we don't support -fno-unit-at-a-time for
  // practical purposes.
  if (Arg *A = Args.getLastArg(options::OPT_funit_at_a_time,
                               options::OPT_fno_unit_at_a_time)) {
    if (A->getOption().matches(options::OPT_fno_unit_at_a_time))
      D.Diag(diag::warn_drv_clang_unsupported) << A->getAsString(Args);
  }

  if (Args.hasFlag(options::OPT_fapple_pragma_pack,
                   options::OPT_fno_apple_pragma_pack, false))
    CmdArgs.push_back("-fapple-pragma-pack");

  // Remarks can be enabled with any of the `-f.*optimization-record.*` flags.
  if (Args.hasFlag(options::OPT_fsave_optimization_record,
                   options::OPT_foptimization_record_file_EQ,
                   options::OPT_fno_save_optimization_record, false) ||
      Args.hasFlag(options::OPT_fsave_optimization_record_EQ,
                   options::OPT_fno_save_optimization_record, false) ||
      Args.hasFlag(options::OPT_foptimization_record_passes_EQ,
                   options::OPT_fno_save_optimization_record, false)) {
    CmdArgs.push_back("-opt-record-file");

    const Arg *A = Args.getLastArg(options::OPT_foptimization_record_file_EQ);
    if (A) {
      CmdArgs.push_back(A->getValue());
    } else {
      SmallString<128> F;

      if (Args.hasArg(options::OPT_c) || Args.hasArg(options::OPT_S)) {
        if (Arg *FinalOutput = Args.getLastArg(options::OPT_o))
          F = FinalOutput->getValue();
      }

      if (F.empty()) {
        // Use the input filename.
        F = llvm::sys::path::stem(Input.getBaseInput());

        // If we're compiling for an offload architecture (i.e. a CUDA device),
        // we need to make the file name for the device compilation different
        // from the host compilation.
        if (!JA.isDeviceOffloading(Action::OFK_None) &&
            !JA.isDeviceOffloading(Action::OFK_Host)) {
          llvm::sys::path::replace_extension(F, "");
          F += Action::GetOffloadingFileNamePrefix(JA.getOffloadingDeviceKind(),
                                                   Triple.normalize());
          F += "-";
          F += JA.getOffloadingArch();
        }
      }

      std::string Extension = "opt.";
      if (const Arg *A =
              Args.getLastArg(options::OPT_fsave_optimization_record_EQ))
        Extension += A->getValue();
      else
        Extension += "yaml";

      llvm::sys::path::replace_extension(F, Extension);
      CmdArgs.push_back(Args.MakeArgString(F));
    }

    if (const Arg *A =
            Args.getLastArg(options::OPT_foptimization_record_passes_EQ)) {
      CmdArgs.push_back("-opt-record-passes");
      CmdArgs.push_back(A->getValue());
    }

    if (const Arg *A =
            Args.getLastArg(options::OPT_fsave_optimization_record_EQ)) {
      CmdArgs.push_back("-opt-record-format");
      CmdArgs.push_back(A->getValue());
    }
  }

  bool RewriteImports = Args.hasFlag(options::OPT_frewrite_imports,
                                     options::OPT_fno_rewrite_imports, false);
  if (RewriteImports)
    CmdArgs.push_back("-frewrite-imports");

  // Enable rewrite includes if the user's asked for it or if we're generating
  // diagnostics.
  // TODO: Once -module-dependency-dir works with -frewrite-includes it'd be
  // nice to enable this when doing a crashdump for modules as well.
  if (Args.hasFlag(options::OPT_frewrite_includes,
                   options::OPT_fno_rewrite_includes, false) ||
      (C.isForDiagnostics() && !HaveModules))
    CmdArgs.push_back("-frewrite-includes");

  // Only allow -traditional or -traditional-cpp outside in preprocessing modes.
  if (Arg *A = Args.getLastArg(options::OPT_traditional,
                               options::OPT_traditional_cpp)) {
    if (isa<PreprocessJobAction>(JA))
      CmdArgs.push_back("-traditional-cpp");
    else
      D.Diag(diag::err_drv_clang_unsupported) << A->getAsString(Args);
  }

  Args.AddLastArg(CmdArgs, options::OPT_dM);
  Args.AddLastArg(CmdArgs, options::OPT_dD);

  // Handle serialized diagnostics.
  if (Arg *A = Args.getLastArg(options::OPT__serialize_diags)) {
    CmdArgs.push_back("-serialize-diagnostic-file");
    CmdArgs.push_back(Args.MakeArgString(A->getValue()));
  }

  if (Args.hasArg(options::OPT_fretain_comments_from_system_headers))
    CmdArgs.push_back("-fretain-comments-from-system-headers");

  // Forward -fcomment-block-commands to -cc1.
  Args.AddAllArgs(CmdArgs, options::OPT_fcomment_block_commands);
  // Forward -fparse-all-comments to -cc1.
  Args.AddAllArgs(CmdArgs, options::OPT_fparse_all_comments);

  // Turn -fplugin=name.so into -load name.so
  for (const Arg *A : Args.filtered(options::OPT_fplugin_EQ)) {
    CmdArgs.push_back("-load");
    CmdArgs.push_back(A->getValue());
    A->claim();
  }

  // Forward -fpass-plugin=name.so to -cc1.
  for (const Arg *A : Args.filtered(options::OPT_fpass_plugin_EQ)) {
    CmdArgs.push_back(
        Args.MakeArgString(Twine("-fpass-plugin=") + A->getValue()));
    A->claim();
  }

  // Setup statistics file output.
  SmallString<128> StatsFile = getStatsFileName(Args, Output, Input, D);
  if (!StatsFile.empty())
    CmdArgs.push_back(Args.MakeArgString(Twine("-stats-file=") + StatsFile));

  // Forward -Xclang arguments to -cc1, and -mllvm arguments to the LLVM option
  // parser.
  // -finclude-default-header flag is for preprocessor,
  // do not pass it to other cc1 commands when save-temps is enabled
  if (C.getDriver().isSaveTempsEnabled() &&
      !isa<PreprocessJobAction>(JA)) {
    for (auto Arg : Args.filtered(options::OPT_Xclang)) {
      Arg->claim();
      if (StringRef(Arg->getValue()) != "-finclude-default-header")
        CmdArgs.push_back(Arg->getValue());
    }
  }
  else {
    Args.AddAllArgValues(CmdArgs, options::OPT_Xclang);
  }
  for (const Arg *A : Args.filtered(options::OPT_mllvm)) {
    A->claim();

    // We translate this by hand to the -cc1 argument, since nightly test uses
    // it and developers have been trained to spell it with -mllvm. Both
    // spellings are now deprecated and should be removed.
    if (StringRef(A->getValue(0)) == "-disable-llvm-optzns") {
      CmdArgs.push_back("-disable-llvm-optzns");
    } else {
      A->render(Args, CmdArgs);
    }
  }

  // With -save-temps, we want to save the unoptimized bitcode output from the
  // CompileJobAction, use -disable-llvm-passes to get pristine IR generated
  // by the frontend.
  // When -fembed-bitcode is enabled, optimized bitcode is emitted because it
  // has slightly different breakdown between stages.
  // FIXME: -fembed-bitcode -save-temps will save optimized bitcode instead of
  // pristine IR generated by the frontend. Ideally, a new compile action should
  // be added so both IR can be captured.
  if (C.getDriver().isSaveTempsEnabled() &&
      !(C.getDriver().embedBitcodeInObject() && !C.getDriver().isUsingLTO()) &&
      isa<CompileJobAction>(JA))
    CmdArgs.push_back("-disable-llvm-passes");

<<<<<<< HEAD
  if (Output.getType() == types::TY_Dependencies) {
    // Handled with other dependency code.
  } else if (Output.isFilename()) {
    CmdArgs.push_back("-o");
    CmdArgs.push_back(Output.getFilename());
  } else {
    assert(Output.isNothing() && "Invalid output.");
  }

  if (IsHIP) {
    CmdArgs.push_back("-x");
    CmdArgs.push_back("hip");
  } else
    addDashXForInput(Args, Input, CmdArgs);

  ArrayRef<InputInfo> FrontendInputs = Input;
  if (IsHeaderModulePrecompile)
    FrontendInputs = ModuleHeaderInputs;
  else if (Input.isNothing())
    FrontendInputs = {};

  for (const InputInfo &Input : FrontendInputs) {
    if (Input.isFilename())
      CmdArgs.push_back(Input.getFilename());
    else
      Input.getInputArg().renderAsInput(Args, CmdArgs);
  }

=======
>>>>>>> ec4812e3
  Args.AddAllArgs(CmdArgs, options::OPT_undef);

  const char *Exec = D.getClangProgramPath();

  // Optionally embed the -cc1 level arguments into the debug info or a
  // section, for build analysis.
  // Also record command line arguments into the debug info if
  // -grecord-gcc-switches options is set on.
  // By default, -gno-record-gcc-switches is set on and no recording.
  auto GRecordSwitches =
      Args.hasFlag(options::OPT_grecord_command_line,
                   options::OPT_gno_record_command_line, false);
  auto FRecordSwitches =
      Args.hasFlag(options::OPT_frecord_command_line,
                   options::OPT_fno_record_command_line, false);
  if (FRecordSwitches && !Triple.isOSBinFormatELF())
    D.Diag(diag::err_drv_unsupported_opt_for_target)
        << Args.getLastArg(options::OPT_frecord_command_line)->getAsString(Args)
        << TripleStr;
  if (TC.UseDwarfDebugFlags() || GRecordSwitches || FRecordSwitches) {
    ArgStringList OriginalArgs;
    for (const auto &Arg : Args)
      Arg->render(Args, OriginalArgs);

    SmallString<256> Flags;
    Flags += Exec;
    for (const char *OriginalArg : OriginalArgs) {
      SmallString<128> EscapedArg;
      EscapeSpacesAndBackslashes(OriginalArg, EscapedArg);
      Flags += " ";
      Flags += EscapedArg;
    }
    auto FlagsArgString = Args.MakeArgString(Flags);
    if (TC.UseDwarfDebugFlags() || GRecordSwitches) {
      CmdArgs.push_back("-dwarf-debug-flags");
      CmdArgs.push_back(FlagsArgString);
    }
    if (FRecordSwitches) {
      CmdArgs.push_back("-record-command-line");
      CmdArgs.push_back(FlagsArgString);
    }
  }

  // Host-side cuda compilation receives all device-side outputs in a single
  // fatbin as Inputs[1]. Include the binary with -fcuda-include-gpubinary.
  if ((IsCuda || IsHIP) && CudaDeviceInput) {
      CmdArgs.push_back("-fcuda-include-gpubinary");
      CmdArgs.push_back(CudaDeviceInput->getFilename());
      if (Args.hasFlag(options::OPT_fgpu_rdc, options::OPT_fno_gpu_rdc, false))
        CmdArgs.push_back("-fgpu-rdc");
  }

  if (IsCuda) {
    if (Args.hasFlag(options::OPT_fcuda_short_ptr,
                     options::OPT_fno_cuda_short_ptr, false))
      CmdArgs.push_back("-fcuda-short-ptr");
  }

  // OpenMP offloading device jobs take the argument -fopenmp-host-ir-file-path
  // to specify the result of the compile phase on the host, so the meaningful
  // device declarations can be identified. Also, -fopenmp-is-device is passed
  // along to tell the frontend that it is generating code for a device, so that
  // only the relevant declarations are emitted.
  if (IsOpenMPDevice) {
    CmdArgs.push_back("-fopenmp-is-device");
    if (OpenMPDeviceInput) {
      CmdArgs.push_back("-fopenmp-host-ir-file-path");
      CmdArgs.push_back(Args.MakeArgString(OpenMPDeviceInput->getFilename()));
    }
  }

  // For all the host OpenMP offloading compile jobs we need to pass the targets
  // information using -fopenmp-targets= option.
  if (JA.isHostOffloading(Action::OFK_OpenMP)) {
    SmallString<128> TargetInfo("-fopenmp-targets=");

    Arg *Tgts = Args.getLastArg(options::OPT_fopenmp_targets_EQ);
    assert(Tgts && Tgts->getNumValues() &&
           "OpenMP offloading has to have targets specified.");
    for (unsigned i = 0; i < Tgts->getNumValues(); ++i) {
      if (i)
        TargetInfo += ',';
      // We need to get the string from the triple because it may be not exactly
      // the same as the one we get directly from the arguments.
      llvm::Triple T(Tgts->getValue(i));
      TargetInfo += T.getTriple();
    }
    CmdArgs.push_back(Args.MakeArgString(TargetInfo.str()));
  }

  bool WholeProgramVTables =
      Args.hasFlag(options::OPT_fwhole_program_vtables,
                   options::OPT_fno_whole_program_vtables, false);
  if (WholeProgramVTables) {
    if (!D.isUsingLTO())
      D.Diag(diag::err_drv_argument_only_allowed_with)
          << "-fwhole-program-vtables"
          << "-flto";
    CmdArgs.push_back("-fwhole-program-vtables");
  }

  bool RequiresSplitLTOUnit = WholeProgramVTables || Sanitize.needsLTO();
  bool SplitLTOUnit =
      Args.hasFlag(options::OPT_fsplit_lto_unit,
                   options::OPT_fno_split_lto_unit, RequiresSplitLTOUnit);
  if (RequiresSplitLTOUnit && !SplitLTOUnit)
    D.Diag(diag::err_drv_argument_not_allowed_with)
        << "-fno-split-lto-unit"
        << (WholeProgramVTables ? "-fwhole-program-vtables" : "-fsanitize=cfi");
  if (SplitLTOUnit)
    CmdArgs.push_back("-fsplit-lto-unit");

  if (Arg *A = Args.getLastArg(options::OPT_fexperimental_isel,
                               options::OPT_fno_experimental_isel)) {
    CmdArgs.push_back("-mllvm");
    if (A->getOption().matches(options::OPT_fexperimental_isel)) {
      CmdArgs.push_back("-global-isel=1");

      // GISel is on by default on AArch64 -O0, so don't bother adding
      // the fallback remarks for it. Other combinations will add a warning of
      // some kind.
      bool IsArchSupported = Triple.getArch() == llvm::Triple::aarch64;
      bool IsOptLevelSupported = false;

      Arg *A = Args.getLastArg(options::OPT_O_Group);
      if (Triple.getArch() == llvm::Triple::aarch64) {
        if (!A || A->getOption().matches(options::OPT_O0))
          IsOptLevelSupported = true;
      }
      if (!IsArchSupported || !IsOptLevelSupported) {
        CmdArgs.push_back("-mllvm");
        CmdArgs.push_back("-global-isel-abort=2");

        if (!IsArchSupported)
          D.Diag(diag::warn_drv_experimental_isel_incomplete) << Triple.getArchName();
        else
          D.Diag(diag::warn_drv_experimental_isel_incomplete_opt);
      }
    } else {
      CmdArgs.push_back("-global-isel=0");
    }
  }

  if (Args.hasArg(options::OPT_forder_file_instrumentation)) {
     CmdArgs.push_back("-forder-file-instrumentation");
     // Enable order file instrumentation when ThinLTO is not on. When ThinLTO is
     // on, we need to pass these flags as linker flags and that will be handled
     // outside of the compiler.
     if (!D.isUsingLTO()) {
       CmdArgs.push_back("-mllvm");
       CmdArgs.push_back("-enable-order-file-instrumentation");
     }
  }

  if (Arg *A = Args.getLastArg(options::OPT_fforce_enable_int128,
                               options::OPT_fno_force_enable_int128)) {
    if (A->getOption().matches(options::OPT_fforce_enable_int128))
      CmdArgs.push_back("-fforce-enable-int128");
  }

  if (Args.hasFlag(options::OPT_fcomplete_member_pointers,
                   options::OPT_fno_complete_member_pointers, false))
    CmdArgs.push_back("-fcomplete-member-pointers");

  if (!Args.hasFlag(options::OPT_fcxx_static_destructors,
                    options::OPT_fno_cxx_static_destructors, true))
    CmdArgs.push_back("-fno-c++-static-destructors");

  if (Arg *A = Args.getLastArg(options::OPT_moutline,
                               options::OPT_mno_outline)) {
    if (A->getOption().matches(options::OPT_moutline)) {
      // We only support -moutline in AArch64 right now. If we're not compiling
      // for AArch64, emit a warning and ignore the flag. Otherwise, add the
      // proper mllvm flags.
      if (Triple.getArch() != llvm::Triple::aarch64) {
        D.Diag(diag::warn_drv_moutline_unsupported_opt) << Triple.getArchName();
      } else {
          CmdArgs.push_back("-mllvm");
          CmdArgs.push_back("-enable-machine-outliner");
      }
    } else {
      // Disable all outlining behaviour.
      CmdArgs.push_back("-mllvm");
      CmdArgs.push_back("-enable-machine-outliner=never");
    }
  }

  if (Args.hasFlag(options::OPT_faddrsig, options::OPT_fno_addrsig,
                   (TC.getTriple().isOSBinFormatELF() ||
                    TC.getTriple().isOSBinFormatCOFF()) &&
                      !TC.getTriple().isPS4() &&
                      !TC.getTriple().isOSNetBSD() &&
                      !Distro(D.getVFS()).IsGentoo() &&
                      !TC.getTriple().isAndroid() &&
                       TC.useIntegratedAs()))
    CmdArgs.push_back("-faddrsig");

  if (Arg *A = Args.getLastArg(options::OPT_fsymbol_partition_EQ)) {
    std::string Str = A->getAsString(Args);
    if (!TC.getTriple().isOSBinFormatELF())
      D.Diag(diag::err_drv_unsupported_opt_for_target)
          << Str << TC.getTripleString();
    CmdArgs.push_back(Args.MakeArgString(Str));
  }

  // Add the "-o out -x type src.c" flags last. This is done primarily to make
  // the -cc1 command easier to edit when reproducing compiler crashes.
  if (Output.getType() == types::TY_Dependencies) {
    // Handled with other dependency code.
  } else if (Output.isFilename()) {
    CmdArgs.push_back("-o");
    CmdArgs.push_back(Output.getFilename());
  } else {
    assert(Output.isNothing() && "Invalid output.");
  }

  addDashXForInput(Args, Input, CmdArgs);

  ArrayRef<InputInfo> FrontendInputs = Input;
  if (IsHeaderModulePrecompile)
    FrontendInputs = ModuleHeaderInputs;
  else if (Input.isNothing())
    FrontendInputs = {};

  for (const InputInfo &Input : FrontendInputs) {
    if (Input.isFilename())
      CmdArgs.push_back(Input.getFilename());
    else
      Input.getInputArg().renderAsInput(Args, CmdArgs);
  }

  // Finally add the compile command to the compilation.
  if (Args.hasArg(options::OPT__SLASH_fallback) &&
      Output.getType() == types::TY_Object &&
      (InputType == types::TY_C || InputType == types::TY_CXX)) {
    auto CLCommand =
        getCLFallback()->GetCommand(C, JA, Output, Inputs, Args, LinkingOutput);
    C.addCommand(llvm::make_unique<FallbackCommand>(
        JA, *this, Exec, CmdArgs, Inputs, std::move(CLCommand)));
  } else if (Args.hasArg(options::OPT__SLASH_fallback) &&
             isa<PrecompileJobAction>(JA)) {
    // In /fallback builds, run the main compilation even if the pch generation
    // fails, so that the main compilation's fallback to cl.exe runs.
    C.addCommand(llvm::make_unique<ForceSuccessCommand>(JA, *this, Exec,
                                                        CmdArgs, Inputs));
  } else {
    C.addCommand(llvm::make_unique<Command>(JA, *this, Exec, CmdArgs, Inputs));
  }

  // Make the compile command echo its inputs for /showFilenames.
  if (Output.getType() == types::TY_Object &&
      Args.hasFlag(options::OPT__SLASH_showFilenames,
                   options::OPT__SLASH_showFilenames_, false)) {
    C.getJobs().getJobs().back()->setPrintInputFilenames(true);
  }

  if (Arg *A = Args.getLastArg(options::OPT_pg))
    if (FPKeepKind == CodeGenOptions::FramePointerKind::None)
      D.Diag(diag::err_drv_argument_not_allowed_with) << "-fomit-frame-pointer"
                                                      << A->getAsString(Args);

  // Claim some arguments which clang supports automatically.

  // -fpch-preprocess is used with gcc to add a special marker in the output to
  // include the PCH file.
  Args.ClaimAllArgs(options::OPT_fpch_preprocess);

  // Claim some arguments which clang doesn't support, but we don't
  // care to warn the user about.
  Args.ClaimAllArgs(options::OPT_clang_ignored_f_Group);
  Args.ClaimAllArgs(options::OPT_clang_ignored_m_Group);

  // Disable warnings for clang -E -emit-llvm foo.c
  Args.ClaimAllArgs(options::OPT_emit_llvm);
}

Clang::Clang(const ToolChain &TC)
    // CAUTION! The first constructor argument ("clang") is not arbitrary,
    // as it is for other tools. Some operations on a Tool actually test
    // whether that tool is Clang based on the Tool's Name as a string.
    : Tool("clang", "clang frontend", TC, RF_Full) {}

Clang::~Clang() {}

/// Add options related to the Objective-C runtime/ABI.
///
/// Returns true if the runtime is non-fragile.
ObjCRuntime Clang::AddObjCRuntimeArgs(const ArgList &args,
                                      ArgStringList &cmdArgs,
                                      RewriteKind rewriteKind) const {
  // Look for the controlling runtime option.
  Arg *runtimeArg =
      args.getLastArg(options::OPT_fnext_runtime, options::OPT_fgnu_runtime,
                      options::OPT_fobjc_runtime_EQ);

  // Just forward -fobjc-runtime= to the frontend.  This supercedes
  // options about fragility.
  if (runtimeArg &&
      runtimeArg->getOption().matches(options::OPT_fobjc_runtime_EQ)) {
    ObjCRuntime runtime;
    StringRef value = runtimeArg->getValue();
    if (runtime.tryParse(value)) {
      getToolChain().getDriver().Diag(diag::err_drv_unknown_objc_runtime)
          << value;
    }
    if ((runtime.getKind() == ObjCRuntime::GNUstep) &&
        (runtime.getVersion() >= VersionTuple(2, 0)))
      if (!getToolChain().getTriple().isOSBinFormatELF() &&
          !getToolChain().getTriple().isOSBinFormatCOFF()) {
        getToolChain().getDriver().Diag(
            diag::err_drv_gnustep_objc_runtime_incompatible_binary)
          << runtime.getVersion().getMajor();
      }

    runtimeArg->render(args, cmdArgs);
    return runtime;
  }

  // Otherwise, we'll need the ABI "version".  Version numbers are
  // slightly confusing for historical reasons:
  //   1 - Traditional "fragile" ABI
  //   2 - Non-fragile ABI, version 1
  //   3 - Non-fragile ABI, version 2
  unsigned objcABIVersion = 1;
  // If -fobjc-abi-version= is present, use that to set the version.
  if (Arg *abiArg = args.getLastArg(options::OPT_fobjc_abi_version_EQ)) {
    StringRef value = abiArg->getValue();
    if (value == "1")
      objcABIVersion = 1;
    else if (value == "2")
      objcABIVersion = 2;
    else if (value == "3")
      objcABIVersion = 3;
    else
      getToolChain().getDriver().Diag(diag::err_drv_clang_unsupported) << value;
  } else {
    // Otherwise, determine if we are using the non-fragile ABI.
    bool nonFragileABIIsDefault =
        (rewriteKind == RK_NonFragile ||
         (rewriteKind == RK_None &&
          getToolChain().IsObjCNonFragileABIDefault()));
    if (args.hasFlag(options::OPT_fobjc_nonfragile_abi,
                     options::OPT_fno_objc_nonfragile_abi,
                     nonFragileABIIsDefault)) {
// Determine the non-fragile ABI version to use.
#ifdef DISABLE_DEFAULT_NONFRAGILEABI_TWO
      unsigned nonFragileABIVersion = 1;
#else
      unsigned nonFragileABIVersion = 2;
#endif

      if (Arg *abiArg =
              args.getLastArg(options::OPT_fobjc_nonfragile_abi_version_EQ)) {
        StringRef value = abiArg->getValue();
        if (value == "1")
          nonFragileABIVersion = 1;
        else if (value == "2")
          nonFragileABIVersion = 2;
        else
          getToolChain().getDriver().Diag(diag::err_drv_clang_unsupported)
              << value;
      }

      objcABIVersion = 1 + nonFragileABIVersion;
    } else {
      objcABIVersion = 1;
    }
  }

  // We don't actually care about the ABI version other than whether
  // it's non-fragile.
  bool isNonFragile = objcABIVersion != 1;

  // If we have no runtime argument, ask the toolchain for its default runtime.
  // However, the rewriter only really supports the Mac runtime, so assume that.
  ObjCRuntime runtime;
  if (!runtimeArg) {
    switch (rewriteKind) {
    case RK_None:
      runtime = getToolChain().getDefaultObjCRuntime(isNonFragile);
      break;
    case RK_Fragile:
      runtime = ObjCRuntime(ObjCRuntime::FragileMacOSX, VersionTuple());
      break;
    case RK_NonFragile:
      runtime = ObjCRuntime(ObjCRuntime::MacOSX, VersionTuple());
      break;
    }

    // -fnext-runtime
  } else if (runtimeArg->getOption().matches(options::OPT_fnext_runtime)) {
    // On Darwin, make this use the default behavior for the toolchain.
    if (getToolChain().getTriple().isOSDarwin()) {
      runtime = getToolChain().getDefaultObjCRuntime(isNonFragile);

      // Otherwise, build for a generic macosx port.
    } else {
      runtime = ObjCRuntime(ObjCRuntime::MacOSX, VersionTuple());
    }

    // -fgnu-runtime
  } else {
    assert(runtimeArg->getOption().matches(options::OPT_fgnu_runtime));
    // Legacy behaviour is to target the gnustep runtime if we are in
    // non-fragile mode or the GCC runtime in fragile mode.
    if (isNonFragile)
      runtime = ObjCRuntime(ObjCRuntime::GNUstep, VersionTuple(2, 0));
    else
      runtime = ObjCRuntime(ObjCRuntime::GCC, VersionTuple());
  }

  cmdArgs.push_back(
      args.MakeArgString("-fobjc-runtime=" + runtime.getAsString()));
  return runtime;
}

static bool maybeConsumeDash(const std::string &EH, size_t &I) {
  bool HaveDash = (I + 1 < EH.size() && EH[I + 1] == '-');
  I += HaveDash;
  return !HaveDash;
}

namespace {
struct EHFlags {
  bool Synch = false;
  bool Asynch = false;
  bool NoUnwindC = false;
};
} // end anonymous namespace

/// /EH controls whether to run destructor cleanups when exceptions are
/// thrown.  There are three modifiers:
/// - s: Cleanup after "synchronous" exceptions, aka C++ exceptions.
/// - a: Cleanup after "asynchronous" exceptions, aka structured exceptions.
///      The 'a' modifier is unimplemented and fundamentally hard in LLVM IR.
/// - c: Assume that extern "C" functions are implicitly nounwind.
/// The default is /EHs-c-, meaning cleanups are disabled.
static EHFlags parseClangCLEHFlags(const Driver &D, const ArgList &Args) {
  EHFlags EH;

  std::vector<std::string> EHArgs =
      Args.getAllArgValues(options::OPT__SLASH_EH);
  for (auto EHVal : EHArgs) {
    for (size_t I = 0, E = EHVal.size(); I != E; ++I) {
      switch (EHVal[I]) {
      case 'a':
        EH.Asynch = maybeConsumeDash(EHVal, I);
        if (EH.Asynch)
          EH.Synch = false;
        continue;
      case 'c':
        EH.NoUnwindC = maybeConsumeDash(EHVal, I);
        continue;
      case 's':
        EH.Synch = maybeConsumeDash(EHVal, I);
        if (EH.Synch)
          EH.Asynch = false;
        continue;
      default:
        break;
      }
      D.Diag(clang::diag::err_drv_invalid_value) << "/EH" << EHVal;
      break;
    }
  }
  // The /GX, /GX- flags are only processed if there are not /EH flags.
  // The default is that /GX is not specified.
  if (EHArgs.empty() &&
      Args.hasFlag(options::OPT__SLASH_GX, options::OPT__SLASH_GX_,
                   /*Default=*/false)) {
    EH.Synch = true;
    EH.NoUnwindC = true;
  }

  return EH;
}

void Clang::AddClangCLArgs(const ArgList &Args, types::ID InputType,
                           ArgStringList &CmdArgs,
                           codegenoptions::DebugInfoKind *DebugInfoKind,
                           bool *EmitCodeView) const {
  unsigned RTOptionID = options::OPT__SLASH_MT;

  if (Args.hasArg(options::OPT__SLASH_LDd))
    // The /LDd option implies /MTd. The dependent lib part can be overridden,
    // but defining _DEBUG is sticky.
    RTOptionID = options::OPT__SLASH_MTd;

  if (Arg *A = Args.getLastArg(options::OPT__SLASH_M_Group))
    RTOptionID = A->getOption().getID();

  StringRef FlagForCRT;
  switch (RTOptionID) {
  case options::OPT__SLASH_MD:
    if (Args.hasArg(options::OPT__SLASH_LDd))
      CmdArgs.push_back("-D_DEBUG");
    CmdArgs.push_back("-D_MT");
    CmdArgs.push_back("-D_DLL");
    FlagForCRT = "--dependent-lib=msvcrt";
    break;
  case options::OPT__SLASH_MDd:
    CmdArgs.push_back("-D_DEBUG");
    CmdArgs.push_back("-D_MT");
    CmdArgs.push_back("-D_DLL");
    FlagForCRT = "--dependent-lib=msvcrtd";
    break;
  case options::OPT__SLASH_MT:
    if (Args.hasArg(options::OPT__SLASH_LDd))
      CmdArgs.push_back("-D_DEBUG");
    CmdArgs.push_back("-D_MT");
    CmdArgs.push_back("-flto-visibility-public-std");
    FlagForCRT = "--dependent-lib=libcmt";
    break;
  case options::OPT__SLASH_MTd:
    CmdArgs.push_back("-D_DEBUG");
    CmdArgs.push_back("-D_MT");
    CmdArgs.push_back("-flto-visibility-public-std");
    FlagForCRT = "--dependent-lib=libcmtd";
    break;
  default:
    llvm_unreachable("Unexpected option ID.");
  }

  if (Args.hasArg(options::OPT__SLASH_Zl)) {
    CmdArgs.push_back("-D_VC_NODEFAULTLIB");
  } else {
    CmdArgs.push_back(FlagForCRT.data());

    // This provides POSIX compatibility (maps 'open' to '_open'), which most
    // users want.  The /Za flag to cl.exe turns this off, but it's not
    // implemented in clang.
    CmdArgs.push_back("--dependent-lib=oldnames");
  }

  Args.AddLastArg(CmdArgs, options::OPT_show_includes);

  // This controls whether or not we emit RTTI data for polymorphic types.
  if (Args.hasFlag(options::OPT__SLASH_GR_, options::OPT__SLASH_GR,
                   /*Default=*/false))
    CmdArgs.push_back("-fno-rtti-data");

  // This controls whether or not we emit stack-protector instrumentation.
  // In MSVC, Buffer Security Check (/GS) is on by default.
  if (Args.hasFlag(options::OPT__SLASH_GS, options::OPT__SLASH_GS_,
                   /*Default=*/true)) {
    CmdArgs.push_back("-stack-protector");
    CmdArgs.push_back(Args.MakeArgString(Twine(LangOptions::SSPStrong)));
  }

  // Emit CodeView if -Z7, -Zd, or -gline-tables-only are present.
  if (Arg *DebugInfoArg =
          Args.getLastArg(options::OPT__SLASH_Z7, options::OPT__SLASH_Zd,
                          options::OPT_gline_tables_only)) {
    *EmitCodeView = true;
    if (DebugInfoArg->getOption().matches(options::OPT__SLASH_Z7))
      *DebugInfoKind = codegenoptions::LimitedDebugInfo;
    else
      *DebugInfoKind = codegenoptions::DebugLineTablesOnly;
  } else {
    *EmitCodeView = false;
  }

  const Driver &D = getToolChain().getDriver();
  EHFlags EH = parseClangCLEHFlags(D, Args);
  if (EH.Synch || EH.Asynch) {
    if (types::isCXX(InputType))
      CmdArgs.push_back("-fcxx-exceptions");
    CmdArgs.push_back("-fexceptions");
  }
  if (types::isCXX(InputType) && EH.Synch && EH.NoUnwindC)
    CmdArgs.push_back("-fexternc-nounwind");

  // /EP should expand to -E -P.
  if (Args.hasArg(options::OPT__SLASH_EP)) {
    CmdArgs.push_back("-E");
    CmdArgs.push_back("-P");
  }

  unsigned VolatileOptionID;
  if (getToolChain().getArch() == llvm::Triple::x86_64 ||
      getToolChain().getArch() == llvm::Triple::x86)
    VolatileOptionID = options::OPT__SLASH_volatile_ms;
  else
    VolatileOptionID = options::OPT__SLASH_volatile_iso;

  if (Arg *A = Args.getLastArg(options::OPT__SLASH_volatile_Group))
    VolatileOptionID = A->getOption().getID();

  if (VolatileOptionID == options::OPT__SLASH_volatile_ms)
    CmdArgs.push_back("-fms-volatile");

 if (Args.hasFlag(options::OPT__SLASH_Zc_dllexportInlines_,
                  options::OPT__SLASH_Zc_dllexportInlines,
                  false)) {
   if (Args.hasArg(options::OPT__SLASH_fallback)) {
     D.Diag(clang::diag::err_drv_dllexport_inlines_and_fallback);
   } else {
    CmdArgs.push_back("-fno-dllexport-inlines");
   }
 }

  Arg *MostGeneralArg = Args.getLastArg(options::OPT__SLASH_vmg);
  Arg *BestCaseArg = Args.getLastArg(options::OPT__SLASH_vmb);
  if (MostGeneralArg && BestCaseArg)
    D.Diag(clang::diag::err_drv_argument_not_allowed_with)
        << MostGeneralArg->getAsString(Args) << BestCaseArg->getAsString(Args);

  if (MostGeneralArg) {
    Arg *SingleArg = Args.getLastArg(options::OPT__SLASH_vms);
    Arg *MultipleArg = Args.getLastArg(options::OPT__SLASH_vmm);
    Arg *VirtualArg = Args.getLastArg(options::OPT__SLASH_vmv);

    Arg *FirstConflict = SingleArg ? SingleArg : MultipleArg;
    Arg *SecondConflict = VirtualArg ? VirtualArg : MultipleArg;
    if (FirstConflict && SecondConflict && FirstConflict != SecondConflict)
      D.Diag(clang::diag::err_drv_argument_not_allowed_with)
          << FirstConflict->getAsString(Args)
          << SecondConflict->getAsString(Args);

    if (SingleArg)
      CmdArgs.push_back("-fms-memptr-rep=single");
    else if (MultipleArg)
      CmdArgs.push_back("-fms-memptr-rep=multiple");
    else
      CmdArgs.push_back("-fms-memptr-rep=virtual");
  }

  // Parse the default calling convention options.
  if (Arg *CCArg =
          Args.getLastArg(options::OPT__SLASH_Gd, options::OPT__SLASH_Gr,
                          options::OPT__SLASH_Gz, options::OPT__SLASH_Gv,
                          options::OPT__SLASH_Gregcall)) {
    unsigned DCCOptId = CCArg->getOption().getID();
    const char *DCCFlag = nullptr;
    bool ArchSupported = true;
    llvm::Triple::ArchType Arch = getToolChain().getArch();
    switch (DCCOptId) {
    case options::OPT__SLASH_Gd:
      DCCFlag = "-fdefault-calling-conv=cdecl";
      break;
    case options::OPT__SLASH_Gr:
      ArchSupported = Arch == llvm::Triple::x86;
      DCCFlag = "-fdefault-calling-conv=fastcall";
      break;
    case options::OPT__SLASH_Gz:
      ArchSupported = Arch == llvm::Triple::x86;
      DCCFlag = "-fdefault-calling-conv=stdcall";
      break;
    case options::OPT__SLASH_Gv:
      ArchSupported = Arch == llvm::Triple::x86 || Arch == llvm::Triple::x86_64;
      DCCFlag = "-fdefault-calling-conv=vectorcall";
      break;
    case options::OPT__SLASH_Gregcall:
      ArchSupported = Arch == llvm::Triple::x86 || Arch == llvm::Triple::x86_64;
      DCCFlag = "-fdefault-calling-conv=regcall";
      break;
    }

    // MSVC doesn't warn if /Gr or /Gz is used on x64, so we don't either.
    if (ArchSupported && DCCFlag)
      CmdArgs.push_back(DCCFlag);
  }

  Args.AddLastArg(CmdArgs, options::OPT_vtordisp_mode_EQ);

  if (!Args.hasArg(options::OPT_fdiagnostics_format_EQ)) {
    CmdArgs.push_back("-fdiagnostics-format");
    if (Args.hasArg(options::OPT__SLASH_fallback))
      CmdArgs.push_back("msvc-fallback");
    else
      CmdArgs.push_back("msvc");
  }

  if (Arg *A = Args.getLastArg(options::OPT__SLASH_guard)) {
    SmallVector<StringRef, 1> SplitArgs;
    StringRef(A->getValue()).split(SplitArgs, ",");
    bool Instrument = false;
    bool NoChecks = false;
    for (StringRef Arg : SplitArgs) {
      if (Arg.equals_lower("cf"))
        Instrument = true;
      else if (Arg.equals_lower("cf-"))
        Instrument = false;
      else if (Arg.equals_lower("nochecks"))
        NoChecks = true;
      else if (Arg.equals_lower("nochecks-"))
        NoChecks = false;
      else
        D.Diag(diag::err_drv_invalid_value) << A->getSpelling() << Arg;
    }
    // Currently there's no support emitting CFG instrumentation; the flag only
    // emits the table of address-taken functions.
    if (Instrument || NoChecks)
      CmdArgs.push_back("-cfguard");
  }
}

visualstudio::Compiler *Clang::getCLFallback() const {
  if (!CLFallback)
    CLFallback.reset(new visualstudio::Compiler(getToolChain()));
  return CLFallback.get();
}


const char *Clang::getBaseInputName(const ArgList &Args,
                                    const InputInfo &Input) {
  return Args.MakeArgString(llvm::sys::path::filename(Input.getBaseInput()));
}

const char *Clang::getBaseInputStem(const ArgList &Args,
                                    const InputInfoList &Inputs) {
  const char *Str = getBaseInputName(Args, Inputs[0]);

  if (const char *End = strrchr(Str, '.'))
    return Args.MakeArgString(std::string(Str, End));

  return Str;
}

const char *Clang::getDependencyFileName(const ArgList &Args,
                                         const InputInfoList &Inputs) {
  // FIXME: Think about this more.
  std::string Res;

  if (Arg *OutputOpt = Args.getLastArg(options::OPT_o)) {
    std::string Str(OutputOpt->getValue());
    Res = Str.substr(0, Str.rfind('.'));
  } else {
    Res = getBaseInputStem(Args, Inputs);
  }
  return Args.MakeArgString(Res + ".d");
}

// Begin ClangAs

void ClangAs::AddMIPSTargetArgs(const ArgList &Args,
                                ArgStringList &CmdArgs) const {
  StringRef CPUName;
  StringRef ABIName;
  const llvm::Triple &Triple = getToolChain().getTriple();
  mips::getMipsCPUAndABI(Args, Triple, CPUName, ABIName);

  CmdArgs.push_back("-target-abi");
  CmdArgs.push_back(ABIName.data());
}

void ClangAs::AddX86TargetArgs(const ArgList &Args,
                               ArgStringList &CmdArgs) const {
  if (Arg *A = Args.getLastArg(options::OPT_masm_EQ)) {
    StringRef Value = A->getValue();
    if (Value == "intel" || Value == "att") {
      CmdArgs.push_back("-mllvm");
      CmdArgs.push_back(Args.MakeArgString("-x86-asm-syntax=" + Value));
    } else {
      getToolChain().getDriver().Diag(diag::err_drv_unsupported_option_argument)
          << A->getOption().getName() << Value;
    }
  }
}

void ClangAs::AddRISCVTargetArgs(const ArgList &Args,
                               ArgStringList &CmdArgs) const {
  const llvm::Triple &Triple = getToolChain().getTriple();
  StringRef ABIName = riscv::getRISCVABI(Args, Triple);

  CmdArgs.push_back("-target-abi");
  CmdArgs.push_back(ABIName.data());
}

void ClangAs::ConstructJob(Compilation &C, const JobAction &JA,
                           const InputInfo &Output, const InputInfoList &Inputs,
                           const ArgList &Args,
                           const char *LinkingOutput) const {
  ArgStringList CmdArgs;

  assert(Inputs.size() == 1 && "Unexpected number of inputs.");
  const InputInfo &Input = Inputs[0];

  const llvm::Triple &Triple = getToolChain().getEffectiveTriple();
  const std::string &TripleStr = Triple.getTriple();
  const auto &D = getToolChain().getDriver();

  // Don't warn about "clang -w -c foo.s"
  Args.ClaimAllArgs(options::OPT_w);
  // and "clang -emit-llvm -c foo.s"
  Args.ClaimAllArgs(options::OPT_emit_llvm);

  claimNoWarnArgs(Args);

  // Invoke ourselves in -cc1as mode.
  //
  // FIXME: Implement custom jobs for internal actions.
  CmdArgs.push_back("-cc1as");

  // Add the "effective" target triple.
  CmdArgs.push_back("-triple");
  CmdArgs.push_back(Args.MakeArgString(TripleStr));

  // Set the output mode, we currently only expect to be used as a real
  // assembler.
  CmdArgs.push_back("-filetype");
  CmdArgs.push_back("obj");

  // Set the main file name, so that debug info works even with
  // -save-temps or preprocessed assembly.
  CmdArgs.push_back("-main-file-name");
  CmdArgs.push_back(Clang::getBaseInputName(Args, Input));

  // Add the target cpu
  std::string CPU = getCPUName(Args, Triple, /*FromAs*/ true);
  if (!CPU.empty()) {
    CmdArgs.push_back("-target-cpu");
    CmdArgs.push_back(Args.MakeArgString(CPU));
  }

  // Add the target features
  getTargetFeatures(getToolChain(), Triple, Args, CmdArgs, true);

  // Ignore explicit -force_cpusubtype_ALL option.
  (void)Args.hasArg(options::OPT_force__cpusubtype__ALL);

  // Pass along any -I options so we get proper .include search paths.
  Args.AddAllArgs(CmdArgs, options::OPT_I_Group);

  // Determine the original source input.
  const Action *SourceAction = &JA;
  while (SourceAction->getKind() != Action::InputClass) {
    assert(!SourceAction->getInputs().empty() && "unexpected root action!");
    SourceAction = SourceAction->getInputs()[0];
  }

  // Forward -g and handle debug info related flags, assuming we are dealing
  // with an actual assembly file.
  bool WantDebug = false;
  unsigned DwarfVersion = 0;
  Args.ClaimAllArgs(options::OPT_g_Group);
  if (Arg *A = Args.getLastArg(options::OPT_g_Group)) {
    WantDebug = !A->getOption().matches(options::OPT_g0) &&
                !A->getOption().matches(options::OPT_ggdb0);
    if (WantDebug)
      DwarfVersion = DwarfVersionNum(A->getSpelling());
  }
  if (DwarfVersion == 0)
    DwarfVersion = getToolChain().GetDefaultDwarfVersion();

  codegenoptions::DebugInfoKind DebugInfoKind = codegenoptions::NoDebugInfo;

  if (SourceAction->getType() == types::TY_Asm ||
      SourceAction->getType() == types::TY_PP_Asm) {
    // You might think that it would be ok to set DebugInfoKind outside of
    // the guard for source type, however there is a test which asserts
    // that some assembler invocation receives no -debug-info-kind,
    // and it's not clear whether that test is just overly restrictive.
    DebugInfoKind = (WantDebug ? codegenoptions::LimitedDebugInfo
                               : codegenoptions::NoDebugInfo);
    // Add the -fdebug-compilation-dir flag if needed.
    addDebugCompDirArg(Args, CmdArgs, C.getDriver().getVFS());

    addDebugPrefixMapArg(getToolChain().getDriver(), Args, CmdArgs);

    // Set the AT_producer to the clang version when using the integrated
    // assembler on assembly source files.
    CmdArgs.push_back("-dwarf-debug-producer");
    CmdArgs.push_back(Args.MakeArgString(getClangFullVersion()));

    // And pass along -I options
    Args.AddAllArgs(CmdArgs, options::OPT_I);
  }
  RenderDebugEnablingArgs(Args, CmdArgs, DebugInfoKind, DwarfVersion,
                          llvm::DebuggerKind::Default);
  RenderDebugInfoCompressionArgs(Args, CmdArgs, D, getToolChain());


  // Handle -fPIC et al -- the relocation-model affects the assembler
  // for some targets.
  llvm::Reloc::Model RelocationModel;
  unsigned PICLevel;
  bool IsPIE;
  std::tie(RelocationModel, PICLevel, IsPIE) =
      ParsePICArgs(getToolChain(), Args);

  const char *RMName = RelocationModelName(RelocationModel);
  if (RMName) {
    CmdArgs.push_back("-mrelocation-model");
    CmdArgs.push_back(RMName);
  }

  // Optionally embed the -cc1as level arguments into the debug info, for build
  // analysis.
  if (getToolChain().UseDwarfDebugFlags()) {
    ArgStringList OriginalArgs;
    for (const auto &Arg : Args)
      Arg->render(Args, OriginalArgs);

    SmallString<256> Flags;
    const char *Exec = getToolChain().getDriver().getClangProgramPath();
    Flags += Exec;
    for (const char *OriginalArg : OriginalArgs) {
      SmallString<128> EscapedArg;
      EscapeSpacesAndBackslashes(OriginalArg, EscapedArg);
      Flags += " ";
      Flags += EscapedArg;
    }
    CmdArgs.push_back("-dwarf-debug-flags");
    CmdArgs.push_back(Args.MakeArgString(Flags));
  }

  // FIXME: Add -static support, once we have it.

  // Add target specific flags.
  switch (getToolChain().getArch()) {
  default:
    break;

  case llvm::Triple::mips:
  case llvm::Triple::mipsel:
  case llvm::Triple::mips64:
  case llvm::Triple::mips64el:
    AddMIPSTargetArgs(Args, CmdArgs);
    break;

  case llvm::Triple::x86:
  case llvm::Triple::x86_64:
    AddX86TargetArgs(Args, CmdArgs);
    break;

  case llvm::Triple::arm:
  case llvm::Triple::armeb:
  case llvm::Triple::thumb:
  case llvm::Triple::thumbeb:
    // This isn't in AddARMTargetArgs because we want to do this for assembly
    // only, not C/C++.
    if (Args.hasFlag(options::OPT_mdefault_build_attributes,
                     options::OPT_mno_default_build_attributes, true)) {
        CmdArgs.push_back("-mllvm");
        CmdArgs.push_back("-arm-add-build-attributes");
    }
    break;

  case llvm::Triple::riscv32:
  case llvm::Triple::riscv64:
    AddRISCVTargetArgs(Args, CmdArgs);
    break;
  }

  // Consume all the warning flags. Usually this would be handled more
  // gracefully by -cc1 (warning about unknown warning flags, etc) but -cc1as
  // doesn't handle that so rather than warning about unused flags that are
  // actually used, we'll lie by omission instead.
  // FIXME: Stop lying and consume only the appropriate driver flags
  Args.ClaimAllArgs(options::OPT_W_Group);

  CollectArgsForIntegratedAssembler(C, Args, CmdArgs,
                                    getToolChain().getDriver());

  Args.AddAllArgs(CmdArgs, options::OPT_mllvm);

  assert(Output.isFilename() && "Unexpected lipo output.");
  CmdArgs.push_back("-o");
  CmdArgs.push_back(Output.getFilename());

  const llvm::Triple &T = getToolChain().getTriple();
  Arg *A;
  if (getDebugFissionKind(D, Args, A) == DwarfFissionKind::Split &&
      T.isOSBinFormatELF()) {
    CmdArgs.push_back("-split-dwarf-output");
    CmdArgs.push_back(SplitDebugName(Args, Input, Output));
  }

  assert(Input.isFilename() && "Invalid input.");
  CmdArgs.push_back(Input.getFilename());

  const char *Exec = getToolChain().getDriver().getClangProgramPath();
  C.addCommand(llvm::make_unique<Command>(JA, *this, Exec, CmdArgs, Inputs));
}

// Begin OffloadBundler

void OffloadBundler::ConstructJob(Compilation &C, const JobAction &JA,
                                  const InputInfo &Output,
                                  const InputInfoList &Inputs,
                                  const llvm::opt::ArgList &TCArgs,
                                  const char *LinkingOutput) const {
  // The version with only one output is expected to refer to a bundling job.
  assert(isa<OffloadBundlingJobAction>(JA) && "Expecting bundling job!");

  // The bundling command looks like this:
  // clang-offload-bundler -type=bc
  //   -targets=host-triple,openmp-triple1,openmp-triple2
  //   -outputs=input_file
  //   -inputs=unbundle_file_host,unbundle_file_tgt1,unbundle_file_tgt2"

  ArgStringList CmdArgs;

  // Get the type.
  CmdArgs.push_back(TCArgs.MakeArgString(
      Twine("-type=") + types::getTypeTempSuffix(Output.getType())));

  assert(JA.getInputs().size() == Inputs.size() &&
         "Not have inputs for all dependence actions??");

  // Get the targets.
  SmallString<128> Triples;
  Triples += "-targets=";
  for (unsigned I = 0; I < Inputs.size(); ++I) {
    if (I)
      Triples += ',';

    // Find ToolChain for this input.
    Action::OffloadKind CurKind = Action::OFK_Host;
    const ToolChain *CurTC = &getToolChain();
    const Action *CurDep = JA.getInputs()[I];

    if (const auto *OA = dyn_cast<OffloadAction>(CurDep)) {
      CurTC = nullptr;
      OA->doOnEachDependence([&](Action *A, const ToolChain *TC, const char *) {
        assert(CurTC == nullptr && "Expected one dependence!");
        CurKind = A->getOffloadingDeviceKind();
        CurTC = TC;
      });
    }
    Triples += Action::GetOffloadKindName(CurKind);
    Triples += '-';
    Triples += CurTC->getTriple().normalize();
    if (CurKind == Action::OFK_HIP && CurDep->getOffloadingArch()) {
      Triples += '-';
      Triples += CurDep->getOffloadingArch();
    }
  }
  CmdArgs.push_back(TCArgs.MakeArgString(Triples));

  // Get bundled file command.
  CmdArgs.push_back(
      TCArgs.MakeArgString(Twine("-outputs=") + Output.getFilename()));

  // Get unbundled files command.
  SmallString<128> UB;
  UB += "-inputs=";
  for (unsigned I = 0; I < Inputs.size(); ++I) {
    if (I)
      UB += ',';

    // Find ToolChain for this input.
    const ToolChain *CurTC = &getToolChain();
    if (const auto *OA = dyn_cast<OffloadAction>(JA.getInputs()[I])) {
      CurTC = nullptr;
      OA->doOnEachDependence([&](Action *, const ToolChain *TC, const char *) {
        assert(CurTC == nullptr && "Expected one dependence!");
        CurTC = TC;
      });
    }
    UB += CurTC->getInputFilename(Inputs[I]);
  }
  CmdArgs.push_back(TCArgs.MakeArgString(UB));

  // All the inputs are encoded as commands.
  C.addCommand(llvm::make_unique<Command>(
      JA, *this,
      TCArgs.MakeArgString(getToolChain().GetProgramPath(getShortName())),
      CmdArgs, None));
}

void OffloadBundler::ConstructJobMultipleOutputs(
    Compilation &C, const JobAction &JA, const InputInfoList &Outputs,
    const InputInfoList &Inputs, const llvm::opt::ArgList &TCArgs,
    const char *LinkingOutput) const {
  // The version with multiple outputs is expected to refer to a unbundling job.
  auto &UA = cast<OffloadUnbundlingJobAction>(JA);

  // The unbundling command looks like this:
  // clang-offload-bundler -type=bc
  //   -targets=host-triple,openmp-triple1,openmp-triple2
  //   -inputs=input_file
  //   -outputs=unbundle_file_host,unbundle_file_tgt1,unbundle_file_tgt2"
  //   -unbundle

  ArgStringList CmdArgs;

  assert(Inputs.size() == 1 && "Expecting to unbundle a single file!");
  InputInfo Input = Inputs.front();

  // Get the type.
  CmdArgs.push_back(TCArgs.MakeArgString(
      Twine("-type=") + types::getTypeTempSuffix(Input.getType())));

  // Get the targets.
  SmallString<128> Triples;
  Triples += "-targets=";
  auto DepInfo = UA.getDependentActionsInfo();
  for (unsigned I = 0; I < DepInfo.size(); ++I) {
    if (I)
      Triples += ',';

    auto &Dep = DepInfo[I];
    Triples += Action::GetOffloadKindName(Dep.DependentOffloadKind);
    Triples += '-';
    Triples += Dep.DependentToolChain->getTriple().normalize();
    if (Dep.DependentOffloadKind == Action::OFK_HIP &&
        !Dep.DependentBoundArch.empty()) {
      Triples += '-';
      Triples += Dep.DependentBoundArch;
    }
  }

  CmdArgs.push_back(TCArgs.MakeArgString(Triples));

  // Get bundled file command.
  CmdArgs.push_back(
      TCArgs.MakeArgString(Twine("-inputs=") + Input.getFilename()));

  // Get unbundled files command.
  SmallString<128> UB;
  UB += "-outputs=";
  for (unsigned I = 0; I < Outputs.size(); ++I) {
    if (I)
      UB += ',';
    UB += DepInfo[I].DependentToolChain->getInputFilename(Outputs[I]);
  }
  CmdArgs.push_back(TCArgs.MakeArgString(UB));
  CmdArgs.push_back("-unbundle");

  // All the inputs are encoded as commands.
  C.addCommand(llvm::make_unique<Command>(
      JA, *this,
      TCArgs.MakeArgString(getToolChain().GetProgramPath(getShortName())),
      CmdArgs, None));
}<|MERGE_RESOLUTION|>--- conflicted
+++ resolved
@@ -2078,6 +2078,9 @@
   default:
     break;
   }
+
+  // If you add more args here, also add them to the block below that
+  // starts with "// If CollectArgsForIntegratedAssembler() isn't called below".
 
   // When passing -I arguments to the assembler we sometimes need to
   // unconditionally take the next argument.  For example, when parsing
@@ -5258,7 +5261,8 @@
       isa<CompileJobAction>(JA))
     CmdArgs.push_back("-disable-llvm-passes");
 
-<<<<<<< HEAD
+  // TODO schi merge from HCC2 <<<<<<< HEAD
+  /*
   if (Output.getType() == types::TY_Dependencies) {
     // Handled with other dependency code.
   } else if (Output.isFilename()) {
@@ -5267,13 +5271,14 @@
   } else {
     assert(Output.isNothing() && "Invalid output.");
   }
+  */
 
   if (IsHIP) {
     CmdArgs.push_back("-x");
     CmdArgs.push_back("hip");
   } else
     addDashXForInput(Args, Input, CmdArgs);
-
+/*
   ArrayRef<InputInfo> FrontendInputs = Input;
   if (IsHeaderModulePrecompile)
     FrontendInputs = ModuleHeaderInputs;
@@ -5286,9 +5291,9 @@
     else
       Input.getInputArg().renderAsInput(Args, CmdArgs);
   }
-
-=======
->>>>>>> ec4812e3
+*/
+  // =======
+  // >>>>>>> upstream/master
   Args.AddAllArgs(CmdArgs, options::OPT_undef);
 
   const char *Exec = D.getClangProgramPath();
