--- conflicted
+++ resolved
@@ -3203,15 +3203,10 @@
     }
 
     // If we can use the bundler, replace the host action by the bundling one in
-<<<<<<< HEAD
-    // the resulting list. Otherwise, just append the device actions.
-    if (CanUseBundler && !OffloadAL.empty() && HostAction) {
-=======
     // the resulting list. Otherwise, just append the device actions. For
     // device only compilation, HostAction is a null pointer, therefore only do
     // this when HostAction is not a null pointer.
     if (CanUseBundler && HostAction && !OffloadAL.empty()) {
->>>>>>> 085dbeb7
       // Add the host action to the list in order to create the bundling action.
       OffloadAL.push_back(HostAction);
 
