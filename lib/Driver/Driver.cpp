--- conflicted
+++ resolved
@@ -4503,13 +4503,14 @@
     Arg *A = C.getArgs().getLastArg(options::OPT_fcrash_diagnostics_dir);
     if (CCGenDiagnostics && A) {
       SmallString<128> CrashDirectory(A->getValue());
-<<<<<<< HEAD
-      llvm::sys::path::append(CrashDirectory, fname);
-=======
+// TODO schi merge from HCC2 <<<<<<< HEAD
+//      llvm::sys::path::append(CrashDirectory, fname);
+// =======
       if (!getVFS().exists(CrashDirectory))
         llvm::sys::fs::create_directories(CrashDirectory);
-      llvm::sys::path::append(CrashDirectory, Split.first);
->>>>>>> ec4812e3
+      // llvm::sys::path::append(CrashDirectory, Split.first);
+      llvm::sys::path::append(CrashDirectory, fname);
+// >>>>>>> upstream/master
       const char *Middle = Suffix ? "-%%%%%%." : "-%%%%%%";
       std::error_code EC = llvm::sys::fs::createUniqueFile(
           CrashDirectory + Middle + Suffix, TmpName);
