//===--- CGStmtOpenMP.cpp - Emit LLVM Code from Statements ----------------===//
//
// Part of the LLVM Project, under the Apache License v2.0 with LLVM Exceptions.
// See https://llvm.org/LICENSE.txt for license information.
// SPDX-License-Identifier: Apache-2.0 WITH LLVM-exception
//
//===----------------------------------------------------------------------===//
//
// This contains code to emit OpenMP nodes as LLVM code.
//
//===----------------------------------------------------------------------===//

#include "CGCleanup.h"
#include "CGOpenMPRuntime.h"
#include "CodeGenFunction.h"
#include "CodeGenModule.h"
#include "TargetInfo.h"
#include "clang/AST/Stmt.h"
#include "clang/AST/StmtOpenMP.h"
#include "clang/AST/DeclOpenMP.h"
using namespace clang;
using namespace CodeGen;

namespace {
/// Lexical scope for OpenMP executable constructs, that handles correct codegen
/// for captured expressions.
class OMPLexicalScope : public CodeGenFunction::LexicalScope {
  void emitPreInitStmt(CodeGenFunction &CGF, const OMPExecutableDirective &S) {
    for (const auto *C : S.clauses()) {
      if (const auto *CPI = OMPClauseWithPreInit::get(C)) {
        if (const auto *PreInit =
                cast_or_null<DeclStmt>(CPI->getPreInitStmt())) {
          for (const auto *I : PreInit->decls()) {
            if (!I->hasAttr<OMPCaptureNoInitAttr>()) {
              CGF.EmitVarDecl(cast<VarDecl>(*I));
            } else {
              CodeGenFunction::AutoVarEmission Emission =
                  CGF.EmitAutoVarAlloca(cast<VarDecl>(*I));
              CGF.EmitAutoVarCleanups(Emission);
            }
          }
        }
      }
    }
  }
  CodeGenFunction::OMPPrivateScope InlinedShareds;

  static bool isCapturedVar(CodeGenFunction &CGF, const VarDecl *VD) {
    return CGF.LambdaCaptureFields.lookup(VD) ||
           (CGF.CapturedStmtInfo && CGF.CapturedStmtInfo->lookup(VD)) ||
           (CGF.CurCodeDecl && isa<BlockDecl>(CGF.CurCodeDecl));
  }

public:
  OMPLexicalScope(
      CodeGenFunction &CGF, const OMPExecutableDirective &S,
      const llvm::Optional<OpenMPDirectiveKind> CapturedRegion = llvm::None,
      const bool EmitPreInitStmt = true)
      : CodeGenFunction::LexicalScope(CGF, S.getSourceRange()),
        InlinedShareds(CGF) {
    if (EmitPreInitStmt)
      emitPreInitStmt(CGF, S);
    if (!CapturedRegion.hasValue())
      return;
    assert(S.hasAssociatedStmt() &&
           "Expected associated statement for inlined directive.");
    const CapturedStmt *CS = S.getCapturedStmt(*CapturedRegion);
    for (const auto &C : CS->captures()) {
      if (C.capturesVariable() || C.capturesVariableByCopy()) {
        auto *VD = C.getCapturedVar();
        assert(VD == VD->getCanonicalDecl() &&
               "Canonical decl must be captured.");
        DeclRefExpr DRE(
            CGF.getContext(), const_cast<VarDecl *>(VD),
            isCapturedVar(CGF, VD) || (CGF.CapturedStmtInfo &&
                                       InlinedShareds.isGlobalVarCaptured(VD)),
            VD->getType().getNonReferenceType(), VK_LValue, C.getLocation());
        InlinedShareds.addPrivate(VD, [&CGF, &DRE]() -> Address {
          return CGF.EmitLValue(&DRE).getAddress();
        });
      }
    }
    (void)InlinedShareds.Privatize();
  }
};

/// Lexical scope for OpenMP parallel construct, that handles correct codegen
/// for captured expressions.
class OMPParallelScope final : public OMPLexicalScope {
  bool EmitPreInitStmt(const OMPExecutableDirective &S) {
    OpenMPDirectiveKind Kind = S.getDirectiveKind();
    return !(isOpenMPTargetExecutionDirective(Kind) ||
             isOpenMPLoopBoundSharingDirective(Kind)) &&
           isOpenMPParallelDirective(Kind);
  }

public:
  OMPParallelScope(CodeGenFunction &CGF, const OMPExecutableDirective &S)
      : OMPLexicalScope(CGF, S, /*CapturedRegion=*/llvm::None,
                        EmitPreInitStmt(S)) {}
};

/// Lexical scope for OpenMP teams construct, that handles correct codegen
/// for captured expressions.
class OMPTeamsScope final : public OMPLexicalScope {
  bool EmitPreInitStmt(const OMPExecutableDirective &S) {
    OpenMPDirectiveKind Kind = S.getDirectiveKind();
    return !isOpenMPTargetExecutionDirective(Kind) &&
           isOpenMPTeamsDirective(Kind);
  }

public:
  OMPTeamsScope(CodeGenFunction &CGF, const OMPExecutableDirective &S)
      : OMPLexicalScope(CGF, S, /*CapturedRegion=*/llvm::None,
                        EmitPreInitStmt(S)) {}
};

/// Private scope for OpenMP loop-based directives, that supports capturing
/// of used expression from loop statement.
class OMPLoopScope : public CodeGenFunction::RunCleanupsScope {
  void emitPreInitStmt(CodeGenFunction &CGF, const OMPLoopDirective &S) {
    CodeGenFunction::OMPMapVars PreCondVars;
    for (const auto *E : S.counters()) {
      const auto *VD = cast<VarDecl>(cast<DeclRefExpr>(E)->getDecl());
      (void)PreCondVars.setVarAddr(
          CGF, VD, CGF.CreateMemTemp(VD->getType().getNonReferenceType()));
    }
    (void)PreCondVars.apply(CGF);
    if (const auto *PreInits = cast_or_null<DeclStmt>(S.getPreInits())) {
      for (const auto *I : PreInits->decls())
        CGF.EmitVarDecl(cast<VarDecl>(*I));
    }
    PreCondVars.restore(CGF);
  }

public:
  OMPLoopScope(CodeGenFunction &CGF, const OMPLoopDirective &S)
      : CodeGenFunction::RunCleanupsScope(CGF) {
    emitPreInitStmt(CGF, S);
  }
};

class OMPSimdLexicalScope : public CodeGenFunction::LexicalScope {
  CodeGenFunction::OMPPrivateScope InlinedShareds;

  static bool isCapturedVar(CodeGenFunction &CGF, const VarDecl *VD) {
    return CGF.LambdaCaptureFields.lookup(VD) ||
           (CGF.CapturedStmtInfo && CGF.CapturedStmtInfo->lookup(VD)) ||
           (CGF.CurCodeDecl && isa<BlockDecl>(CGF.CurCodeDecl) &&
            cast<BlockDecl>(CGF.CurCodeDecl)->capturesVariable(VD));
  }

public:
  OMPSimdLexicalScope(CodeGenFunction &CGF, const OMPExecutableDirective &S)
      : CodeGenFunction::LexicalScope(CGF, S.getSourceRange()),
        InlinedShareds(CGF) {
    for (const auto *C : S.clauses()) {
      if (const auto *CPI = OMPClauseWithPreInit::get(C)) {
        if (const auto *PreInit =
                cast_or_null<DeclStmt>(CPI->getPreInitStmt())) {
          for (const auto *I : PreInit->decls()) {
            if (!I->hasAttr<OMPCaptureNoInitAttr>()) {
              CGF.EmitVarDecl(cast<VarDecl>(*I));
            } else {
              CodeGenFunction::AutoVarEmission Emission =
                  CGF.EmitAutoVarAlloca(cast<VarDecl>(*I));
              CGF.EmitAutoVarCleanups(Emission);
            }
          }
        }
      } else if (const auto *UDP = dyn_cast<OMPUseDevicePtrClause>(C)) {
        for (const Expr *E : UDP->varlists()) {
          const Decl *D = cast<DeclRefExpr>(E)->getDecl();
          if (const auto *OED = dyn_cast<OMPCapturedExprDecl>(D))
            CGF.EmitVarDecl(*OED);
        }
      }
    }
    if (!isOpenMPSimdDirective(S.getDirectiveKind()))
      CGF.EmitOMPPrivateClause(S, InlinedShareds);
    if (const auto *TG = dyn_cast<OMPTaskgroupDirective>(&S)) {
      if (const Expr *E = TG->getReductionRef())
        CGF.EmitVarDecl(*cast<VarDecl>(cast<DeclRefExpr>(E)->getDecl()));
    }
    const auto *CS = cast_or_null<CapturedStmt>(S.getAssociatedStmt());
    while (CS) {
      for (auto &C : CS->captures()) {
        if (C.capturesVariable() || C.capturesVariableByCopy()) {
          auto *VD = C.getCapturedVar();
          assert(VD == VD->getCanonicalDecl() &&
                 "Canonical decl must be captured.");
          DeclRefExpr DRE(CGF.getContext(), const_cast<VarDecl *>(VD),
                          isCapturedVar(CGF, VD) ||
                              (CGF.CapturedStmtInfo &&
                               InlinedShareds.isGlobalVarCaptured(VD)),
                          VD->getType().getNonReferenceType(), VK_LValue,
                          C.getLocation());
          InlinedShareds.addPrivate(VD, [&CGF, &DRE]() -> Address {
            return CGF.EmitLValue(&DRE).getAddress();
          });
        }
      }
      CS = dyn_cast<CapturedStmt>(CS->getCapturedStmt());
    }
    (void)InlinedShareds.Privatize();
  }
};

} // namespace

static void emitCommonOMPTargetDirective(CodeGenFunction &CGF,
                                         const OMPExecutableDirective &S,
                                         const RegionCodeGenTy &CodeGen);

LValue CodeGenFunction::EmitOMPSharedLValue(const Expr *E) {
  if (const auto *OrigDRE = dyn_cast<DeclRefExpr>(E)) {
    if (const auto *OrigVD = dyn_cast<VarDecl>(OrigDRE->getDecl())) {
      OrigVD = OrigVD->getCanonicalDecl();
      bool IsCaptured =
          LambdaCaptureFields.lookup(OrigVD) ||
          (CapturedStmtInfo && CapturedStmtInfo->lookup(OrigVD)) ||
          (CurCodeDecl && isa<BlockDecl>(CurCodeDecl));
      DeclRefExpr DRE(getContext(), const_cast<VarDecl *>(OrigVD), IsCaptured,
                      OrigDRE->getType(), VK_LValue, OrigDRE->getExprLoc());
      return EmitLValue(&DRE);
    }
  }
  return EmitLValue(E);
}

llvm::Value *CodeGenFunction::getTypeSize(QualType Ty) {
  ASTContext &C = getContext();
  llvm::Value *Size = nullptr;
  auto SizeInChars = C.getTypeSizeInChars(Ty);
  if (SizeInChars.isZero()) {
    // getTypeSizeInChars() returns 0 for a VLA.
    while (const VariableArrayType *VAT = C.getAsVariableArrayType(Ty)) {
      VlaSizePair VlaSize = getVLASize(VAT);
      Ty = VlaSize.Type;
      Size = Size ? Builder.CreateNUWMul(Size, VlaSize.NumElts)
                  : VlaSize.NumElts;
    }
    SizeInChars = C.getTypeSizeInChars(Ty);
    if (SizeInChars.isZero())
      return llvm::ConstantInt::get(SizeTy, /*V=*/0);
    return Builder.CreateNUWMul(Size, CGM.getSize(SizeInChars));
  }
  return CGM.getSize(SizeInChars);
}

void CodeGenFunction::GenerateOpenMPCapturedVars(
    const CapturedStmt &S, SmallVectorImpl<llvm::Value *> &CapturedVars) {
  const RecordDecl *RD = S.getCapturedRecordDecl();
  auto CurField = RD->field_begin();
  auto CurCap = S.captures().begin();
  for (CapturedStmt::const_capture_init_iterator I = S.capture_init_begin(),
                                                 E = S.capture_init_end();
       I != E; ++I, ++CurField, ++CurCap) {
    if (CurField->hasCapturedVLAType()) {
      const VariableArrayType *VAT = CurField->getCapturedVLAType();
      llvm::Value *Val = VLASizeMap[VAT->getSizeExpr()];
      CapturedVars.push_back(Val);
    } else if (CurCap->capturesThis()) {
      CapturedVars.push_back(CXXThisValue);
    } else if (CurCap->capturesVariableByCopy()) {
      llvm::Value *CV = EmitLoadOfScalar(EmitLValue(*I), CurCap->getLocation());

      // If the field is not a pointer, we need to save the actual value
      // and load it as a void pointer.
      if (!CurField->getType()->isAnyPointerType()) {
        ASTContext &Ctx = getContext();
        Address DstAddr = CreateMemTemp(
            Ctx.getUIntPtrType(),
            Twine(CurCap->getCapturedVar()->getName(), ".casted"));
        LValue DstLV = MakeAddrLValue(DstAddr, Ctx.getUIntPtrType());

        llvm::Value *SrcAddrVal = EmitScalarConversion(
            DstAddr.getPointer(), Ctx.getPointerType(Ctx.getUIntPtrType()),
            Ctx.getPointerType(CurField->getType()), CurCap->getLocation());
        LValue SrcLV =
            MakeNaturalAlignAddrLValue(SrcAddrVal, CurField->getType());

        // Store the value using the source type pointer.
        EmitStoreThroughLValue(RValue::get(CV), SrcLV);

        // Load the value using the destination type pointer.
        CV = EmitLoadOfScalar(DstLV, CurCap->getLocation());
      }
      CapturedVars.push_back(CV);
    } else {
      assert(CurCap->capturesVariable() && "Expected capture by reference.");
      CapturedVars.push_back(EmitLValue(*I).getAddress().getPointer());
    }
  }
}

static Address castValueFromUintptr(CodeGenFunction &CGF, SourceLocation Loc,
                                    QualType DstType, StringRef Name,
                                    LValue AddrLV) {
  ASTContext &Ctx = CGF.getContext();
  Address Addr = AddrLV.getAddress();
  if (Ctx.getTargetInfo().getTriple().getArch() == llvm::Triple::amdgcn &&
      CGF.CGM.getLangOpts().OpenMPIsDevice) {
    auto *Ty = CGF.ConvertType(Ctx.getPointerType(DstType));
    auto *PTy = dyn_cast<llvm::PointerType>(Ty);
    // For device path, add addrspacecast if needed before emitscalar conversion
    if (PTy && PTy->getAddressSpace() != Addr.getAddressSpace())
      Addr = CGF.Builder.CreatePointerBitCastOrAddrSpaceCast(Addr, Ty);
  }
  llvm::Value *CastedPtr =
      CGF.EmitScalarConversion(Addr.getPointer(), Ctx.getUIntPtrType(),
                               Ctx.getPointerType(DstType), Loc);
  Address TmpAddr =
      CGF.MakeNaturalAlignAddrLValue(CastedPtr, Ctx.getPointerType(DstType))
          .getAddress();
  return TmpAddr;
}

static QualType getCanonicalParamType(ASTContext &C, QualType T) {
  if (T->isLValueReferenceType())
    return C.getLValueReferenceType(
        getCanonicalParamType(C, T.getNonReferenceType()),
        /*SpelledAsLValue=*/false);
  if (T->isPointerType())
    return C.getPointerType(getCanonicalParamType(C, T->getPointeeType()));
  if (const ArrayType *A = T->getAsArrayTypeUnsafe()) {
    if (const auto *VLA = dyn_cast<VariableArrayType>(A))
      return getCanonicalParamType(C, VLA->getElementType());
    if (!A->isVariablyModifiedType())
      return C.getCanonicalType(T);
  }
  return C.getCanonicalParamType(T);
}

namespace {
  /// Contains required data for proper outlined function codegen.
  struct FunctionOptions {
    /// Captured statement for which the function is generated.
    const CapturedStmt *S = nullptr;
    /// true if cast to/from  UIntPtr is required for variables captured by
    /// value.
    const bool UIntPtrCastRequired = true;
    /// true if only casted arguments must be registered as local args or VLA
    /// sizes.
    const bool RegisterCastedArgsOnly = false;
    /// Name of the generated function.
    const StringRef FunctionName;
    explicit FunctionOptions(const CapturedStmt *S, bool UIntPtrCastRequired,
                             bool RegisterCastedArgsOnly,
                             StringRef FunctionName)
        : S(S), UIntPtrCastRequired(UIntPtrCastRequired),
          RegisterCastedArgsOnly(UIntPtrCastRequired && RegisterCastedArgsOnly),
          FunctionName(FunctionName) {}
  };
}

static llvm::Function *emitOutlinedFunctionPrologue(
    CodeGenFunction &CGF, FunctionArgList &Args,
    llvm::MapVector<const Decl *, std::pair<const VarDecl *, Address>>
        &LocalAddrs,
    llvm::DenseMap<const Decl *, std::pair<const Expr *, llvm::Value *>>
        &VLASizes,
    llvm::Value *&CXXThisValue, const FunctionOptions &FO,
    bool argsNeedAddrSpace) {
  const CapturedDecl *CD = FO.S->getCapturedDecl();
  const RecordDecl *RD = FO.S->getCapturedRecordDecl();
  assert(CD->hasBody() && "missing CapturedDecl body");

  CXXThisValue = nullptr;
  // Build the argument list.
  CodeGenModule &CGM = CGF.CGM;
  ASTContext &Ctx = CGM.getContext();
  FunctionArgList TargetArgs;
  Args.append(CD->param_begin(),
              std::next(CD->param_begin(), CD->getContextParamPosition()));
  TargetArgs.append(
      CD->param_begin(),
      std::next(CD->param_begin(), CD->getContextParamPosition()));
  auto I = FO.S->captures().begin();
  FunctionDecl *DebugFunctionDecl = nullptr;
  if (!FO.UIntPtrCastRequired) {
    FunctionProtoType::ExtProtoInfo EPI;
    QualType FunctionTy = Ctx.getFunctionType(Ctx.VoidTy, llvm::None, EPI);
    DebugFunctionDecl = FunctionDecl::Create(
        Ctx, Ctx.getTranslationUnitDecl(), FO.S->getBeginLoc(),
        SourceLocation(), DeclarationName(), FunctionTy,
        Ctx.getTrivialTypeSourceInfo(FunctionTy), SC_Static,
        /*isInlineSpecified=*/false, /*hasWrittenPrototype=*/false);
  }
  for (const FieldDecl *FD : RD->fields()) {
    QualType ArgType = FD->getType();
    IdentifierInfo *II = nullptr;
    VarDecl *CapVar = nullptr;

    // If this is a capture by copy and the type is not a pointer, the outlined
    // function argument type should be uintptr and the value properly casted to
    // uintptr. This is necessary given that the runtime library is only able to
    // deal with pointers. We can pass in the same way the VLA type sizes to the
    // outlined function.
    if (FO.UIntPtrCastRequired &&
        ((I->capturesVariableByCopy() && !ArgType->isAnyPointerType()) ||
         I->capturesVariableArrayType()))
      ArgType = Ctx.getUIntPtrType();

    if (I->capturesVariable() || I->capturesVariableByCopy()) {
      CapVar = I->getCapturedVar();
      II = CapVar->getIdentifier();
    } else if (I->capturesThis()) {
      II = &Ctx.Idents.get("this");
    } else {
      assert(I->capturesVariableArrayType());
      II = &Ctx.Idents.get("vla");
    }
    if (ArgType->isVariablyModifiedType())
      ArgType = getCanonicalParamType(Ctx, ArgType);

    // Set the IPD QualType for kernel args to be in device AS (1)
    if (CapVar && CGM.getLangOpts().OpenMPIsDevice && argsNeedAddrSpace &&
        (Ctx.getTargetInfo().getTriple().getArch() == llvm::Triple::amdgcn)) {
      const clang::Type *ty = ArgType.getTypePtr();
      if (ty->isAnyPointerType() || ty->isReferenceType()) {
        clang::LangAS LLVM_AS = CapVar->getType().getAddressSpace();
        if (LLVM_AS == LangAS::Default)
          LLVM_AS = LangAS::cuda_device;
        ArgType = Ctx.getAddrSpaceQualType(ArgType, LLVM_AS);
      }
    }

    VarDecl *Arg;
    if (DebugFunctionDecl && (CapVar || I->capturesThis())) {
      Arg = ParmVarDecl::Create(
          Ctx, DebugFunctionDecl,
          CapVar ? CapVar->getBeginLoc() : FD->getBeginLoc(),
          CapVar ? CapVar->getLocation() : FD->getLocation(), II, ArgType,
          /*TInfo=*/nullptr, SC_None, /*DefArg=*/nullptr);
    } else {
      Arg = ImplicitParamDecl::Create(Ctx, /*DC=*/nullptr, FD->getLocation(),
                                      II, ArgType, ImplicitParamDecl::Other);
    }
    Args.emplace_back(Arg);
    // Do not cast arguments if we emit function with non-original types.
    TargetArgs.emplace_back(
        FO.UIntPtrCastRequired
            ? Arg
            : CGM.getOpenMPRuntime().translateParameter(FD, Arg));
    ++I;
  }
  Args.append(
      std::next(CD->param_begin(), CD->getContextParamPosition() + 1),
      CD->param_end());
  TargetArgs.append(
      std::next(CD->param_begin(), CD->getContextParamPosition() + 1),
      CD->param_end());

  SmallVector<CanQualType, 16> argCanQualTypes;
  if (CGM.getLangOpts().OpenMPIsDevice && argsNeedAddrSpace &&
      (Ctx.getTargetInfo().getTriple().getArch() == llvm::Triple::amdgcn)) {
    // We need Canonical Param Types WITH addrspace qualifier
    for (const auto &Arg : TargetArgs) {
      clang::LangAS address_space = Arg->getType().getAddressSpace();
      if (address_space != LangAS::Default)
        argCanQualTypes.push_back(
            CanQualType::CreateUnsafe(Ctx.getAddrSpaceQualType(
                Ctx.getCanonicalParamType(Arg->getType()), address_space)));
      else
        argCanQualTypes.push_back(Ctx.getCanonicalParamType(Arg->getType()));
    }
  }

  // Create the function declaration.
  const CGFunctionInfo &FuncInfo =
      (CGM.getLangOpts().OpenMPIsDevice && argsNeedAddrSpace &&
       (Ctx.getTargetInfo().getTriple().getArch() == llvm::Triple::amdgcn))
          ? CGM.getTypes().arrangeLLVMFunctionInfo(
                Ctx.VoidTy, false, false, argCanQualTypes,
                FunctionType::ExtInfo(), {}, RequiredArgs::All)
          : CGM.getTypes().arrangeBuiltinFunctionDeclaration(Ctx.VoidTy,
                                                             TargetArgs);

  // Create the function declaration.
  llvm::FunctionType *FuncLLVMTy = CGM.getTypes().GetFunctionType(FuncInfo);

  auto *F =
      llvm::Function::Create(FuncLLVMTy, llvm::GlobalValue::InternalLinkage,
                             FO.FunctionName, &CGM.getModule());
  CGM.SetInternalFunctionAttributes(CD, F, FuncInfo);
  if (CD->isNothrow())
    F->setDoesNotThrow();
  F->setDoesNotRecurse();

  // Generate the function.
  CGF.StartFunction(CD, Ctx.VoidTy, F, FuncInfo, TargetArgs,
                    FO.S->getBeginLoc(), CD->getBody()->getBeginLoc());
  unsigned Cnt = CD->getContextParamPosition();
  I = FO.S->captures().begin();
  for (const FieldDecl *FD : RD->fields()) {
    // Do not map arguments if we emit function with non-original types.
    Address LocalAddr(Address::invalid());
    if (!FO.UIntPtrCastRequired && Args[Cnt] != TargetArgs[Cnt]) {
      LocalAddr = CGM.getOpenMPRuntime().getParameterAddress(CGF, Args[Cnt],
                                                             TargetArgs[Cnt]);
    } else {
      LocalAddr = CGF.GetAddrOfLocalVar(Args[Cnt]);
    }
    // If we are capturing a pointer by copy we don't need to do anything, just
    // use the value that we get from the arguments.
    if (I->capturesVariableByCopy() && FD->getType()->isAnyPointerType()) {
      const VarDecl *CurVD = I->getCapturedVar();
      if (!FO.RegisterCastedArgsOnly)
        LocalAddrs.insert({Args[Cnt], {CurVD, LocalAddr}});
      ++Cnt;
      ++I;
      continue;
    }

    LValue ArgLVal = CGF.MakeAddrLValue(LocalAddr, Args[Cnt]->getType(),
                                        AlignmentSource::Decl);
    if (FD->hasCapturedVLAType()) {
      if (FO.UIntPtrCastRequired) {
        ArgLVal = CGF.MakeAddrLValue(
            castValueFromUintptr(CGF, I->getLocation(), FD->getType(),
                                 Args[Cnt]->getName(), ArgLVal),
            FD->getType(), AlignmentSource::Decl);
      }
      llvm::Value *ExprArg = CGF.EmitLoadOfScalar(ArgLVal, I->getLocation());
      const VariableArrayType *VAT = FD->getCapturedVLAType();
      VLASizes.try_emplace(Args[Cnt], VAT->getSizeExpr(), ExprArg);
    } else if (I->capturesVariable()) {
      const VarDecl *Var = I->getCapturedVar();
      QualType VarTy = Var->getType();
      Address ArgAddr = ArgLVal.getAddress();
      if (ArgLVal.getType()->isLValueReferenceType()) {
        ArgAddr = CGF.EmitLoadOfReference(ArgLVal);
      } else if (!VarTy->isVariablyModifiedType() || !VarTy->isPointerType()) {
        assert(ArgLVal.getType()->isPointerType());
        ArgAddr = CGF.EmitLoadOfPointer(
            ArgAddr, ArgLVal.getType()->castAs<PointerType>());
      }
      if (!FO.RegisterCastedArgsOnly) {
        LocalAddrs.insert(
            {Args[Cnt],
             {Var, Address(ArgAddr.getPointer(), Ctx.getDeclAlign(Var))}});
      }
    } else if (I->capturesVariableByCopy()) {
      assert(!FD->getType()->isAnyPointerType() &&
             "Not expecting a captured pointer.");
      const VarDecl *Var = I->getCapturedVar();
      LocalAddrs.insert({Args[Cnt],
                         {Var, FO.UIntPtrCastRequired
                                   ? castValueFromUintptr(
                                         CGF, I->getLocation(), FD->getType(),
                                         Args[Cnt]->getName(), ArgLVal)
                                   : ArgLVal.getAddress()}});
    } else {
      // If 'this' is captured, load it into CXXThisValue.
      assert(I->capturesThis());
      CXXThisValue = CGF.EmitLoadOfScalar(ArgLVal, I->getLocation());
      LocalAddrs.insert({Args[Cnt], {nullptr, ArgLVal.getAddress()}});
    }
    ++Cnt;
    ++I;
  }

  return F;
}

llvm::Function *
CodeGenFunction::GenerateOpenMPCapturedStmtFunction(const CapturedStmt &S) {
  assert(
      CapturedStmtInfo &&
      "CapturedStmtInfo should be set when generating the captured function");
  const CapturedDecl *CD = S.getCapturedDecl();
  // Build the argument list.
  bool NeedWrapperFunction =
      getDebugInfo() &&
      CGM.getCodeGenOpts().getDebugInfo() >= codegenoptions::LimitedDebugInfo;
  bool isKernel = (CapturedStmtInfo->getHelperName().str().find(
                       "__omp_offloading_") != std::string::npos);

  FunctionArgList Args;
  llvm::MapVector<const Decl *, std::pair<const VarDecl *, Address>> LocalAddrs;
  llvm::DenseMap<const Decl *, std::pair<const Expr *, llvm::Value *>> VLASizes;
  SmallString<256> Buffer;
  llvm::raw_svector_ostream Out(Buffer);
  Out << CapturedStmtInfo->getHelperName();
  if (NeedWrapperFunction)
    Out << "_debug__";
  FunctionOptions FO(&S, !NeedWrapperFunction, /*RegisterCastedArgsOnly=*/false,
                     Out.str());
<<<<<<< HEAD
  llvm::Function *F = emitOutlinedFunctionPrologue(
      *this, Args, LocalAddrs, VLASizes, CXXThisValue, FO, isKernel);
  if ((CGM.getTriple().getArch() == llvm::Triple::amdgcn) && isKernel)
    F->setCallingConv(llvm::CallingConv::AMDGPU_KERNEL);
=======
  llvm::Function *F = emitOutlinedFunctionPrologue(*this, Args, LocalAddrs,
                                                   VLASizes, CXXThisValue, FO);
  CodeGenFunction::OMPPrivateScope LocalScope(*this);
>>>>>>> ec4812e3
  for (const auto &LocalAddrPair : LocalAddrs) {
    if (LocalAddrPair.second.first) {
      LocalScope.addPrivate(LocalAddrPair.second.first, [&LocalAddrPair]() {
        return LocalAddrPair.second.second;
      });
    }
  }
  (void)LocalScope.Privatize();
  for (const auto &VLASizePair : VLASizes)
    VLASizeMap[VLASizePair.second.first] = VLASizePair.second.second;
  PGO.assignRegionCounters(GlobalDecl(CD), F);
  CapturedStmtInfo->EmitBody(*this, CD->getBody());
  (void)LocalScope.ForceCleanup();
  FinishFunction(CD->getBodyRBrace());
  if (!NeedWrapperFunction)
    return F;

  FunctionOptions WrapperFO(&S, /*UIntPtrCastRequired=*/true,
                            /*RegisterCastedArgsOnly=*/true,
                            CapturedStmtInfo->getHelperName());
  CodeGenFunction WrapperCGF(CGM, /*suppressNewContext=*/true);
  WrapperCGF.CapturedStmtInfo = CapturedStmtInfo;
  Args.clear();
  LocalAddrs.clear();
  VLASizes.clear();
  isKernel = (CapturedStmtInfo->getHelperName().str().find(
                  "__omp_offloading_") != std::string::npos);

  llvm::Function *WrapperF = emitOutlinedFunctionPrologue(
      WrapperCGF, Args, LocalAddrs, VLASizes, WrapperCGF.CXXThisValue,
      WrapperFO, isKernel);

  llvm::SmallVector<llvm::Value *, 4> CallArgs;
  for (const auto *Arg : Args) {
    llvm::Value *CallArg;
    auto I = LocalAddrs.find(Arg);
    if (I != LocalAddrs.end()) {
      LValue LV = WrapperCGF.MakeAddrLValue(
          I->second.second,
          I->second.first ? I->second.first->getType() : Arg->getType(),
          AlignmentSource::Decl);
      CallArg = WrapperCGF.EmitLoadOfScalar(LV, S.getBeginLoc());
    } else {
      auto EI = VLASizes.find(Arg);
      if (EI != VLASizes.end()) {
        CallArg = EI->second.second;
      } else {
        LValue LV = WrapperCGF.MakeAddrLValue(WrapperCGF.GetAddrOfLocalVar(Arg),
                                              Arg->getType(),
                                              AlignmentSource::Decl);
        CallArg = WrapperCGF.EmitLoadOfScalar(LV, S.getBeginLoc());
      }
    }
    CallArgs.emplace_back(WrapperCGF.EmitFromMemory(CallArg, Arg->getType()));
  }
  CGM.getOpenMPRuntime().emitOutlinedFunctionCall(WrapperCGF, S.getBeginLoc(),
                                                  F, CallArgs);
  WrapperCGF.FinishFunction();
  return WrapperF;
}

//===----------------------------------------------------------------------===//
//                              OpenMP Directive Emission
//===----------------------------------------------------------------------===//
void CodeGenFunction::EmitOMPAggregateAssign(
    Address DestAddr, Address SrcAddr, QualType OriginalType,
    const llvm::function_ref<void(Address, Address)> CopyGen) {
  // Perform element-by-element initialization.
  QualType ElementTy;

  // Drill down to the base element type on both arrays.
  const ArrayType *ArrayTy = OriginalType->getAsArrayTypeUnsafe();
  llvm::Value *NumElements = emitArrayLength(ArrayTy, ElementTy, DestAddr);
  SrcAddr = Builder.CreateElementBitCast(SrcAddr, DestAddr.getElementType());

  llvm::Value *SrcBegin = SrcAddr.getPointer();
  llvm::Value *DestBegin = DestAddr.getPointer();
  // Cast from pointer to array type to pointer to single element.
  llvm::Value *DestEnd = Builder.CreateGEP(DestBegin, NumElements);
  // The basic structure here is a while-do loop.
  llvm::BasicBlock *BodyBB = createBasicBlock("omp.arraycpy.body");
  llvm::BasicBlock *DoneBB = createBasicBlock("omp.arraycpy.done");
  llvm::Value *IsEmpty =
      Builder.CreateICmpEQ(DestBegin, DestEnd, "omp.arraycpy.isempty");
  Builder.CreateCondBr(IsEmpty, DoneBB, BodyBB);

  // Enter the loop body, making that address the current address.
  llvm::BasicBlock *EntryBB = Builder.GetInsertBlock();
  EmitBlock(BodyBB);

  CharUnits ElementSize = getContext().getTypeSizeInChars(ElementTy);

  llvm::PHINode *SrcElementPHI =
    Builder.CreatePHI(SrcBegin->getType(), 2, "omp.arraycpy.srcElementPast");
  SrcElementPHI->addIncoming(SrcBegin, EntryBB);
  Address SrcElementCurrent =
      Address(SrcElementPHI,
              SrcAddr.getAlignment().alignmentOfArrayElement(ElementSize));

  llvm::PHINode *DestElementPHI =
    Builder.CreatePHI(DestBegin->getType(), 2, "omp.arraycpy.destElementPast");
  DestElementPHI->addIncoming(DestBegin, EntryBB);
  Address DestElementCurrent =
    Address(DestElementPHI,
            DestAddr.getAlignment().alignmentOfArrayElement(ElementSize));

  // Emit copy.
  CopyGen(DestElementCurrent, SrcElementCurrent);

  // Shift the address forward by one element.
  llvm::Value *DestElementNext = Builder.CreateConstGEP1_32(
      DestElementPHI, /*Idx0=*/1, "omp.arraycpy.dest.element");
  llvm::Value *SrcElementNext = Builder.CreateConstGEP1_32(
      SrcElementPHI, /*Idx0=*/1, "omp.arraycpy.src.element");
  // Check whether we've reached the end.
  llvm::Value *Done =
      Builder.CreateICmpEQ(DestElementNext, DestEnd, "omp.arraycpy.done");
  Builder.CreateCondBr(Done, DoneBB, BodyBB);
  DestElementPHI->addIncoming(DestElementNext, Builder.GetInsertBlock());
  SrcElementPHI->addIncoming(SrcElementNext, Builder.GetInsertBlock());

  // Done.
  EmitBlock(DoneBB, /*IsFinished=*/true);
}

void CodeGenFunction::EmitOMPCopy(QualType OriginalType, Address DestAddr,
                                  Address SrcAddr, const VarDecl *DestVD,
                                  const VarDecl *SrcVD, const Expr *Copy) {
  if (OriginalType->isArrayType()) {
    const auto *BO = dyn_cast<BinaryOperator>(Copy);
    if (BO && BO->getOpcode() == BO_Assign) {
      // Perform simple memcpy for simple copying.
      LValue Dest = MakeAddrLValue(DestAddr, OriginalType);
      LValue Src = MakeAddrLValue(SrcAddr, OriginalType);
      EmitAggregateAssign(Dest, Src, OriginalType);
    } else {
      // For arrays with complex element types perform element by element
      // copying.
      EmitOMPAggregateAssign(
          DestAddr, SrcAddr, OriginalType,
          [this, Copy, SrcVD, DestVD](Address DestElement, Address SrcElement) {
            // Working with the single array element, so have to remap
            // destination and source variables to corresponding array
            // elements.
            CodeGenFunction::OMPPrivateScope Remap(*this);
            Remap.addPrivate(DestVD, [DestElement]() { return DestElement; });
            Remap.addPrivate(SrcVD, [SrcElement]() { return SrcElement; });
            (void)Remap.Privatize();
            EmitIgnoredExpr(Copy);
          });
    }
  } else {
    // Remap pseudo source variable to private copy.
    CodeGenFunction::OMPPrivateScope Remap(*this);
    Remap.addPrivate(SrcVD, [SrcAddr]() { return SrcAddr; });
    Remap.addPrivate(DestVD, [DestAddr]() { return DestAddr; });
    (void)Remap.Privatize();
    // Emit copying of the whole variable.
    EmitIgnoredExpr(Copy);
  }
}

bool CodeGenFunction::EmitOMPFirstprivateClause(const OMPExecutableDirective &D,
                                                OMPPrivateScope &PrivateScope) {
  if (!HaveInsertPoint())
    return false;
  bool DeviceConstTarget =
      getLangOpts().OpenMPIsDevice &&
      isOpenMPTargetExecutionDirective(D.getDirectiveKind());
  bool FirstprivateIsLastprivate = false;
  llvm::DenseSet<const VarDecl *> Lastprivates;
  for (const auto *C : D.getClausesOfKind<OMPLastprivateClause>()) {
    for (const auto *D : C->varlists())
      Lastprivates.insert(
          cast<VarDecl>(cast<DeclRefExpr>(D)->getDecl())->getCanonicalDecl());
  }
  llvm::DenseSet<const VarDecl *> EmittedAsFirstprivate;
  llvm::SmallVector<OpenMPDirectiveKind, 4> CaptureRegions;
  getOpenMPCaptureRegions(CaptureRegions, D.getDirectiveKind());
  // Force emission of the firstprivate copy if the directive does not emit
  // outlined function, like omp for, omp simd, omp distribute etc.
  bool MustEmitFirstprivateCopy =
      CaptureRegions.size() == 1 && CaptureRegions.back() == OMPD_unknown;
  for (const auto *C : D.getClausesOfKind<OMPFirstprivateClause>()) {
    auto IRef = C->varlist_begin();
    auto InitsRef = C->inits().begin();
    for (const Expr *IInit : C->private_copies()) {
      const auto *OrigVD = cast<VarDecl>(cast<DeclRefExpr>(*IRef)->getDecl());
      bool ThisFirstprivateIsLastprivate =
          Lastprivates.count(OrigVD->getCanonicalDecl()) > 0;
      const FieldDecl *FD = CapturedStmtInfo->lookup(OrigVD);
      const auto *VD = cast<VarDecl>(cast<DeclRefExpr>(IInit)->getDecl());
      if (!MustEmitFirstprivateCopy && !ThisFirstprivateIsLastprivate && FD &&
          !FD->getType()->isReferenceType() &&
          (!VD || !VD->hasAttr<OMPAllocateDeclAttr>())) {
        EmittedAsFirstprivate.insert(OrigVD->getCanonicalDecl());
        ++IRef;
        ++InitsRef;
        continue;
      }
      // Do not emit copy for firstprivate constant variables in target regions,
      // captured by reference.
      if (DeviceConstTarget && OrigVD->getType().isConstant(getContext()) &&
          FD && FD->getType()->isReferenceType() &&
          (!VD || !VD->hasAttr<OMPAllocateDeclAttr>())) {
        (void)CGM.getOpenMPRuntime().registerTargetFirstprivateCopy(*this,
                                                                    OrigVD);
        ++IRef;
        ++InitsRef;
        continue;
      }
      FirstprivateIsLastprivate =
          FirstprivateIsLastprivate || ThisFirstprivateIsLastprivate;
      if (EmittedAsFirstprivate.insert(OrigVD->getCanonicalDecl()).second) {
        const auto *VDInit =
            cast<VarDecl>(cast<DeclRefExpr>(*InitsRef)->getDecl());
        bool IsRegistered;
        DeclRefExpr DRE(getContext(), const_cast<VarDecl *>(OrigVD),
                        /*RefersToEnclosingVariableOrCapture=*/FD != nullptr,
                        (*IRef)->getType(), VK_LValue, (*IRef)->getExprLoc());
        LValue OriginalLVal;
        if (!FD) {
          // Check if the firstprivate variable is just a constant value.
          ConstantEmission CE = tryEmitAsConstant(&DRE);
          if (CE && !CE.isReference()) {
            // Constant value, no need to create a copy.
            ++IRef;
            ++InitsRef;
            continue;
          }
          if (CE && CE.isReference()) {
            OriginalLVal = CE.getReferenceLValue(*this, &DRE);
          } else {
            assert(!CE && "Expected non-constant firstprivate.");
            OriginalLVal = EmitLValue(&DRE);
          }
        } else {
          OriginalLVal = EmitLValue(&DRE);
        }
        QualType Type = VD->getType();
        if (Type->isArrayType()) {
          // Emit VarDecl with copy init for arrays.
          // Get the address of the original variable captured in current
          // captured region.
          IsRegistered = PrivateScope.addPrivate(
              OrigVD, [this, VD, Type, OriginalLVal, VDInit]() {
                AutoVarEmission Emission = EmitAutoVarAlloca(*VD);
                const Expr *Init = VD->getInit();
                if (!isa<CXXConstructExpr>(Init) ||
                    isTrivialInitializer(Init)) {
                  // Perform simple memcpy.
                  LValue Dest =
                      MakeAddrLValue(Emission.getAllocatedAddress(), Type);
                  EmitAggregateAssign(Dest, OriginalLVal, Type);
                } else {
                  EmitOMPAggregateAssign(
                      Emission.getAllocatedAddress(), OriginalLVal.getAddress(),
                      Type,
                      [this, VDInit, Init](Address DestElement,
                                           Address SrcElement) {
                        // Clean up any temporaries needed by the
                        // initialization.
                        RunCleanupsScope InitScope(*this);
                        // Emit initialization for single element.
                        setAddrOfLocalVar(VDInit, SrcElement);
                        EmitAnyExprToMem(Init, DestElement,
                                         Init->getType().getQualifiers(),
                                         /*IsInitializer*/ false);
                        LocalDeclMap.erase(VDInit);
                      });
                }
                EmitAutoVarCleanups(Emission);
                return Emission.getAllocatedAddress();
              });
        } else {
          Address OriginalAddr = OriginalLVal.getAddress();
          IsRegistered = PrivateScope.addPrivate(
              OrigVD, [this, VDInit, OriginalAddr, VD]() {
                // Emit private VarDecl with copy init.
                // Remap temp VDInit variable to the address of the original
                // variable (for proper handling of captured global variables).
                setAddrOfLocalVar(VDInit, OriginalAddr);
                EmitDecl(*VD);
                LocalDeclMap.erase(VDInit);
                return GetAddrOfLocalVar(VD);
              });
        }
        assert(IsRegistered &&
               "firstprivate var already registered as private");
        // Silence the warning about unused variable.
        (void)IsRegistered;
      }
      ++IRef;
      ++InitsRef;
    }
  }
  return FirstprivateIsLastprivate && !EmittedAsFirstprivate.empty();
}

void CodeGenFunction::EmitOMPPrivateClause(
    const OMPExecutableDirective &D,
    CodeGenFunction::OMPPrivateScope &PrivateScope) {
  if (!HaveInsertPoint())
    return;
  llvm::DenseSet<const VarDecl *> EmittedAsPrivate;
  for (const auto *C : D.getClausesOfKind<OMPPrivateClause>()) {
    auto IRef = C->varlist_begin();
    for (const Expr *IInit : C->private_copies()) {
      const auto *OrigVD = cast<VarDecl>(cast<DeclRefExpr>(*IRef)->getDecl());
      if (EmittedAsPrivate.insert(OrigVD->getCanonicalDecl()).second) {
        const auto *VD = cast<VarDecl>(cast<DeclRefExpr>(IInit)->getDecl());
        bool IsRegistered = PrivateScope.addPrivate(OrigVD, [this, VD]() {
          // Emit private VarDecl with copy init.
          EmitDecl(*VD);
          return GetAddrOfLocalVar(VD);
        });
        assert(IsRegistered && "private var already registered as private");
        // Silence the warning about unused variable.
        (void)IsRegistered;
      }
      ++IRef;
    }
  }
}

bool CodeGenFunction::EmitOMPCopyinClause(const OMPExecutableDirective &D) {
  if (!HaveInsertPoint())
    return false;
  // threadprivate_var1 = master_threadprivate_var1;
  // operator=(threadprivate_var2, master_threadprivate_var2);
  // ...
  // __kmpc_barrier(&loc, global_tid);
  llvm::DenseSet<const VarDecl *> CopiedVars;
  llvm::BasicBlock *CopyBegin = nullptr, *CopyEnd = nullptr;
  for (const auto *C : D.getClausesOfKind<OMPCopyinClause>()) {
    auto IRef = C->varlist_begin();
    auto ISrcRef = C->source_exprs().begin();
    auto IDestRef = C->destination_exprs().begin();
    for (const Expr *AssignOp : C->assignment_ops()) {
      const auto *VD = cast<VarDecl>(cast<DeclRefExpr>(*IRef)->getDecl());
      QualType Type = VD->getType();
      if (CopiedVars.insert(VD->getCanonicalDecl()).second) {
        // Get the address of the master variable. If we are emitting code with
        // TLS support, the address is passed from the master as field in the
        // captured declaration.
        Address MasterAddr = Address::invalid();
        if (getLangOpts().OpenMPUseTLS &&
            getContext().getTargetInfo().isTLSSupported()) {
          assert(CapturedStmtInfo->lookup(VD) &&
                 "Copyin threadprivates should have been captured!");
          DeclRefExpr DRE(getContext(), const_cast<VarDecl *>(VD), true,
                          (*IRef)->getType(), VK_LValue, (*IRef)->getExprLoc());
          MasterAddr = EmitLValue(&DRE).getAddress();
          LocalDeclMap.erase(VD);
        } else {
          MasterAddr =
            Address(VD->isStaticLocal() ? CGM.getStaticLocalDeclAddress(VD)
                                        : CGM.GetAddrOfGlobal(VD),
                    getContext().getDeclAlign(VD));
        }
        // Get the address of the threadprivate variable.
        Address PrivateAddr = EmitLValue(*IRef).getAddress();
        if (CopiedVars.size() == 1) {
          // At first check if current thread is a master thread. If it is, no
          // need to copy data.
          CopyBegin = createBasicBlock("copyin.not.master");
          CopyEnd = createBasicBlock("copyin.not.master.end");
          Builder.CreateCondBr(
              Builder.CreateICmpNE(
                  Builder.CreatePtrToInt(MasterAddr.getPointer(), CGM.IntPtrTy),
                  Builder.CreatePtrToInt(PrivateAddr.getPointer(),
                                         CGM.IntPtrTy)),
              CopyBegin, CopyEnd);
          EmitBlock(CopyBegin);
        }
        const auto *SrcVD =
            cast<VarDecl>(cast<DeclRefExpr>(*ISrcRef)->getDecl());
        const auto *DestVD =
            cast<VarDecl>(cast<DeclRefExpr>(*IDestRef)->getDecl());
        EmitOMPCopy(Type, PrivateAddr, MasterAddr, DestVD, SrcVD, AssignOp);
      }
      ++IRef;
      ++ISrcRef;
      ++IDestRef;
    }
  }
  if (CopyEnd) {
    // Exit out of copying procedure for non-master thread.
    EmitBlock(CopyEnd, /*IsFinished=*/true);
    return true;
  }
  return false;
}

bool CodeGenFunction::EmitOMPLastprivateClauseInit(
    const OMPExecutableDirective &D, OMPPrivateScope &PrivateScope) {
  if (!HaveInsertPoint())
    return false;
  bool HasAtLeastOneLastprivate = false;
  llvm::DenseSet<const VarDecl *> SIMDLCVs;
  if (isOpenMPSimdDirective(D.getDirectiveKind())) {
    const auto *LoopDirective = cast<OMPLoopDirective>(&D);
    for (const Expr *C : LoopDirective->counters()) {
      SIMDLCVs.insert(
          cast<VarDecl>(cast<DeclRefExpr>(C)->getDecl())->getCanonicalDecl());
    }
  }
  llvm::DenseSet<const VarDecl *> AlreadyEmittedVars;
  for (const auto *C : D.getClausesOfKind<OMPLastprivateClause>()) {
    HasAtLeastOneLastprivate = true;
    if (isOpenMPTaskLoopDirective(D.getDirectiveKind()) &&
        !getLangOpts().OpenMPSimd)
      break;
    auto IRef = C->varlist_begin();
    auto IDestRef = C->destination_exprs().begin();
    for (const Expr *IInit : C->private_copies()) {
      // Keep the address of the original variable for future update at the end
      // of the loop.
      const auto *OrigVD = cast<VarDecl>(cast<DeclRefExpr>(*IRef)->getDecl());
      // Taskloops do not require additional initialization, it is done in
      // runtime support library.
      if (AlreadyEmittedVars.insert(OrigVD->getCanonicalDecl()).second) {
        const auto *DestVD =
            cast<VarDecl>(cast<DeclRefExpr>(*IDestRef)->getDecl());
        PrivateScope.addPrivate(DestVD, [this, OrigVD, IRef]() {
          DeclRefExpr DRE(getContext(), const_cast<VarDecl *>(OrigVD),
                          /*RefersToEnclosingVariableOrCapture=*/
                              CapturedStmtInfo->lookup(OrigVD) != nullptr,
                          (*IRef)->getType(), VK_LValue, (*IRef)->getExprLoc());
          return EmitLValue(&DRE).getAddress();
        });
        // Check if the variable is also a firstprivate: in this case IInit is
        // not generated. Initialization of this variable will happen in codegen
        // for 'firstprivate' clause.
        if (IInit && !SIMDLCVs.count(OrigVD->getCanonicalDecl())) {
          const auto *VD = cast<VarDecl>(cast<DeclRefExpr>(IInit)->getDecl());
          bool IsRegistered = PrivateScope.addPrivate(OrigVD, [this, VD]() {
            // Emit private VarDecl with copy init.
            EmitDecl(*VD);
            return GetAddrOfLocalVar(VD);
          });
          assert(IsRegistered &&
                 "lastprivate var already registered as private");
          (void)IsRegistered;
        }
      }
      ++IRef;
      ++IDestRef;
    }
  }
  return HasAtLeastOneLastprivate;
}

void CodeGenFunction::EmitOMPLastprivateClauseFinal(
    const OMPExecutableDirective &D, bool NoFinals,
    llvm::Value *IsLastIterCond) {
  if (!HaveInsertPoint())
    return;
  // Emit following code:
  // if (<IsLastIterCond>) {
  //   orig_var1 = private_orig_var1;
  //   ...
  //   orig_varn = private_orig_varn;
  // }
  llvm::BasicBlock *ThenBB = nullptr;
  llvm::BasicBlock *DoneBB = nullptr;
  if (IsLastIterCond) {
    ThenBB = createBasicBlock(".omp.lastprivate.then");
    DoneBB = createBasicBlock(".omp.lastprivate.done");
    Builder.CreateCondBr(IsLastIterCond, ThenBB, DoneBB);
    EmitBlock(ThenBB);
  }
  llvm::DenseSet<const VarDecl *> AlreadyEmittedVars;
  llvm::DenseMap<const VarDecl *, const Expr *> LoopCountersAndUpdates;
  if (const auto *LoopDirective = dyn_cast<OMPLoopDirective>(&D)) {
    auto IC = LoopDirective->counters().begin();
    for (const Expr *F : LoopDirective->finals()) {
      const auto *D =
          cast<VarDecl>(cast<DeclRefExpr>(*IC)->getDecl())->getCanonicalDecl();
      if (NoFinals)
        AlreadyEmittedVars.insert(D);
      else
        LoopCountersAndUpdates[D] = F;
      ++IC;
    }
  }
  for (const auto *C : D.getClausesOfKind<OMPLastprivateClause>()) {
    auto IRef = C->varlist_begin();
    auto ISrcRef = C->source_exprs().begin();
    auto IDestRef = C->destination_exprs().begin();
    for (const Expr *AssignOp : C->assignment_ops()) {
      const auto *PrivateVD =
          cast<VarDecl>(cast<DeclRefExpr>(*IRef)->getDecl());
      QualType Type = PrivateVD->getType();
      const auto *CanonicalVD = PrivateVD->getCanonicalDecl();
      if (AlreadyEmittedVars.insert(CanonicalVD).second) {
        // If lastprivate variable is a loop control variable for loop-based
        // directive, update its value before copyin back to original
        // variable.
        if (const Expr *FinalExpr = LoopCountersAndUpdates.lookup(CanonicalVD))
          EmitIgnoredExpr(FinalExpr);
        const auto *SrcVD =
            cast<VarDecl>(cast<DeclRefExpr>(*ISrcRef)->getDecl());
        const auto *DestVD =
            cast<VarDecl>(cast<DeclRefExpr>(*IDestRef)->getDecl());
        // Get the address of the original variable.
        Address OriginalAddr = GetAddrOfLocalVar(DestVD);
        // Get the address of the private variable.
        Address PrivateAddr = GetAddrOfLocalVar(PrivateVD);
        if (const auto *RefTy = PrivateVD->getType()->getAs<ReferenceType>())
          PrivateAddr =
              Address(Builder.CreateLoad(PrivateAddr),
                      getNaturalTypeAlignment(RefTy->getPointeeType()));
        EmitOMPCopy(Type, OriginalAddr, PrivateAddr, DestVD, SrcVD, AssignOp);
      }
      ++IRef;
      ++ISrcRef;
      ++IDestRef;
    }
    if (const Expr *PostUpdate = C->getPostUpdateExpr())
      EmitIgnoredExpr(PostUpdate);
  }
  if (IsLastIterCond)
    EmitBlock(DoneBB, /*IsFinished=*/true);
}

void CodeGenFunction::EmitOMPReductionClauseInit(
    const OMPExecutableDirective &D,
    CodeGenFunction::OMPPrivateScope &PrivateScope) {
  if (!HaveInsertPoint())
    return;
  SmallVector<const Expr *, 4> Shareds;
  SmallVector<const Expr *, 4> Privates;
  SmallVector<const Expr *, 4> ReductionOps;
  SmallVector<const Expr *, 4> LHSs;
  SmallVector<const Expr *, 4> RHSs;
  for (const auto *C : D.getClausesOfKind<OMPReductionClause>()) {
    auto IPriv = C->privates().begin();
    auto IRed = C->reduction_ops().begin();
    auto ILHS = C->lhs_exprs().begin();
    auto IRHS = C->rhs_exprs().begin();
    for (const Expr *Ref : C->varlists()) {
      Shareds.emplace_back(Ref);
      Privates.emplace_back(*IPriv);
      ReductionOps.emplace_back(*IRed);
      LHSs.emplace_back(*ILHS);
      RHSs.emplace_back(*IRHS);
      std::advance(IPriv, 1);
      std::advance(IRed, 1);
      std::advance(ILHS, 1);
      std::advance(IRHS, 1);
    }
  }
  ReductionCodeGen RedCG(Shareds, Privates, ReductionOps);
  unsigned Count = 0;
  auto ILHS = LHSs.begin();
  auto IRHS = RHSs.begin();
  auto IPriv = Privates.begin();
  for (const Expr *IRef : Shareds) {
    const auto *PrivateVD = cast<VarDecl>(cast<DeclRefExpr>(*IPriv)->getDecl());
    // Emit private VarDecl with reduction init.
    RedCG.emitSharedLValue(*this, Count);
    RedCG.emitAggregateType(*this, Count);
    AutoVarEmission Emission = EmitAutoVarAlloca(*PrivateVD);
    RedCG.emitInitialization(*this, Count, Emission.getAllocatedAddress(),
                             RedCG.getSharedLValue(Count),
                             [&Emission](CodeGenFunction &CGF) {
                               CGF.EmitAutoVarInit(Emission);
                               return true;
                             });
    EmitAutoVarCleanups(Emission);
    Address BaseAddr = RedCG.adjustPrivateAddress(
        *this, Count, Emission.getAllocatedAddress());
    bool IsRegistered = PrivateScope.addPrivate(
        RedCG.getBaseDecl(Count), [BaseAddr]() { return BaseAddr; });
    assert(IsRegistered && "private var already registered as private");
    // Silence the warning about unused variable.
    (void)IsRegistered;

    const auto *LHSVD = cast<VarDecl>(cast<DeclRefExpr>(*ILHS)->getDecl());
    const auto *RHSVD = cast<VarDecl>(cast<DeclRefExpr>(*IRHS)->getDecl());
    QualType Type = PrivateVD->getType();
    bool isaOMPArraySectionExpr = isa<OMPArraySectionExpr>(IRef);
    if (isaOMPArraySectionExpr && Type->isVariablyModifiedType()) {
      // Store the address of the original variable associated with the LHS
      // implicit variable.
      PrivateScope.addPrivate(LHSVD, [&RedCG, Count]() {
        return RedCG.getSharedLValue(Count).getAddress();
      });
      PrivateScope.addPrivate(
          RHSVD, [this, PrivateVD]() { return GetAddrOfLocalVar(PrivateVD); });
    } else if ((isaOMPArraySectionExpr && Type->isScalarType()) ||
               isa<ArraySubscriptExpr>(IRef)) {
      // Store the address of the original variable associated with the LHS
      // implicit variable.
      PrivateScope.addPrivate(LHSVD, [&RedCG, Count]() {
        return RedCG.getSharedLValue(Count).getAddress();
      });
      PrivateScope.addPrivate(RHSVD, [this, PrivateVD, RHSVD]() {
        return Builder.CreateElementBitCast(GetAddrOfLocalVar(PrivateVD),
                                            ConvertTypeForMem(RHSVD->getType()),
                                            "rhs.begin");
      });
    } else {
      QualType Type = PrivateVD->getType();
      bool IsArray = getContext().getAsArrayType(Type) != nullptr;
      Address OriginalAddr = RedCG.getSharedLValue(Count).getAddress();
      // Store the address of the original variable associated with the LHS
      // implicit variable.
      if (IsArray) {
        OriginalAddr = Builder.CreateElementBitCast(
            OriginalAddr, ConvertTypeForMem(LHSVD->getType()), "lhs.begin");
      }
      PrivateScope.addPrivate(LHSVD, [OriginalAddr]() { return OriginalAddr; });
      PrivateScope.addPrivate(
          RHSVD, [this, PrivateVD, RHSVD, IsArray]() {
            return IsArray
                       ? Builder.CreateElementBitCast(
                             GetAddrOfLocalVar(PrivateVD),
                             ConvertTypeForMem(RHSVD->getType()), "rhs.begin")
                       : GetAddrOfLocalVar(PrivateVD);
          });
    }
    ++ILHS;
    ++IRHS;
    ++IPriv;
    ++Count;
  }
}

void CodeGenFunction::EmitOMPReductionClauseFinal(
    const OMPExecutableDirective &D, const OpenMPDirectiveKind ReductionKind) {
  if (!HaveInsertPoint())
    return;
  llvm::SmallVector<const Expr *, 8> Privates;
  llvm::SmallVector<const Expr *, 8> LHSExprs;
  llvm::SmallVector<const Expr *, 8> RHSExprs;
  llvm::SmallVector<const Expr *, 8> ReductionOps;
  bool HasAtLeastOneReduction = false;
  for (const auto *C : D.getClausesOfKind<OMPReductionClause>()) {
    HasAtLeastOneReduction = true;
    Privates.append(C->privates().begin(), C->privates().end());
    LHSExprs.append(C->lhs_exprs().begin(), C->lhs_exprs().end());
    RHSExprs.append(C->rhs_exprs().begin(), C->rhs_exprs().end());
    ReductionOps.append(C->reduction_ops().begin(), C->reduction_ops().end());
  }
  if (HasAtLeastOneReduction) {
    bool WithNowait = D.getSingleClause<OMPNowaitClause>() ||
                      isOpenMPParallelDirective(D.getDirectiveKind()) ||
                      ReductionKind == OMPD_simd;
    bool SimpleReduction = ReductionKind == OMPD_simd;
    // Emit nowait reduction if nowait clause is present or directive is a
    // parallel directive (it always has implicit barrier).
    CGM.getOpenMPRuntime().emitReduction(
        *this, D.getEndLoc(), Privates, LHSExprs, RHSExprs, ReductionOps,
        {WithNowait, SimpleReduction, ReductionKind});
  }
}

static void emitPostUpdateForReductionClause(
    CodeGenFunction &CGF, const OMPExecutableDirective &D,
    const llvm::function_ref<llvm::Value *(CodeGenFunction &)> CondGen) {
  if (!CGF.HaveInsertPoint())
    return;
  llvm::BasicBlock *DoneBB = nullptr;
  for (const auto *C : D.getClausesOfKind<OMPReductionClause>()) {
    if (const Expr *PostUpdate = C->getPostUpdateExpr()) {
      if (!DoneBB) {
        if (llvm::Value *Cond = CondGen(CGF)) {
          // If the first post-update expression is found, emit conditional
          // block if it was requested.
          llvm::BasicBlock *ThenBB = CGF.createBasicBlock(".omp.reduction.pu");
          DoneBB = CGF.createBasicBlock(".omp.reduction.pu.done");
          CGF.Builder.CreateCondBr(Cond, ThenBB, DoneBB);
          CGF.EmitBlock(ThenBB);
        }
      }
      CGF.EmitIgnoredExpr(PostUpdate);
    }
  }
  if (DoneBB)
    CGF.EmitBlock(DoneBB, /*IsFinished=*/true);
}

namespace {
/// Codegen lambda for appending distribute lower and upper bounds to outlined
/// parallel function. This is necessary for combined constructs such as
/// 'distribute parallel for'
typedef llvm::function_ref<void(CodeGenFunction &,
                                const OMPExecutableDirective &,
                                llvm::SmallVectorImpl<llvm::Value *> &)>
    CodeGenBoundParametersTy;
} // anonymous namespace

static void emitCommonOMPParallelDirective(
    CodeGenFunction &CGF, const OMPExecutableDirective &S,
    OpenMPDirectiveKind InnermostKind, const RegionCodeGenTy &CodeGen,
    const CodeGenBoundParametersTy &CodeGenBoundParameters) {
  const CapturedStmt *CS = S.getCapturedStmt(OMPD_parallel);
  llvm::Function *OutlinedFn =
      CGF.CGM.getOpenMPRuntime().emitParallelOutlinedFunction(
          S, *CS->getCapturedDecl()->param_begin(), InnermostKind, CodeGen);
  if (const auto *NumThreadsClause = S.getSingleClause<OMPNumThreadsClause>()) {
    CodeGenFunction::RunCleanupsScope NumThreadsScope(CGF);
    llvm::Value *NumThreads =
        CGF.EmitScalarExpr(NumThreadsClause->getNumThreads(),
                           /*IgnoreResultAssign=*/true);
    CGF.CGM.getOpenMPRuntime().emitNumThreadsClause(
        CGF, NumThreads, NumThreadsClause->getBeginLoc());
  }
  if (const auto *ProcBindClause = S.getSingleClause<OMPProcBindClause>()) {
    CodeGenFunction::RunCleanupsScope ProcBindScope(CGF);
    CGF.CGM.getOpenMPRuntime().emitProcBindClause(
        CGF, ProcBindClause->getProcBindKind(), ProcBindClause->getBeginLoc());
  }
  const Expr *IfCond = nullptr;
  for (const auto *C : S.getClausesOfKind<OMPIfClause>()) {
    if (C->getNameModifier() == OMPD_unknown ||
        C->getNameModifier() == OMPD_parallel) {
      IfCond = C->getCondition();
      break;
    }
  }

  OMPParallelScope Scope(CGF, S);
  llvm::SmallVector<llvm::Value *, 16> CapturedVars;
  // Combining 'distribute' with 'for' requires sharing each 'distribute' chunk
  // lower and upper bounds with the pragma 'for' chunking mechanism.
  // The following lambda takes care of appending the lower and upper bound
  // parameters when necessary
  CodeGenBoundParameters(CGF, S, CapturedVars);
  CGF.GenerateOpenMPCapturedVars(*CS, CapturedVars);
  CGF.CGM.getOpenMPRuntime().emitParallelCall(CGF, S.getBeginLoc(), OutlinedFn,
                                              CapturedVars, IfCond);
}

static void emitEmptyBoundParameters(CodeGenFunction &,
                                     const OMPExecutableDirective &,
                                     llvm::SmallVectorImpl<llvm::Value *> &) {}

void CodeGenFunction::EmitOMPParallelDirective(const OMPParallelDirective &S) {
  // Emit parallel region as a standalone region.
  auto &&CodeGen = [&S](CodeGenFunction &CGF, PrePostActionTy &Action) {
    Action.Enter(CGF);
    OMPPrivateScope PrivateScope(CGF);
    bool Copyins = CGF.EmitOMPCopyinClause(S);
    (void)CGF.EmitOMPFirstprivateClause(S, PrivateScope);
    if (Copyins) {
      // Emit implicit barrier to synchronize threads and avoid data races on
      // propagation master's thread values of threadprivate variables to local
      // instances of that variables of all other implicit threads.
      CGF.CGM.getOpenMPRuntime().emitBarrierCall(
          CGF, S.getBeginLoc(), OMPD_unknown, /*EmitChecks=*/false,
          /*ForceSimpleCall=*/true);
    }
    CGF.EmitOMPPrivateClause(S, PrivateScope);
    CGF.EmitOMPReductionClauseInit(S, PrivateScope);
    (void)PrivateScope.Privatize();
    CGF.EmitStmt(S.getCapturedStmt(OMPD_parallel)->getCapturedStmt());
    CGF.EmitOMPReductionClauseFinal(S, /*ReductionKind=*/OMPD_parallel);
  };
  emitCommonOMPParallelDirective(*this, S, OMPD_parallel, CodeGen,
                                 emitEmptyBoundParameters);
  emitPostUpdateForReductionClause(*this, S,
                                   [](CodeGenFunction &) { return nullptr; });
}

void CodeGenFunction::EmitOMPLoopBody(const OMPLoopDirective &D,
                                      JumpDest LoopExit) {
  RunCleanupsScope BodyScope(*this);
  // Update counters values on current iteration.
  for (const Expr *UE : D.updates())
    EmitIgnoredExpr(UE);
  // Update the linear variables.
  // In distribute directives only loop counters may be marked as linear, no
  // need to generate the code for them.
  if (!isOpenMPDistributeDirective(D.getDirectiveKind())) {
    for (const auto *C : D.getClausesOfKind<OMPLinearClause>()) {
      for (const Expr *UE : C->updates())
        EmitIgnoredExpr(UE);
    }
  }

  // On a continue in the body, jump to the end.
  JumpDest Continue = getJumpDestInCurrentScope("omp.body.continue");
  BreakContinueStack.push_back(BreakContinue(LoopExit, Continue));
  // Emit loop body.
  EmitStmt(D.getBody());
  // The end (updates/cleanups).
  EmitBlock(Continue.getBlock());
  BreakContinueStack.pop_back();
}

void CodeGenFunction::EmitOMPInnerLoop(
    const Stmt &S, bool RequiresCleanup, const Expr *LoopCond,
    const Expr *IncExpr,
    const llvm::function_ref<void(CodeGenFunction &)> BodyGen,
    const llvm::function_ref<void(CodeGenFunction &)> PostIncGen) {
  auto LoopExit = getJumpDestInCurrentScope("omp.inner.for.end");

  // Start the loop with a block that tests the condition.
  auto CondBlock = createBasicBlock("omp.inner.for.cond");
  EmitBlock(CondBlock);
  const SourceRange R = S.getSourceRange();
  LoopStack.push(CondBlock, SourceLocToDebugLoc(R.getBegin()),
                 SourceLocToDebugLoc(R.getEnd()));

  // If there are any cleanups between here and the loop-exit scope,
  // create a block to stage a loop exit along.
  llvm::BasicBlock *ExitBlock = LoopExit.getBlock();
  if (RequiresCleanup)
    ExitBlock = createBasicBlock("omp.inner.for.cond.cleanup");

  llvm::BasicBlock *LoopBody = createBasicBlock("omp.inner.for.body");

  // Emit condition.
  EmitBranchOnBoolExpr(LoopCond, LoopBody, ExitBlock, getProfileCount(&S));
  if (ExitBlock != LoopExit.getBlock()) {
    EmitBlock(ExitBlock);
    EmitBranchThroughCleanup(LoopExit);
  }

  EmitBlock(LoopBody);
  incrementProfileCounter(&S);

  // Create a block for the increment.
  JumpDest Continue = getJumpDestInCurrentScope("omp.inner.for.inc");
  BreakContinueStack.push_back(BreakContinue(LoopExit, Continue));

  BodyGen(*this);

  // Emit "IV = IV + 1" and a back-edge to the condition block.
  EmitBlock(Continue.getBlock());
  EmitIgnoredExpr(IncExpr);
  PostIncGen(*this);
  BreakContinueStack.pop_back();
  EmitBranch(CondBlock);
  LoopStack.pop();
  // Emit the fall-through block.
  EmitBlock(LoopExit.getBlock());
}

bool CodeGenFunction::EmitOMPLinearClauseInit(const OMPLoopDirective &D) {
  if (!HaveInsertPoint())
    return false;
  // Emit inits for the linear variables.
  bool HasLinears = false;
  for (const auto *C : D.getClausesOfKind<OMPLinearClause>()) {
    for (const Expr *Init : C->inits()) {
      HasLinears = true;
      const auto *VD = cast<VarDecl>(cast<DeclRefExpr>(Init)->getDecl());
      if (const auto *Ref =
              dyn_cast<DeclRefExpr>(VD->getInit()->IgnoreImpCasts())) {
        AutoVarEmission Emission = EmitAutoVarAlloca(*VD);
        const auto *OrigVD = cast<VarDecl>(Ref->getDecl());
        DeclRefExpr DRE(getContext(), const_cast<VarDecl *>(OrigVD),
                        CapturedStmtInfo->lookup(OrigVD) != nullptr,
                        VD->getInit()->getType(), VK_LValue,
                        VD->getInit()->getExprLoc());
        EmitExprAsInit(&DRE, VD, MakeAddrLValue(Emission.getAllocatedAddress(),
                                                VD->getType()),
                       /*capturedByInit=*/false);
        EmitAutoVarCleanups(Emission);
      } else {
        EmitVarDecl(*VD);
      }
    }
    // Emit the linear steps for the linear clauses.
    // If a step is not constant, it is pre-calculated before the loop.
    if (const auto *CS = cast_or_null<BinaryOperator>(C->getCalcStep()))
      if (const auto *SaveRef = cast<DeclRefExpr>(CS->getLHS())) {
        EmitVarDecl(*cast<VarDecl>(SaveRef->getDecl()));
        // Emit calculation of the linear step.
        EmitIgnoredExpr(CS);
      }
  }
  return HasLinears;
}

void CodeGenFunction::EmitOMPLinearClauseFinal(
    const OMPLoopDirective &D,
    const llvm::function_ref<llvm::Value *(CodeGenFunction &)> CondGen) {
  if (!HaveInsertPoint())
    return;
  llvm::BasicBlock *DoneBB = nullptr;
  // Emit the final values of the linear variables.
  for (const auto *C : D.getClausesOfKind<OMPLinearClause>()) {
    auto IC = C->varlist_begin();
    for (const Expr *F : C->finals()) {
      if (!DoneBB) {
        if (llvm::Value *Cond = CondGen(*this)) {
          // If the first post-update expression is found, emit conditional
          // block if it was requested.
          llvm::BasicBlock *ThenBB = createBasicBlock(".omp.linear.pu");
          DoneBB = createBasicBlock(".omp.linear.pu.done");
          Builder.CreateCondBr(Cond, ThenBB, DoneBB);
          EmitBlock(ThenBB);
        }
      }
      const auto *OrigVD = cast<VarDecl>(cast<DeclRefExpr>(*IC)->getDecl());
      DeclRefExpr DRE(getContext(), const_cast<VarDecl *>(OrigVD),
                      CapturedStmtInfo->lookup(OrigVD) != nullptr,
                      (*IC)->getType(), VK_LValue, (*IC)->getExprLoc());
      Address OrigAddr = EmitLValue(&DRE).getAddress();
      CodeGenFunction::OMPPrivateScope VarScope(*this);
      VarScope.addPrivate(OrigVD, [OrigAddr]() { return OrigAddr; });
      (void)VarScope.Privatize();
      EmitIgnoredExpr(F);
      ++IC;
    }
    if (const Expr *PostUpdate = C->getPostUpdateExpr())
      EmitIgnoredExpr(PostUpdate);
  }
  if (DoneBB)
    EmitBlock(DoneBB, /*IsFinished=*/true);
}

static void emitAlignedClause(CodeGenFunction &CGF,
                              const OMPExecutableDirective &D) {
  if (!CGF.HaveInsertPoint())
    return;
  for (const auto *Clause : D.getClausesOfKind<OMPAlignedClause>()) {
    unsigned ClauseAlignment = 0;
    if (const Expr *AlignmentExpr = Clause->getAlignment()) {
      auto *AlignmentCI =
          cast<llvm::ConstantInt>(CGF.EmitScalarExpr(AlignmentExpr));
      ClauseAlignment = static_cast<unsigned>(AlignmentCI->getZExtValue());
    }
    for (const Expr *E : Clause->varlists()) {
      unsigned Alignment = ClauseAlignment;
      if (Alignment == 0) {
        // OpenMP [2.8.1, Description]
        // If no optional parameter is specified, implementation-defined default
        // alignments for SIMD instructions on the target platforms are assumed.
        Alignment =
            CGF.getContext()
                .toCharUnitsFromBits(CGF.getContext().getOpenMPDefaultSimdAlign(
                    E->getType()->getPointeeType()))
                .getQuantity();
      }
      assert((Alignment == 0 || llvm::isPowerOf2_32(Alignment)) &&
             "alignment is not power of 2");
      if (Alignment != 0) {
        llvm::Value *PtrValue = CGF.EmitScalarExpr(E);
        CGF.EmitAlignmentAssumption(
            PtrValue, E, /*No second loc needed*/ SourceLocation(), Alignment);
      }
    }
  }
}

void CodeGenFunction::EmitOMPPrivateLoopCounters(
    const OMPLoopDirective &S, CodeGenFunction::OMPPrivateScope &LoopScope) {
  if (!HaveInsertPoint())
    return;
  auto I = S.private_counters().begin();
  for (const Expr *E : S.counters()) {
    const auto *VD = cast<VarDecl>(cast<DeclRefExpr>(E)->getDecl());
    const auto *PrivateVD = cast<VarDecl>(cast<DeclRefExpr>(*I)->getDecl());
    // Emit var without initialization.
    AutoVarEmission VarEmission = EmitAutoVarAlloca(*PrivateVD);
    EmitAutoVarCleanups(VarEmission);
    LocalDeclMap.erase(PrivateVD);
    (void)LoopScope.addPrivate(VD, [&VarEmission]() {
      return VarEmission.getAllocatedAddress();
    });
    if (LocalDeclMap.count(VD) || CapturedStmtInfo->lookup(VD) ||
        VD->hasGlobalStorage()) {
      (void)LoopScope.addPrivate(PrivateVD, [this, VD, E]() {
        DeclRefExpr DRE(getContext(), const_cast<VarDecl *>(VD),
                        LocalDeclMap.count(VD) || CapturedStmtInfo->lookup(VD),
                        E->getType(), VK_LValue, E->getExprLoc());
        return EmitLValue(&DRE).getAddress();
      });
    } else {
      (void)LoopScope.addPrivate(PrivateVD, [&VarEmission]() {
        return VarEmission.getAllocatedAddress();
      });
    }
    ++I;
  }
  // Privatize extra loop counters used in loops for ordered(n) clauses.
  for (const auto *C : S.getClausesOfKind<OMPOrderedClause>()) {
    if (!C->getNumForLoops())
      continue;
    for (unsigned I = S.getCollapsedNumber(),
                  E = C->getLoopNumIterations().size();
         I < E; ++I) {
      const auto *DRE = cast<DeclRefExpr>(C->getLoopCounter(I));
      const auto *VD = cast<VarDecl>(DRE->getDecl());
      // Override only those variables that can be captured to avoid re-emission
      // of the variables declared within the loops.
      if (DRE->refersToEnclosingVariableOrCapture()) {
        (void)LoopScope.addPrivate(VD, [this, DRE, VD]() {
          return CreateMemTemp(DRE->getType(), VD->getName());
        });
      }
    }
  }
}

static void emitPreCond(CodeGenFunction &CGF, const OMPLoopDirective &S,
                        const Expr *Cond, llvm::BasicBlock *TrueBlock,
                        llvm::BasicBlock *FalseBlock, uint64_t TrueCount) {
  if (!CGF.HaveInsertPoint())
    return;
  {
    CodeGenFunction::OMPPrivateScope PreCondScope(CGF);
    CGF.EmitOMPPrivateLoopCounters(S, PreCondScope);
    (void)PreCondScope.Privatize();
    // Get initial values of real counters.
    for (const Expr *I : S.inits()) {
      CGF.EmitIgnoredExpr(I);
    }
  }
  // Check that loop is executed at least one time.
  CGF.EmitBranchOnBoolExpr(Cond, TrueBlock, FalseBlock, TrueCount);
}

void CodeGenFunction::EmitOMPLinearClause(
    const OMPLoopDirective &D, CodeGenFunction::OMPPrivateScope &PrivateScope) {
  if (!HaveInsertPoint())
    return;
  llvm::DenseSet<const VarDecl *> SIMDLCVs;
  if (isOpenMPSimdDirective(D.getDirectiveKind())) {
    const auto *LoopDirective = cast<OMPLoopDirective>(&D);
    for (const Expr *C : LoopDirective->counters()) {
      SIMDLCVs.insert(
          cast<VarDecl>(cast<DeclRefExpr>(C)->getDecl())->getCanonicalDecl());
    }
  }
  for (const auto *C : D.getClausesOfKind<OMPLinearClause>()) {
    auto CurPrivate = C->privates().begin();
    for (const Expr *E : C->varlists()) {
      const auto *VD = cast<VarDecl>(cast<DeclRefExpr>(E)->getDecl());
      const auto *PrivateVD =
          cast<VarDecl>(cast<DeclRefExpr>(*CurPrivate)->getDecl());
      if (!SIMDLCVs.count(VD->getCanonicalDecl())) {
        bool IsRegistered = PrivateScope.addPrivate(VD, [this, PrivateVD]() {
          // Emit private VarDecl with copy init.
          EmitVarDecl(*PrivateVD);
          return GetAddrOfLocalVar(PrivateVD);
        });
        assert(IsRegistered && "linear var already registered as private");
        // Silence the warning about unused variable.
        (void)IsRegistered;
      } else {
        EmitVarDecl(*PrivateVD);
      }
      ++CurPrivate;
    }
  }
}

static void emitSimdlenSafelenClause(CodeGenFunction &CGF,
                                     const OMPExecutableDirective &D,
                                     bool IsMonotonic) {
  if (!CGF.HaveInsertPoint())
    return;
  if (const auto *C = D.getSingleClause<OMPSimdlenClause>()) {
    RValue Len = CGF.EmitAnyExpr(C->getSimdlen(), AggValueSlot::ignored(),
                                 /*ignoreResult=*/true);
    auto *Val = cast<llvm::ConstantInt>(Len.getScalarVal());
    CGF.LoopStack.setVectorizeWidth(Val->getZExtValue());
    // In presence of finite 'safelen', it may be unsafe to mark all
    // the memory instructions parallel, because loop-carried
    // dependences of 'safelen' iterations are possible.
    if (!IsMonotonic)
      CGF.LoopStack.setParallel(!D.getSingleClause<OMPSafelenClause>());
  } else if (const auto *C = D.getSingleClause<OMPSafelenClause>()) {
    RValue Len = CGF.EmitAnyExpr(C->getSafelen(), AggValueSlot::ignored(),
                                 /*ignoreResult=*/true);
    auto *Val = cast<llvm::ConstantInt>(Len.getScalarVal());
    CGF.LoopStack.setVectorizeWidth(Val->getZExtValue());
    // In presence of finite 'safelen', it may be unsafe to mark all
    // the memory instructions parallel, because loop-carried
    // dependences of 'safelen' iterations are possible.
    CGF.LoopStack.setParallel(/*Enable=*/false);
  }
}

void CodeGenFunction::EmitOMPSimdInit(const OMPLoopDirective &D,
                                      bool IsMonotonic) {
  // Walk clauses and process safelen/lastprivate.
  LoopStack.setParallel(!IsMonotonic);
  LoopStack.setVectorizeEnable();
  emitSimdlenSafelenClause(*this, D, IsMonotonic);
}

void CodeGenFunction::EmitOMPSimdFinal(
    const OMPLoopDirective &D,
    const llvm::function_ref<llvm::Value *(CodeGenFunction &)> CondGen) {
  if (!HaveInsertPoint())
    return;
  llvm::BasicBlock *DoneBB = nullptr;
  auto IC = D.counters().begin();
  auto IPC = D.private_counters().begin();
  for (const Expr *F : D.finals()) {
    const auto *OrigVD = cast<VarDecl>(cast<DeclRefExpr>((*IC))->getDecl());
    const auto *PrivateVD = cast<VarDecl>(cast<DeclRefExpr>((*IPC))->getDecl());
    const auto *CED = dyn_cast<OMPCapturedExprDecl>(OrigVD);
    if (LocalDeclMap.count(OrigVD) || CapturedStmtInfo->lookup(OrigVD) ||
        OrigVD->hasGlobalStorage() || CED) {
      if (!DoneBB) {
        if (llvm::Value *Cond = CondGen(*this)) {
          // If the first post-update expression is found, emit conditional
          // block if it was requested.
          llvm::BasicBlock *ThenBB = createBasicBlock(".omp.final.then");
          DoneBB = createBasicBlock(".omp.final.done");
          Builder.CreateCondBr(Cond, ThenBB, DoneBB);
          EmitBlock(ThenBB);
        }
      }
      Address OrigAddr = Address::invalid();
      if (CED) {
        OrigAddr = EmitLValue(CED->getInit()->IgnoreImpCasts()).getAddress();
      } else {
        DeclRefExpr DRE(getContext(), const_cast<VarDecl *>(PrivateVD),
                        /*RefersToEnclosingVariableOrCapture=*/false,
                        (*IPC)->getType(), VK_LValue, (*IPC)->getExprLoc());
        OrigAddr = EmitLValue(&DRE).getAddress();
      }
      OMPPrivateScope VarScope(*this);
      VarScope.addPrivate(OrigVD, [OrigAddr]() { return OrigAddr; });
      (void)VarScope.Privatize();
      EmitIgnoredExpr(F);
    }
    ++IC;
    ++IPC;
  }
  if (DoneBB)
    EmitBlock(DoneBB, /*IsFinished=*/true);
}

static void emitOMPLoopBodyWithStopPoint(CodeGenFunction &CGF,
                                         const OMPLoopDirective &S,
                                         CodeGenFunction::JumpDest LoopExit) {
  CGF.EmitOMPLoopBody(S, LoopExit);
  CGF.EmitStopPoint(&S);
}

/// Emit a helper variable and return corresponding lvalue.
static LValue EmitOMPHelperVar(CodeGenFunction &CGF,
                               const DeclRefExpr *Helper) {
  auto VDecl = cast<VarDecl>(Helper->getDecl());
  CGF.EmitVarDecl(*VDecl);
  return CGF.EmitLValue(Helper);
}

static void emitOMPSimdRegion(CodeGenFunction &CGF, const OMPLoopDirective &S,
                              PrePostActionTy &Action) {
  Action.Enter(CGF);
  assert(isOpenMPSimdDirective(S.getDirectiveKind()) &&
         "Expected simd directive");
  OMPLoopScope PreInitScope(CGF, S);
  // if (PreCond) {
  //   for (IV in 0..LastIteration) BODY;
  //   <Final counter/linear vars updates>;
  // }
  //
  if (isOpenMPDistributeDirective(S.getDirectiveKind()) ||
      isOpenMPWorksharingDirective(S.getDirectiveKind()) ||
      isOpenMPTaskLoopDirective(S.getDirectiveKind())) {
    (void)EmitOMPHelperVar(CGF, cast<DeclRefExpr>(S.getLowerBoundVariable()));
    (void)EmitOMPHelperVar(CGF, cast<DeclRefExpr>(S.getUpperBoundVariable()));
  }

  // Emit: if (PreCond) - begin.
  // If the condition constant folds and can be elided, avoid emitting the
  // whole loop.
  bool CondConstant;
  llvm::BasicBlock *ContBlock = nullptr;
  if (CGF.ConstantFoldsToSimpleInteger(S.getPreCond(), CondConstant)) {
    if (!CondConstant)
      return;
  } else {
    llvm::BasicBlock *ThenBlock = CGF.createBasicBlock("simd.if.then");
    ContBlock = CGF.createBasicBlock("simd.if.end");
    emitPreCond(CGF, S, S.getPreCond(), ThenBlock, ContBlock,
                CGF.getProfileCount(&S));
    CGF.EmitBlock(ThenBlock);
    CGF.incrementProfileCounter(&S);
  }

  // Emit the loop iteration variable.
  const Expr *IVExpr = S.getIterationVariable();
  const auto *IVDecl = cast<VarDecl>(cast<DeclRefExpr>(IVExpr)->getDecl());
  CGF.EmitVarDecl(*IVDecl);
  CGF.EmitIgnoredExpr(S.getInit());

  // Emit the iterations count variable.
  // If it is not a variable, Sema decided to calculate iterations count on
  // each iteration (e.g., it is foldable into a constant).
  if (const auto *LIExpr = dyn_cast<DeclRefExpr>(S.getLastIteration())) {
    CGF.EmitVarDecl(*cast<VarDecl>(LIExpr->getDecl()));
    // Emit calculation of the iterations count.
    CGF.EmitIgnoredExpr(S.getCalcLastIteration());
  }

  CGF.EmitOMPSimdInit(S);

  emitAlignedClause(CGF, S);
  (void)CGF.EmitOMPLinearClauseInit(S);
  {
    CodeGenFunction::OMPPrivateScope LoopScope(CGF);
    CGF.EmitOMPPrivateLoopCounters(S, LoopScope);
    CGF.EmitOMPLinearClause(S, LoopScope);
    CGF.EmitOMPPrivateClause(S, LoopScope);
    CGF.EmitOMPReductionClauseInit(S, LoopScope);
    bool HasLastprivateClause = CGF.EmitOMPLastprivateClauseInit(S, LoopScope);
    (void)LoopScope.Privatize();
    if (isOpenMPTargetExecutionDirective(S.getDirectiveKind()))
      CGF.CGM.getOpenMPRuntime().adjustTargetSpecificDataForLambdas(CGF, S);
    CGF.EmitOMPInnerLoop(S, LoopScope.requiresCleanups(), S.getCond(),
                         S.getInc(),
                         [&S](CodeGenFunction &CGF) {
                           CGF.EmitOMPLoopBody(S, CodeGenFunction::JumpDest());
                           CGF.EmitStopPoint(&S);
                         },
                         [](CodeGenFunction &) {});
    CGF.EmitOMPSimdFinal(S, [](CodeGenFunction &) { return nullptr; });
    // Emit final copy of the lastprivate variables at the end of loops.
    if (HasLastprivateClause)
      CGF.EmitOMPLastprivateClauseFinal(S, /*NoFinals=*/true);
    CGF.EmitOMPReductionClauseFinal(S, /*ReductionKind=*/OMPD_simd);
    emitPostUpdateForReductionClause(CGF, S,
                                     [](CodeGenFunction &) { return nullptr; });
  }
  CGF.EmitOMPLinearClauseFinal(S, [](CodeGenFunction &) { return nullptr; });
  // Emit: if (PreCond) - end.
  if (ContBlock) {
    CGF.EmitBranch(ContBlock);
    CGF.EmitBlock(ContBlock, true);
  }
}

void CodeGenFunction::EmitOMPSimdDirective(const OMPSimdDirective &S) {
  auto &&CodeGen = [&S](CodeGenFunction &CGF, PrePostActionTy &Action) {
    emitOMPSimdRegion(CGF, S, Action);
  };
  OMPLexicalScope Scope(*this, S, OMPD_unknown);
  CGM.getOpenMPRuntime().emitInlinedDirective(*this, OMPD_simd, CodeGen);
}

void CodeGenFunction::EmitOMPOuterLoop(
    bool DynamicOrOrdered, bool IsMonotonic, const OMPLoopDirective &S,
    CodeGenFunction::OMPPrivateScope &LoopScope,
    const CodeGenFunction::OMPLoopArguments &LoopArgs,
    const CodeGenFunction::CodeGenLoopTy &CodeGenLoop,
    const CodeGenFunction::CodeGenOrderedTy &CodeGenOrdered) {
  CGOpenMPRuntime &RT = CGM.getOpenMPRuntime();

  const Expr *IVExpr = S.getIterationVariable();
  const unsigned IVSize = getContext().getTypeSize(IVExpr->getType());
  const bool IVSigned = IVExpr->getType()->hasSignedIntegerRepresentation();

  JumpDest LoopExit = getJumpDestInCurrentScope("omp.dispatch.end");

  // Start the loop with a block that tests the condition.
  llvm::BasicBlock *CondBlock = createBasicBlock("omp.dispatch.cond");
  EmitBlock(CondBlock);
  const SourceRange R = S.getSourceRange();
  LoopStack.push(CondBlock, SourceLocToDebugLoc(R.getBegin()),
                 SourceLocToDebugLoc(R.getEnd()));

  llvm::Value *BoolCondVal = nullptr;
  if (!DynamicOrOrdered) {
    // UB = min(UB, GlobalUB) or
    // UB = min(UB, PrevUB) for combined loop sharing constructs (e.g.
    // 'distribute parallel for')
    EmitIgnoredExpr(LoopArgs.EUB);
    // IV = LB
    EmitIgnoredExpr(LoopArgs.Init);
    // IV < UB
    BoolCondVal = EvaluateExprAsBool(LoopArgs.Cond);
  } else {
    BoolCondVal =
        RT.emitForNext(*this, S.getBeginLoc(), IVSize, IVSigned, LoopArgs.IL,
                       LoopArgs.LB, LoopArgs.UB, LoopArgs.ST);
  }

  // If there are any cleanups between here and the loop-exit scope,
  // create a block to stage a loop exit along.
  llvm::BasicBlock *ExitBlock = LoopExit.getBlock();
  if (LoopScope.requiresCleanups())
    ExitBlock = createBasicBlock("omp.dispatch.cleanup");

  llvm::BasicBlock *LoopBody = createBasicBlock("omp.dispatch.body");
  Builder.CreateCondBr(BoolCondVal, LoopBody, ExitBlock);
  if (ExitBlock != LoopExit.getBlock()) {
    EmitBlock(ExitBlock);
    EmitBranchThroughCleanup(LoopExit);
  }
  EmitBlock(LoopBody);

  // Emit "IV = LB" (in case of static schedule, we have already calculated new
  // LB for loop condition and emitted it above).
  if (DynamicOrOrdered)
    EmitIgnoredExpr(LoopArgs.Init);

  // Create a block for the increment.
  JumpDest Continue = getJumpDestInCurrentScope("omp.dispatch.inc");
  BreakContinueStack.push_back(BreakContinue(LoopExit, Continue));

  // Generate !llvm.loop.parallel metadata for loads and stores for loops
  // with dynamic/guided scheduling and without ordered clause.
  if (!isOpenMPSimdDirective(S.getDirectiveKind()))
    LoopStack.setParallel(!IsMonotonic);
  else
    EmitOMPSimdInit(S, IsMonotonic);

  SourceLocation Loc = S.getBeginLoc();

  // when 'distribute' is not combined with a 'for':
  // while (idx <= UB) { BODY; ++idx; }
  // when 'distribute' is combined with a 'for'
  // (e.g. 'distribute parallel for')
  // while (idx <= UB) { <CodeGen rest of pragma>; idx += ST; }
  EmitOMPInnerLoop(
      S, LoopScope.requiresCleanups(), LoopArgs.Cond, LoopArgs.IncExpr,
      [&S, LoopExit, &CodeGenLoop](CodeGenFunction &CGF) {
        CodeGenLoop(CGF, S, LoopExit);
      },
      [IVSize, IVSigned, Loc, &CodeGenOrdered](CodeGenFunction &CGF) {
        CodeGenOrdered(CGF, Loc, IVSize, IVSigned);
      });

  EmitBlock(Continue.getBlock());
  BreakContinueStack.pop_back();
  if (!DynamicOrOrdered) {
    // Emit "LB = LB + Stride", "UB = UB + Stride".
    EmitIgnoredExpr(LoopArgs.NextLB);
    EmitIgnoredExpr(LoopArgs.NextUB);
  }

  EmitBranch(CondBlock);
  LoopStack.pop();
  // Emit the fall-through block.
  EmitBlock(LoopExit.getBlock());

  // Tell the runtime we are done.
  auto &&CodeGen = [DynamicOrOrdered, &S](CodeGenFunction &CGF) {
    if (!DynamicOrOrdered)
      CGF.CGM.getOpenMPRuntime().emitForStaticFinish(CGF, S.getEndLoc(),
                                                     S.getDirectiveKind());
  };
  OMPCancelStack.emitExit(*this, S.getDirectiveKind(), CodeGen);
}

void CodeGenFunction::EmitOMPForOuterLoop(
    const OpenMPScheduleTy &ScheduleKind, bool IsMonotonic,
    const OMPLoopDirective &S, OMPPrivateScope &LoopScope, bool Ordered,
    const OMPLoopArguments &LoopArgs,
    const CodeGenDispatchBoundsTy &CGDispatchBounds) {
  CGOpenMPRuntime &RT = CGM.getOpenMPRuntime();

  // Dynamic scheduling of the outer loop (dynamic, guided, auto, runtime).
  const bool DynamicOrOrdered =
      Ordered || RT.isDynamic(ScheduleKind.Schedule);

  assert((Ordered ||
          !RT.isStaticNonchunked(ScheduleKind.Schedule,
                                 LoopArgs.Chunk != nullptr)) &&
         "static non-chunked schedule does not need outer loop");

  // Emit outer loop.
  //
  // OpenMP [2.7.1, Loop Construct, Description, table 2-1]
  // When schedule(dynamic,chunk_size) is specified, the iterations are
  // distributed to threads in the team in chunks as the threads request them.
  // Each thread executes a chunk of iterations, then requests another chunk,
  // until no chunks remain to be distributed. Each chunk contains chunk_size
  // iterations, except for the last chunk to be distributed, which may have
  // fewer iterations. When no chunk_size is specified, it defaults to 1.
  //
  // When schedule(guided,chunk_size) is specified, the iterations are assigned
  // to threads in the team in chunks as the executing threads request them.
  // Each thread executes a chunk of iterations, then requests another chunk,
  // until no chunks remain to be assigned. For a chunk_size of 1, the size of
  // each chunk is proportional to the number of unassigned iterations divided
  // by the number of threads in the team, decreasing to 1. For a chunk_size
  // with value k (greater than 1), the size of each chunk is determined in the
  // same way, with the restriction that the chunks do not contain fewer than k
  // iterations (except for the last chunk to be assigned, which may have fewer
  // than k iterations).
  //
  // When schedule(auto) is specified, the decision regarding scheduling is
  // delegated to the compiler and/or runtime system. The programmer gives the
  // implementation the freedom to choose any possible mapping of iterations to
  // threads in the team.
  //
  // When schedule(runtime) is specified, the decision regarding scheduling is
  // deferred until run time, and the schedule and chunk size are taken from the
  // run-sched-var ICV. If the ICV is set to auto, the schedule is
  // implementation defined
  //
  // while(__kmpc_dispatch_next(&LB, &UB)) {
  //   idx = LB;
  //   while (idx <= UB) { BODY; ++idx;
  //   __kmpc_dispatch_fini_(4|8)[u](); // For ordered loops only.
  //   } // inner loop
  // }
  //
  // OpenMP [2.7.1, Loop Construct, Description, table 2-1]
  // When schedule(static, chunk_size) is specified, iterations are divided into
  // chunks of size chunk_size, and the chunks are assigned to the threads in
  // the team in a round-robin fashion in the order of the thread number.
  //
  // while(UB = min(UB, GlobalUB), idx = LB, idx < UB) {
  //   while (idx <= UB) { BODY; ++idx; } // inner loop
  //   LB = LB + ST;
  //   UB = UB + ST;
  // }
  //

  const Expr *IVExpr = S.getIterationVariable();
  const unsigned IVSize = getContext().getTypeSize(IVExpr->getType());
  const bool IVSigned = IVExpr->getType()->hasSignedIntegerRepresentation();

  if (DynamicOrOrdered) {
    const std::pair<llvm::Value *, llvm::Value *> DispatchBounds =
        CGDispatchBounds(*this, S, LoopArgs.LB, LoopArgs.UB);
    llvm::Value *LBVal = DispatchBounds.first;
    llvm::Value *UBVal = DispatchBounds.second;
    CGOpenMPRuntime::DispatchRTInput DipatchRTInputValues = {LBVal, UBVal,
                                                             LoopArgs.Chunk};
    RT.emitForDispatchInit(*this, S.getBeginLoc(), ScheduleKind, IVSize,
                           IVSigned, Ordered, DipatchRTInputValues);
  } else {
    CGOpenMPRuntime::StaticRTInput StaticInit(
        IVSize, IVSigned, Ordered, LoopArgs.IL, LoopArgs.LB, LoopArgs.UB,
        LoopArgs.ST, LoopArgs.Chunk);
    RT.emitForStaticInit(*this, S.getBeginLoc(), S.getDirectiveKind(),
                         ScheduleKind, StaticInit);
  }

  auto &&CodeGenOrdered = [Ordered](CodeGenFunction &CGF, SourceLocation Loc,
                                    const unsigned IVSize,
                                    const bool IVSigned) {
    if (Ordered) {
      CGF.CGM.getOpenMPRuntime().emitForOrderedIterationEnd(CGF, Loc, IVSize,
                                                            IVSigned);
    }
  };

  OMPLoopArguments OuterLoopArgs(LoopArgs.LB, LoopArgs.UB, LoopArgs.ST,
                                 LoopArgs.IL, LoopArgs.Chunk, LoopArgs.EUB);
  OuterLoopArgs.IncExpr = S.getInc();
  OuterLoopArgs.Init = S.getInit();
  OuterLoopArgs.Cond = S.getCond();
  OuterLoopArgs.NextLB = S.getNextLowerBound();
  OuterLoopArgs.NextUB = S.getNextUpperBound();
  EmitOMPOuterLoop(DynamicOrOrdered, IsMonotonic, S, LoopScope, OuterLoopArgs,
                   emitOMPLoopBodyWithStopPoint, CodeGenOrdered);
}

static void emitEmptyOrdered(CodeGenFunction &, SourceLocation Loc,
                             const unsigned IVSize, const bool IVSigned) {}

void CodeGenFunction::EmitOMPDistributeOuterLoop(
    OpenMPDistScheduleClauseKind ScheduleKind, const OMPLoopDirective &S,
    OMPPrivateScope &LoopScope, const OMPLoopArguments &LoopArgs,
    const CodeGenLoopTy &CodeGenLoopContent) {

  CGOpenMPRuntime &RT = CGM.getOpenMPRuntime();

  // Emit outer loop.
  // Same behavior as a OMPForOuterLoop, except that schedule cannot be
  // dynamic
  //

  const Expr *IVExpr = S.getIterationVariable();
  const unsigned IVSize = getContext().getTypeSize(IVExpr->getType());
  const bool IVSigned = IVExpr->getType()->hasSignedIntegerRepresentation();

  CGOpenMPRuntime::StaticRTInput StaticInit(
      IVSize, IVSigned, /* Ordered = */ false, LoopArgs.IL, LoopArgs.LB,
      LoopArgs.UB, LoopArgs.ST, LoopArgs.Chunk);
  RT.emitDistributeStaticInit(*this, S.getBeginLoc(), ScheduleKind, StaticInit);

  // for combined 'distribute' and 'for' the increment expression of distribute
  // is stored in DistInc. For 'distribute' alone, it is in Inc.
  Expr *IncExpr;
  if (isOpenMPLoopBoundSharingDirective(S.getDirectiveKind()))
    IncExpr = S.getDistInc();
  else
    IncExpr = S.getInc();

  // this routine is shared by 'omp distribute parallel for' and
  // 'omp distribute': select the right EUB expression depending on the
  // directive
  OMPLoopArguments OuterLoopArgs;
  OuterLoopArgs.LB = LoopArgs.LB;
  OuterLoopArgs.UB = LoopArgs.UB;
  OuterLoopArgs.ST = LoopArgs.ST;
  OuterLoopArgs.IL = LoopArgs.IL;
  OuterLoopArgs.Chunk = LoopArgs.Chunk;
  OuterLoopArgs.EUB = isOpenMPLoopBoundSharingDirective(S.getDirectiveKind())
                          ? S.getCombinedEnsureUpperBound()
                          : S.getEnsureUpperBound();
  OuterLoopArgs.IncExpr = IncExpr;
  OuterLoopArgs.Init = isOpenMPLoopBoundSharingDirective(S.getDirectiveKind())
                           ? S.getCombinedInit()
                           : S.getInit();
  OuterLoopArgs.Cond = isOpenMPLoopBoundSharingDirective(S.getDirectiveKind())
                           ? S.getCombinedCond()
                           : S.getCond();
  OuterLoopArgs.NextLB = isOpenMPLoopBoundSharingDirective(S.getDirectiveKind())
                             ? S.getCombinedNextLowerBound()
                             : S.getNextLowerBound();
  OuterLoopArgs.NextUB = isOpenMPLoopBoundSharingDirective(S.getDirectiveKind())
                             ? S.getCombinedNextUpperBound()
                             : S.getNextUpperBound();

  EmitOMPOuterLoop(/* DynamicOrOrdered = */ false, /* IsMonotonic = */ false, S,
                   LoopScope, OuterLoopArgs, CodeGenLoopContent,
                   emitEmptyOrdered);
}

static std::pair<LValue, LValue>
emitDistributeParallelForInnerBounds(CodeGenFunction &CGF,
                                     const OMPExecutableDirective &S) {
  const OMPLoopDirective &LS = cast<OMPLoopDirective>(S);
  LValue LB =
      EmitOMPHelperVar(CGF, cast<DeclRefExpr>(LS.getLowerBoundVariable()));
  LValue UB =
      EmitOMPHelperVar(CGF, cast<DeclRefExpr>(LS.getUpperBoundVariable()));

  // When composing 'distribute' with 'for' (e.g. as in 'distribute
  // parallel for') we need to use the 'distribute'
  // chunk lower and upper bounds rather than the whole loop iteration
  // space. These are parameters to the outlined function for 'parallel'
  // and we copy the bounds of the previous schedule into the
  // the current ones.
  LValue PrevLB = CGF.EmitLValue(LS.getPrevLowerBoundVariable());
  LValue PrevUB = CGF.EmitLValue(LS.getPrevUpperBoundVariable());
  llvm::Value *PrevLBVal = CGF.EmitLoadOfScalar(
      PrevLB, LS.getPrevLowerBoundVariable()->getExprLoc());
  PrevLBVal = CGF.EmitScalarConversion(
      PrevLBVal, LS.getPrevLowerBoundVariable()->getType(),
      LS.getIterationVariable()->getType(),
      LS.getPrevLowerBoundVariable()->getExprLoc());
  llvm::Value *PrevUBVal = CGF.EmitLoadOfScalar(
      PrevUB, LS.getPrevUpperBoundVariable()->getExprLoc());
  PrevUBVal = CGF.EmitScalarConversion(
      PrevUBVal, LS.getPrevUpperBoundVariable()->getType(),
      LS.getIterationVariable()->getType(),
      LS.getPrevUpperBoundVariable()->getExprLoc());

  CGF.EmitStoreOfScalar(PrevLBVal, LB);
  CGF.EmitStoreOfScalar(PrevUBVal, UB);

  return {LB, UB};
}

/// if the 'for' loop has a dispatch schedule (e.g. dynamic, guided) then
/// we need to use the LB and UB expressions generated by the worksharing
/// code generation support, whereas in non combined situations we would
/// just emit 0 and the LastIteration expression
/// This function is necessary due to the difference of the LB and UB
/// types for the RT emission routines for 'for_static_init' and
/// 'for_dispatch_init'
static std::pair<llvm::Value *, llvm::Value *>
emitDistributeParallelForDispatchBounds(CodeGenFunction &CGF,
                                        const OMPExecutableDirective &S,
                                        Address LB, Address UB) {
  const OMPLoopDirective &LS = cast<OMPLoopDirective>(S);
  const Expr *IVExpr = LS.getIterationVariable();
  // when implementing a dynamic schedule for a 'for' combined with a
  // 'distribute' (e.g. 'distribute parallel for'), the 'for' loop
  // is not normalized as each team only executes its own assigned
  // distribute chunk
  QualType IteratorTy = IVExpr->getType();
  llvm::Value *LBVal =
      CGF.EmitLoadOfScalar(LB, /*Volatile=*/false, IteratorTy, S.getBeginLoc());
  llvm::Value *UBVal =
      CGF.EmitLoadOfScalar(UB, /*Volatile=*/false, IteratorTy, S.getBeginLoc());
  return {LBVal, UBVal};
}

static void emitDistributeParallelForDistributeInnerBoundParams(
    CodeGenFunction &CGF, const OMPExecutableDirective &S,
    llvm::SmallVectorImpl<llvm::Value *> &CapturedVars) {
  const auto &Dir = cast<OMPLoopDirective>(S);
  LValue LB =
      CGF.EmitLValue(cast<DeclRefExpr>(Dir.getCombinedLowerBoundVariable()));
  llvm::Value *LBCast = CGF.Builder.CreateIntCast(
      CGF.Builder.CreateLoad(LB.getAddress()), CGF.SizeTy, /*isSigned=*/false);
  CapturedVars.push_back(LBCast);
  LValue UB =
      CGF.EmitLValue(cast<DeclRefExpr>(Dir.getCombinedUpperBoundVariable()));

  llvm::Value *UBCast = CGF.Builder.CreateIntCast(
      CGF.Builder.CreateLoad(UB.getAddress()), CGF.SizeTy, /*isSigned=*/false);
  CapturedVars.push_back(UBCast);
}

static void
emitInnerParallelForWhenCombined(CodeGenFunction &CGF,
                                 const OMPLoopDirective &S,
                                 CodeGenFunction::JumpDest LoopExit) {
  auto &&CGInlinedWorksharingLoop = [&S](CodeGenFunction &CGF,
                                         PrePostActionTy &Action) {
    Action.Enter(CGF);
    bool HasCancel = false;
    if (!isOpenMPSimdDirective(S.getDirectiveKind())) {
      if (const auto *D = dyn_cast<OMPTeamsDistributeParallelForDirective>(&S))
        HasCancel = D->hasCancel();
      else if (const auto *D = dyn_cast<OMPDistributeParallelForDirective>(&S))
        HasCancel = D->hasCancel();
      else if (const auto *D =
                   dyn_cast<OMPTargetTeamsDistributeParallelForDirective>(&S))
        HasCancel = D->hasCancel();
    }
    CodeGenFunction::OMPCancelStackRAII CancelRegion(CGF, S.getDirectiveKind(),
                                                     HasCancel);
    CGF.EmitOMPWorksharingLoop(S, S.getPrevEnsureUpperBound(),
                               emitDistributeParallelForInnerBounds,
                               emitDistributeParallelForDispatchBounds);
  };

  emitCommonOMPParallelDirective(
      CGF, S,
      isOpenMPSimdDirective(S.getDirectiveKind()) ? OMPD_for_simd : OMPD_for,
      CGInlinedWorksharingLoop,
      emitDistributeParallelForDistributeInnerBoundParams);
}

void CodeGenFunction::EmitOMPDistributeParallelForDirective(
    const OMPDistributeParallelForDirective &S) {
  auto &&CodeGen = [&S](CodeGenFunction &CGF, PrePostActionTy &) {
    CGF.EmitOMPDistributeLoop(S, emitInnerParallelForWhenCombined,
                              S.getDistInc());
  };
  OMPLexicalScope Scope(*this, S, OMPD_parallel);
  CGM.getOpenMPRuntime().emitInlinedDirective(*this, OMPD_distribute, CodeGen);
}

void CodeGenFunction::EmitOMPDistributeParallelForSimdDirective(
    const OMPDistributeParallelForSimdDirective &S) {
  auto &&CodeGen = [&S](CodeGenFunction &CGF, PrePostActionTy &) {
    CGF.EmitOMPDistributeLoop(S, emitInnerParallelForWhenCombined,
                              S.getDistInc());
  };
  OMPLexicalScope Scope(*this, S, OMPD_parallel);
  CGM.getOpenMPRuntime().emitInlinedDirective(*this, OMPD_distribute, CodeGen);
}

void CodeGenFunction::EmitOMPDistributeSimdDirective(
    const OMPDistributeSimdDirective &S) {
  auto &&CodeGen = [&S](CodeGenFunction &CGF, PrePostActionTy &) {
    CGF.EmitOMPDistributeLoop(S, emitOMPLoopBodyWithStopPoint, S.getInc());
  };
  OMPLexicalScope Scope(*this, S, OMPD_unknown);
  CGM.getOpenMPRuntime().emitInlinedDirective(*this, OMPD_simd, CodeGen);
}

void CodeGenFunction::EmitOMPTargetSimdDeviceFunction(
    CodeGenModule &CGM, StringRef ParentName, const OMPTargetSimdDirective &S) {
  // Emit SPMD target parallel for region as a standalone region.
  auto &&CodeGen = [&S](CodeGenFunction &CGF, PrePostActionTy &Action) {
    emitOMPSimdRegion(CGF, S, Action);
  };
  llvm::Function *Fn;
  llvm::Constant *Addr;
  // Emit target region as a standalone region.
  CGM.getOpenMPRuntime().emitTargetOutlinedFunction(
      S, ParentName, Fn, Addr, /*IsOffloadEntry=*/true, CodeGen);
  assert(Fn && Addr && "Target device function emission failed.");
}

void CodeGenFunction::EmitOMPTargetSimdDirective(
    const OMPTargetSimdDirective &S) {
  auto &&CodeGen = [&S](CodeGenFunction &CGF, PrePostActionTy &Action) {
    emitOMPSimdRegion(CGF, S, Action);
  };
  emitCommonOMPTargetDirective(*this, S, CodeGen);
}

namespace {
  struct ScheduleKindModifiersTy {
    OpenMPScheduleClauseKind Kind;
    OpenMPScheduleClauseModifier M1;
    OpenMPScheduleClauseModifier M2;
    ScheduleKindModifiersTy(OpenMPScheduleClauseKind Kind,
                            OpenMPScheduleClauseModifier M1,
                            OpenMPScheduleClauseModifier M2)
        : Kind(Kind), M1(M1), M2(M2) {}
  };
} // namespace

bool CodeGenFunction::EmitOMPWorksharingLoop(
    const OMPLoopDirective &S, Expr *EUB,
    const CodeGenLoopBoundsTy &CodeGenLoopBounds,
    const CodeGenDispatchBoundsTy &CGDispatchBounds) {
  // Emit the loop iteration variable.
  const auto *IVExpr = cast<DeclRefExpr>(S.getIterationVariable());
  const auto *IVDecl = cast<VarDecl>(IVExpr->getDecl());
  EmitVarDecl(*IVDecl);

  // Emit the iterations count variable.
  // If it is not a variable, Sema decided to calculate iterations count on each
  // iteration (e.g., it is foldable into a constant).
  if (const auto *LIExpr = dyn_cast<DeclRefExpr>(S.getLastIteration())) {
    EmitVarDecl(*cast<VarDecl>(LIExpr->getDecl()));
    // Emit calculation of the iterations count.
    EmitIgnoredExpr(S.getCalcLastIteration());
  }

  CGOpenMPRuntime &RT = CGM.getOpenMPRuntime();

  bool HasLastprivateClause;
  // Check pre-condition.
  {
    OMPLoopScope PreInitScope(*this, S);
    // Skip the entire loop if we don't meet the precondition.
    // If the condition constant folds and can be elided, avoid emitting the
    // whole loop.
    bool CondConstant;
    llvm::BasicBlock *ContBlock = nullptr;
    if (ConstantFoldsToSimpleInteger(S.getPreCond(), CondConstant)) {
      if (!CondConstant)
        return false;
    } else {
      llvm::BasicBlock *ThenBlock = createBasicBlock("omp.precond.then");
      ContBlock = createBasicBlock("omp.precond.end");
      emitPreCond(*this, S, S.getPreCond(), ThenBlock, ContBlock,
                  getProfileCount(&S));
      EmitBlock(ThenBlock);
      incrementProfileCounter(&S);
    }

    RunCleanupsScope DoacrossCleanupScope(*this);
    bool Ordered = false;
    if (const auto *OrderedClause = S.getSingleClause<OMPOrderedClause>()) {
      if (OrderedClause->getNumForLoops())
        RT.emitDoacrossInit(*this, S, OrderedClause->getLoopNumIterations());
      else
        Ordered = true;
    }

    llvm::DenseSet<const Expr *> EmittedFinals;
    emitAlignedClause(*this, S);
    bool HasLinears = EmitOMPLinearClauseInit(S);
    // Emit helper vars inits.

    std::pair<LValue, LValue> Bounds = CodeGenLoopBounds(*this, S);
    LValue LB = Bounds.first;
    LValue UB = Bounds.second;
    LValue ST =
        EmitOMPHelperVar(*this, cast<DeclRefExpr>(S.getStrideVariable()));
    LValue IL =
        EmitOMPHelperVar(*this, cast<DeclRefExpr>(S.getIsLastIterVariable()));

    // Emit 'then' code.
    {
      OMPPrivateScope LoopScope(*this);
      if (EmitOMPFirstprivateClause(S, LoopScope) || HasLinears) {
        // Emit implicit barrier to synchronize threads and avoid data races on
        // initialization of firstprivate variables and post-update of
        // lastprivate variables.
        CGM.getOpenMPRuntime().emitBarrierCall(
            *this, S.getBeginLoc(), OMPD_unknown, /*EmitChecks=*/false,
            /*ForceSimpleCall=*/true);
      }
      EmitOMPPrivateClause(S, LoopScope);
      HasLastprivateClause = EmitOMPLastprivateClauseInit(S, LoopScope);
      EmitOMPReductionClauseInit(S, LoopScope);
      EmitOMPPrivateLoopCounters(S, LoopScope);
      EmitOMPLinearClause(S, LoopScope);
      (void)LoopScope.Privatize();
      if (isOpenMPTargetExecutionDirective(S.getDirectiveKind()))
        CGM.getOpenMPRuntime().adjustTargetSpecificDataForLambdas(*this, S);

      // Detect the loop schedule kind and chunk.
      const Expr *ChunkExpr = nullptr;
      OpenMPScheduleTy ScheduleKind;
      if (const auto *C = S.getSingleClause<OMPScheduleClause>()) {
        ScheduleKind.Schedule = C->getScheduleKind();
        ScheduleKind.M1 = C->getFirstScheduleModifier();
        ScheduleKind.M2 = C->getSecondScheduleModifier();
        ChunkExpr = C->getChunkSize();
      } else {
        // Default behaviour for schedule clause.
        CGM.getOpenMPRuntime().getDefaultScheduleAndChunk(
            *this, S, ScheduleKind.Schedule, ChunkExpr);
      }
      bool HasChunkSizeOne = false;
      llvm::Value *Chunk = nullptr;
      if (ChunkExpr) {
        Chunk = EmitScalarExpr(ChunkExpr);
        Chunk = EmitScalarConversion(Chunk, ChunkExpr->getType(),
                                     S.getIterationVariable()->getType(),
                                     S.getBeginLoc());
        Expr::EvalResult Result;
        if (ChunkExpr->EvaluateAsInt(Result, getContext())) {
          llvm::APSInt EvaluatedChunk = Result.Val.getInt();
          HasChunkSizeOne = (EvaluatedChunk.getLimitedValue() == 1);
        }
      }
      const unsigned IVSize = getContext().getTypeSize(IVExpr->getType());
      const bool IVSigned = IVExpr->getType()->hasSignedIntegerRepresentation();
      // OpenMP 4.5, 2.7.1 Loop Construct, Description.
      // If the static schedule kind is specified or if the ordered clause is
      // specified, and if no monotonic modifier is specified, the effect will
      // be as if the monotonic modifier was specified.
      bool StaticChunkedOne = RT.isStaticChunked(ScheduleKind.Schedule,
          /* Chunked */ Chunk != nullptr) && HasChunkSizeOne &&
          isOpenMPLoopBoundSharingDirective(S.getDirectiveKind());
      if ((RT.isStaticNonchunked(ScheduleKind.Schedule,
                                 /* Chunked */ Chunk != nullptr) ||
           StaticChunkedOne) &&
          !Ordered) {
        if (isOpenMPSimdDirective(S.getDirectiveKind()))
          EmitOMPSimdInit(S, /*IsMonotonic=*/true);
        // OpenMP [2.7.1, Loop Construct, Description, table 2-1]
        // When no chunk_size is specified, the iteration space is divided into
        // chunks that are approximately equal in size, and at most one chunk is
        // distributed to each thread. Note that the size of the chunks is
        // unspecified in this case.
        CGOpenMPRuntime::StaticRTInput StaticInit(
            IVSize, IVSigned, Ordered, IL.getAddress(), LB.getAddress(),
            UB.getAddress(), ST.getAddress(),
            StaticChunkedOne ? Chunk : nullptr);
        RT.emitForStaticInit(*this, S.getBeginLoc(), S.getDirectiveKind(),
                             ScheduleKind, StaticInit);
        JumpDest LoopExit =
            getJumpDestInCurrentScope(createBasicBlock("omp.loop.exit"));
        // UB = min(UB, GlobalUB);
        if (!StaticChunkedOne)
          EmitIgnoredExpr(S.getEnsureUpperBound());
        // IV = LB;
        EmitIgnoredExpr(S.getInit());
        // For unchunked static schedule generate:
        //
        // while (idx <= UB) {
        //   BODY;
        //   ++idx;
        // }
        //
        // For static schedule with chunk one:
        //
        // while (IV <= PrevUB) {
        //   BODY;
        //   IV += ST;
        // }
        EmitOMPInnerLoop(S, LoopScope.requiresCleanups(),
            StaticChunkedOne ? S.getCombinedParForInDistCond() : S.getCond(),
            StaticChunkedOne ? S.getDistInc() : S.getInc(),
            [&S, LoopExit](CodeGenFunction &CGF) {
             CGF.EmitOMPLoopBody(S, LoopExit);
             CGF.EmitStopPoint(&S);
            },
            [](CodeGenFunction &) {});
        EmitBlock(LoopExit.getBlock());
        // Tell the runtime we are done.
        auto &&CodeGen = [&S](CodeGenFunction &CGF) {
          CGF.CGM.getOpenMPRuntime().emitForStaticFinish(CGF, S.getEndLoc(),
                                                         S.getDirectiveKind());
        };
        OMPCancelStack.emitExit(*this, S.getDirectiveKind(), CodeGen);
      } else {
        const bool IsMonotonic =
            Ordered || ScheduleKind.Schedule == OMPC_SCHEDULE_static ||
            ScheduleKind.Schedule == OMPC_SCHEDULE_unknown ||
            ScheduleKind.M1 == OMPC_SCHEDULE_MODIFIER_monotonic ||
            ScheduleKind.M2 == OMPC_SCHEDULE_MODIFIER_monotonic;
        // Emit the outer loop, which requests its work chunk [LB..UB] from
        // runtime and runs the inner loop to process it.
        const OMPLoopArguments LoopArguments(LB.getAddress(), UB.getAddress(),
                                             ST.getAddress(), IL.getAddress(),
                                             Chunk, EUB);
        EmitOMPForOuterLoop(ScheduleKind, IsMonotonic, S, LoopScope, Ordered,
                            LoopArguments, CGDispatchBounds);
      }
      if (isOpenMPSimdDirective(S.getDirectiveKind())) {
        EmitOMPSimdFinal(S, [IL, &S](CodeGenFunction &CGF) {
          return CGF.Builder.CreateIsNotNull(
              CGF.EmitLoadOfScalar(IL, S.getBeginLoc()));
        });
      }
      EmitOMPReductionClauseFinal(
          S, /*ReductionKind=*/isOpenMPSimdDirective(S.getDirectiveKind())
                 ? /*Parallel and Simd*/ OMPD_parallel_for_simd
                 : /*Parallel only*/ OMPD_parallel);
      // Emit post-update of the reduction variables if IsLastIter != 0.
      emitPostUpdateForReductionClause(
          *this, S, [IL, &S](CodeGenFunction &CGF) {
            return CGF.Builder.CreateIsNotNull(
                CGF.EmitLoadOfScalar(IL, S.getBeginLoc()));
          });
      // Emit final copy of the lastprivate variables if IsLastIter != 0.
      if (HasLastprivateClause)
        EmitOMPLastprivateClauseFinal(
            S, isOpenMPSimdDirective(S.getDirectiveKind()),
            Builder.CreateIsNotNull(EmitLoadOfScalar(IL, S.getBeginLoc())));
    }
    EmitOMPLinearClauseFinal(S, [IL, &S](CodeGenFunction &CGF) {
      return CGF.Builder.CreateIsNotNull(
          CGF.EmitLoadOfScalar(IL, S.getBeginLoc()));
    });
    DoacrossCleanupScope.ForceCleanup();
    // We're now done with the loop, so jump to the continuation block.
    if (ContBlock) {
      EmitBranch(ContBlock);
      EmitBlock(ContBlock, /*IsFinished=*/true);
    }
  }
  return HasLastprivateClause;
}

/// The following two functions generate expressions for the loop lower
/// and upper bounds in case of static and dynamic (dispatch) schedule
/// of the associated 'for' or 'distribute' loop.
static std::pair<LValue, LValue>
emitForLoopBounds(CodeGenFunction &CGF, const OMPExecutableDirective &S) {
  const auto &LS = cast<OMPLoopDirective>(S);
  LValue LB =
      EmitOMPHelperVar(CGF, cast<DeclRefExpr>(LS.getLowerBoundVariable()));
  LValue UB =
      EmitOMPHelperVar(CGF, cast<DeclRefExpr>(LS.getUpperBoundVariable()));
  return {LB, UB};
}

/// When dealing with dispatch schedules (e.g. dynamic, guided) we do not
/// consider the lower and upper bound expressions generated by the
/// worksharing loop support, but we use 0 and the iteration space size as
/// constants
static std::pair<llvm::Value *, llvm::Value *>
emitDispatchForLoopBounds(CodeGenFunction &CGF, const OMPExecutableDirective &S,
                          Address LB, Address UB) {
  const auto &LS = cast<OMPLoopDirective>(S);
  const Expr *IVExpr = LS.getIterationVariable();
  const unsigned IVSize = CGF.getContext().getTypeSize(IVExpr->getType());
  llvm::Value *LBVal = CGF.Builder.getIntN(IVSize, 0);
  llvm::Value *UBVal = CGF.EmitScalarExpr(LS.getLastIteration());
  return {LBVal, UBVal};
}

void CodeGenFunction::EmitOMPForDirective(const OMPForDirective &S) {
  bool HasLastprivates = false;
  auto &&CodeGen = [&S, &HasLastprivates](CodeGenFunction &CGF,
                                          PrePostActionTy &) {
    OMPCancelStackRAII CancelRegion(CGF, OMPD_for, S.hasCancel());
    HasLastprivates = CGF.EmitOMPWorksharingLoop(S, S.getEnsureUpperBound(),
                                                 emitForLoopBounds,
                                                 emitDispatchForLoopBounds);
  };
  {
    OMPLexicalScope Scope(*this, S, OMPD_unknown);
    CGM.getOpenMPRuntime().emitInlinedDirective(*this, OMPD_for, CodeGen,
                                                S.hasCancel());
  }

  // Emit an implicit barrier at the end.
  if (!S.getSingleClause<OMPNowaitClause>() || HasLastprivates)
    CGM.getOpenMPRuntime().emitBarrierCall(*this, S.getBeginLoc(), OMPD_for);
}

void CodeGenFunction::EmitOMPForSimdDirective(const OMPForSimdDirective &S) {
  bool HasLastprivates = false;
  auto &&CodeGen = [&S, &HasLastprivates](CodeGenFunction &CGF,
                                          PrePostActionTy &) {
    HasLastprivates = CGF.EmitOMPWorksharingLoop(S, S.getEnsureUpperBound(),
                                                 emitForLoopBounds,
                                                 emitDispatchForLoopBounds);
  };
  {
    OMPLexicalScope Scope(*this, S, OMPD_unknown);
    CGM.getOpenMPRuntime().emitInlinedDirective(*this, OMPD_simd, CodeGen);
  }

  // Emit an implicit barrier at the end.
  if (!S.getSingleClause<OMPNowaitClause>() || HasLastprivates)
    CGM.getOpenMPRuntime().emitBarrierCall(*this, S.getBeginLoc(), OMPD_for);
}

static LValue createSectionLVal(CodeGenFunction &CGF, QualType Ty,
                                const Twine &Name,
                                llvm::Value *Init = nullptr) {
  LValue LVal = CGF.MakeAddrLValue(CGF.CreateMemTemp(Ty, Name), Ty);
  if (Init)
    CGF.EmitStoreThroughLValue(RValue::get(Init), LVal, /*isInit*/ true);
  return LVal;
}

void CodeGenFunction::EmitSections(const OMPExecutableDirective &S) {
  const Stmt *CapturedStmt = S.getInnermostCapturedStmt()->getCapturedStmt();
  const auto *CS = dyn_cast<CompoundStmt>(CapturedStmt);
  bool HasLastprivates = false;
  auto &&CodeGen = [&S, CapturedStmt, CS,
                    &HasLastprivates](CodeGenFunction &CGF, PrePostActionTy &) {
    ASTContext &C = CGF.getContext();
    QualType KmpInt32Ty =
        C.getIntTypeForBitwidth(/*DestWidth=*/32, /*Signed=*/1);
    // Emit helper vars inits.
    LValue LB = createSectionLVal(CGF, KmpInt32Ty, ".omp.sections.lb.",
                                  CGF.Builder.getInt32(0));
    llvm::ConstantInt *GlobalUBVal = CS != nullptr
                                         ? CGF.Builder.getInt32(CS->size() - 1)
                                         : CGF.Builder.getInt32(0);
    LValue UB =
        createSectionLVal(CGF, KmpInt32Ty, ".omp.sections.ub.", GlobalUBVal);
    LValue ST = createSectionLVal(CGF, KmpInt32Ty, ".omp.sections.st.",
                                  CGF.Builder.getInt32(1));
    LValue IL = createSectionLVal(CGF, KmpInt32Ty, ".omp.sections.il.",
                                  CGF.Builder.getInt32(0));
    // Loop counter.
    LValue IV = createSectionLVal(CGF, KmpInt32Ty, ".omp.sections.iv.");
    OpaqueValueExpr IVRefExpr(S.getBeginLoc(), KmpInt32Ty, VK_LValue);
    CodeGenFunction::OpaqueValueMapping OpaqueIV(CGF, &IVRefExpr, IV);
    OpaqueValueExpr UBRefExpr(S.getBeginLoc(), KmpInt32Ty, VK_LValue);
    CodeGenFunction::OpaqueValueMapping OpaqueUB(CGF, &UBRefExpr, UB);
    // Generate condition for loop.
    BinaryOperator Cond(&IVRefExpr, &UBRefExpr, BO_LE, C.BoolTy, VK_RValue,
                        OK_Ordinary, S.getBeginLoc(), FPOptions());
    // Increment for loop counter.
    UnaryOperator Inc(&IVRefExpr, UO_PreInc, KmpInt32Ty, VK_RValue, OK_Ordinary,
                      S.getBeginLoc(), true);
    auto &&BodyGen = [CapturedStmt, CS, &S, &IV](CodeGenFunction &CGF) {
      // Iterate through all sections and emit a switch construct:
      // switch (IV) {
      //   case 0:
      //     <SectionStmt[0]>;
      //     break;
      // ...
      //   case <NumSection> - 1:
      //     <SectionStmt[<NumSection> - 1]>;
      //     break;
      // }
      // .omp.sections.exit:
      llvm::BasicBlock *ExitBB = CGF.createBasicBlock(".omp.sections.exit");
      llvm::SwitchInst *SwitchStmt =
          CGF.Builder.CreateSwitch(CGF.EmitLoadOfScalar(IV, S.getBeginLoc()),
                                   ExitBB, CS == nullptr ? 1 : CS->size());
      if (CS) {
        unsigned CaseNumber = 0;
        for (const Stmt *SubStmt : CS->children()) {
          auto CaseBB = CGF.createBasicBlock(".omp.sections.case");
          CGF.EmitBlock(CaseBB);
          SwitchStmt->addCase(CGF.Builder.getInt32(CaseNumber), CaseBB);
          CGF.EmitStmt(SubStmt);
          CGF.EmitBranch(ExitBB);
          ++CaseNumber;
        }
      } else {
        llvm::BasicBlock *CaseBB = CGF.createBasicBlock(".omp.sections.case");
        CGF.EmitBlock(CaseBB);
        SwitchStmt->addCase(CGF.Builder.getInt32(0), CaseBB);
        CGF.EmitStmt(CapturedStmt);
        CGF.EmitBranch(ExitBB);
      }
      CGF.EmitBlock(ExitBB, /*IsFinished=*/true);
    };

    CodeGenFunction::OMPPrivateScope LoopScope(CGF);
    if (CGF.EmitOMPFirstprivateClause(S, LoopScope)) {
      // Emit implicit barrier to synchronize threads and avoid data races on
      // initialization of firstprivate variables and post-update of lastprivate
      // variables.
      CGF.CGM.getOpenMPRuntime().emitBarrierCall(
          CGF, S.getBeginLoc(), OMPD_unknown, /*EmitChecks=*/false,
          /*ForceSimpleCall=*/true);
    }
    CGF.EmitOMPPrivateClause(S, LoopScope);
    HasLastprivates = CGF.EmitOMPLastprivateClauseInit(S, LoopScope);
    CGF.EmitOMPReductionClauseInit(S, LoopScope);
    (void)LoopScope.Privatize();
    if (isOpenMPTargetExecutionDirective(S.getDirectiveKind()))
      CGF.CGM.getOpenMPRuntime().adjustTargetSpecificDataForLambdas(CGF, S);

    // Emit static non-chunked loop.
    OpenMPScheduleTy ScheduleKind;
    ScheduleKind.Schedule = OMPC_SCHEDULE_static;
    CGOpenMPRuntime::StaticRTInput StaticInit(
        /*IVSize=*/32, /*IVSigned=*/true, /*Ordered=*/false, IL.getAddress(),
        LB.getAddress(), UB.getAddress(), ST.getAddress());
    CGF.CGM.getOpenMPRuntime().emitForStaticInit(
        CGF, S.getBeginLoc(), S.getDirectiveKind(), ScheduleKind, StaticInit);
    // UB = min(UB, GlobalUB);
    llvm::Value *UBVal = CGF.EmitLoadOfScalar(UB, S.getBeginLoc());
    llvm::Value *MinUBGlobalUB = CGF.Builder.CreateSelect(
        CGF.Builder.CreateICmpSLT(UBVal, GlobalUBVal), UBVal, GlobalUBVal);
    CGF.EmitStoreOfScalar(MinUBGlobalUB, UB);
    // IV = LB;
    CGF.EmitStoreOfScalar(CGF.EmitLoadOfScalar(LB, S.getBeginLoc()), IV);
    // while (idx <= UB) { BODY; ++idx; }
    CGF.EmitOMPInnerLoop(S, /*RequiresCleanup=*/false, &Cond, &Inc, BodyGen,
                         [](CodeGenFunction &) {});
    // Tell the runtime we are done.
    auto &&CodeGen = [&S](CodeGenFunction &CGF) {
      CGF.CGM.getOpenMPRuntime().emitForStaticFinish(CGF, S.getEndLoc(),
                                                     S.getDirectiveKind());
    };
    CGF.OMPCancelStack.emitExit(CGF, S.getDirectiveKind(), CodeGen);
    CGF.EmitOMPReductionClauseFinal(S, /*ReductionKind=*/OMPD_parallel);
    // Emit post-update of the reduction variables if IsLastIter != 0.
    emitPostUpdateForReductionClause(CGF, S, [IL, &S](CodeGenFunction &CGF) {
      return CGF.Builder.CreateIsNotNull(
          CGF.EmitLoadOfScalar(IL, S.getBeginLoc()));
    });

    // Emit final copy of the lastprivate variables if IsLastIter != 0.
    if (HasLastprivates)
      CGF.EmitOMPLastprivateClauseFinal(
          S, /*NoFinals=*/false,
          CGF.Builder.CreateIsNotNull(
              CGF.EmitLoadOfScalar(IL, S.getBeginLoc())));
  };

  bool HasCancel = false;
  if (auto *OSD = dyn_cast<OMPSectionsDirective>(&S))
    HasCancel = OSD->hasCancel();
  else if (auto *OPSD = dyn_cast<OMPParallelSectionsDirective>(&S))
    HasCancel = OPSD->hasCancel();
  OMPCancelStackRAII CancelRegion(*this, S.getDirectiveKind(), HasCancel);
  CGM.getOpenMPRuntime().emitInlinedDirective(*this, OMPD_sections, CodeGen,
                                              HasCancel);
  // Emit barrier for lastprivates only if 'sections' directive has 'nowait'
  // clause. Otherwise the barrier will be generated by the codegen for the
  // directive.
  if (HasLastprivates && S.getSingleClause<OMPNowaitClause>()) {
    // Emit implicit barrier to synchronize threads and avoid data races on
    // initialization of firstprivate variables.
    CGM.getOpenMPRuntime().emitBarrierCall(*this, S.getBeginLoc(),
                                           OMPD_unknown);
  }
}

void CodeGenFunction::EmitOMPSectionsDirective(const OMPSectionsDirective &S) {
  {
    OMPLexicalScope Scope(*this, S, OMPD_unknown);
    EmitSections(S);
  }
  // Emit an implicit barrier at the end.
  if (!S.getSingleClause<OMPNowaitClause>()) {
    CGM.getOpenMPRuntime().emitBarrierCall(*this, S.getBeginLoc(),
                                           OMPD_sections);
  }
}

void CodeGenFunction::EmitOMPSectionDirective(const OMPSectionDirective &S) {
  auto &&CodeGen = [&S](CodeGenFunction &CGF, PrePostActionTy &) {
    CGF.EmitStmt(S.getInnermostCapturedStmt()->getCapturedStmt());
  };
  OMPLexicalScope Scope(*this, S, OMPD_unknown);
  CGM.getOpenMPRuntime().emitInlinedDirective(*this, OMPD_section, CodeGen,
                                              S.hasCancel());
}

void CodeGenFunction::EmitOMPSingleDirective(const OMPSingleDirective &S) {
  llvm::SmallVector<const Expr *, 8> CopyprivateVars;
  llvm::SmallVector<const Expr *, 8> DestExprs;
  llvm::SmallVector<const Expr *, 8> SrcExprs;
  llvm::SmallVector<const Expr *, 8> AssignmentOps;
  // Check if there are any 'copyprivate' clauses associated with this
  // 'single' construct.
  // Build a list of copyprivate variables along with helper expressions
  // (<source>, <destination>, <destination>=<source> expressions)
  for (const auto *C : S.getClausesOfKind<OMPCopyprivateClause>()) {
    CopyprivateVars.append(C->varlists().begin(), C->varlists().end());
    DestExprs.append(C->destination_exprs().begin(),
                     C->destination_exprs().end());
    SrcExprs.append(C->source_exprs().begin(), C->source_exprs().end());
    AssignmentOps.append(C->assignment_ops().begin(),
                         C->assignment_ops().end());
  }
  // Emit code for 'single' region along with 'copyprivate' clauses
  auto &&CodeGen = [&S](CodeGenFunction &CGF, PrePostActionTy &Action) {
    Action.Enter(CGF);
    OMPPrivateScope SingleScope(CGF);
    (void)CGF.EmitOMPFirstprivateClause(S, SingleScope);
    CGF.EmitOMPPrivateClause(S, SingleScope);
    (void)SingleScope.Privatize();
    CGF.EmitStmt(S.getInnermostCapturedStmt()->getCapturedStmt());
  };
  {
    OMPLexicalScope Scope(*this, S, OMPD_unknown);
    CGM.getOpenMPRuntime().emitSingleRegion(*this, CodeGen, S.getBeginLoc(),
                                            CopyprivateVars, DestExprs,
                                            SrcExprs, AssignmentOps);
  }
  // Emit an implicit barrier at the end (to avoid data race on firstprivate
  // init or if no 'nowait' clause was specified and no 'copyprivate' clause).
  if (!S.getSingleClause<OMPNowaitClause>() && CopyprivateVars.empty()) {
    CGM.getOpenMPRuntime().emitBarrierCall(
        *this, S.getBeginLoc(),
        S.getSingleClause<OMPNowaitClause>() ? OMPD_unknown : OMPD_single);
  }
}

void CodeGenFunction::EmitOMPMasterDirective(const OMPMasterDirective &S) {
  auto &&CodeGen = [&S](CodeGenFunction &CGF, PrePostActionTy &Action) {
    Action.Enter(CGF);
    CGF.EmitStmt(S.getInnermostCapturedStmt()->getCapturedStmt());
  };
  OMPLexicalScope Scope(*this, S, OMPD_unknown);
  CGM.getOpenMPRuntime().emitMasterRegion(*this, CodeGen, S.getBeginLoc());
}

void CodeGenFunction::EmitOMPCriticalDirective(const OMPCriticalDirective &S) {
  auto &&CodeGen = [&S](CodeGenFunction &CGF, PrePostActionTy &Action) {
    Action.Enter(CGF);
    CGF.EmitStmt(S.getInnermostCapturedStmt()->getCapturedStmt());
  };
  const Expr *Hint = nullptr;
  if (const auto *HintClause = S.getSingleClause<OMPHintClause>())
    Hint = HintClause->getHint();
  OMPLexicalScope Scope(*this, S, OMPD_unknown);
  CGM.getOpenMPRuntime().emitCriticalRegion(*this,
                                            S.getDirectiveName().getAsString(),
                                            CodeGen, S.getBeginLoc(), Hint);
}

void CodeGenFunction::EmitOMPParallelForDirective(
    const OMPParallelForDirective &S) {
  // Emit directive as a combined directive that consists of two implicit
  // directives: 'parallel' with 'for' directive.
  auto &&CodeGen = [&S](CodeGenFunction &CGF, PrePostActionTy &Action) {
    Action.Enter(CGF);
    OMPCancelStackRAII CancelRegion(CGF, OMPD_parallel_for, S.hasCancel());
    CGF.EmitOMPWorksharingLoop(S, S.getEnsureUpperBound(), emitForLoopBounds,
                               emitDispatchForLoopBounds);
  };
  emitCommonOMPParallelDirective(*this, S, OMPD_for, CodeGen,
                                 emitEmptyBoundParameters);
}

void CodeGenFunction::EmitOMPParallelForSimdDirective(
    const OMPParallelForSimdDirective &S) {
  // Emit directive as a combined directive that consists of two implicit
  // directives: 'parallel' with 'for' directive.
  auto &&CodeGen = [&S](CodeGenFunction &CGF, PrePostActionTy &Action) {
    Action.Enter(CGF);
    CGF.EmitOMPWorksharingLoop(S, S.getEnsureUpperBound(), emitForLoopBounds,
                               emitDispatchForLoopBounds);
  };
  emitCommonOMPParallelDirective(*this, S, OMPD_simd, CodeGen,
                                 emitEmptyBoundParameters);
}

void CodeGenFunction::EmitOMPParallelSectionsDirective(
    const OMPParallelSectionsDirective &S) {
  // Emit directive as a combined directive that consists of two implicit
  // directives: 'parallel' with 'sections' directive.
  auto &&CodeGen = [&S](CodeGenFunction &CGF, PrePostActionTy &Action) {
    Action.Enter(CGF);
    CGF.EmitSections(S);
  };
  emitCommonOMPParallelDirective(*this, S, OMPD_sections, CodeGen,
                                 emitEmptyBoundParameters);
}

void CodeGenFunction::EmitOMPTaskBasedDirective(
    const OMPExecutableDirective &S, const OpenMPDirectiveKind CapturedRegion,
    const RegionCodeGenTy &BodyGen, const TaskGenTy &TaskGen,
    OMPTaskDataTy &Data) {
  // Emit outlined function for task construct.
  const CapturedStmt *CS = S.getCapturedStmt(CapturedRegion);
  auto I = CS->getCapturedDecl()->param_begin();
  auto PartId = std::next(I);
  auto TaskT = std::next(I, 4);
  // Check if the task is final
  if (const auto *Clause = S.getSingleClause<OMPFinalClause>()) {
    // If the condition constant folds and can be elided, try to avoid emitting
    // the condition and the dead arm of the if/else.
    const Expr *Cond = Clause->getCondition();
    bool CondConstant;
    if (ConstantFoldsToSimpleInteger(Cond, CondConstant))
      Data.Final.setInt(CondConstant);
    else
      Data.Final.setPointer(EvaluateExprAsBool(Cond));
  } else {
    // By default the task is not final.
    Data.Final.setInt(/*IntVal=*/false);
  }
  // Check if the task has 'priority' clause.
  if (const auto *Clause = S.getSingleClause<OMPPriorityClause>()) {
    const Expr *Prio = Clause->getPriority();
    Data.Priority.setInt(/*IntVal=*/true);
    Data.Priority.setPointer(EmitScalarConversion(
        EmitScalarExpr(Prio), Prio->getType(),
        getContext().getIntTypeForBitwidth(/*DestWidth=*/32, /*Signed=*/1),
        Prio->getExprLoc()));
  }
  // The first function argument for tasks is a thread id, the second one is a
  // part id (0 for tied tasks, >=0 for untied task).
  llvm::DenseSet<const VarDecl *> EmittedAsPrivate;
  // Get list of private variables.
  for (const auto *C : S.getClausesOfKind<OMPPrivateClause>()) {
    auto IRef = C->varlist_begin();
    for (const Expr *IInit : C->private_copies()) {
      const auto *OrigVD = cast<VarDecl>(cast<DeclRefExpr>(*IRef)->getDecl());
      if (EmittedAsPrivate.insert(OrigVD->getCanonicalDecl()).second) {
        Data.PrivateVars.push_back(*IRef);
        Data.PrivateCopies.push_back(IInit);
      }
      ++IRef;
    }
  }
  EmittedAsPrivate.clear();
  // Get list of firstprivate variables.
  for (const auto *C : S.getClausesOfKind<OMPFirstprivateClause>()) {
    auto IRef = C->varlist_begin();
    auto IElemInitRef = C->inits().begin();
    for (const Expr *IInit : C->private_copies()) {
      const auto *OrigVD = cast<VarDecl>(cast<DeclRefExpr>(*IRef)->getDecl());
      if (EmittedAsPrivate.insert(OrigVD->getCanonicalDecl()).second) {
        Data.FirstprivateVars.push_back(*IRef);
        Data.FirstprivateCopies.push_back(IInit);
        Data.FirstprivateInits.push_back(*IElemInitRef);
      }
      ++IRef;
      ++IElemInitRef;
    }
  }
  // Get list of lastprivate variables (for taskloops).
  llvm::DenseMap<const VarDecl *, const DeclRefExpr *> LastprivateDstsOrigs;
  for (const auto *C : S.getClausesOfKind<OMPLastprivateClause>()) {
    auto IRef = C->varlist_begin();
    auto ID = C->destination_exprs().begin();
    for (const Expr *IInit : C->private_copies()) {
      const auto *OrigVD = cast<VarDecl>(cast<DeclRefExpr>(*IRef)->getDecl());
      if (EmittedAsPrivate.insert(OrigVD->getCanonicalDecl()).second) {
        Data.LastprivateVars.push_back(*IRef);
        Data.LastprivateCopies.push_back(IInit);
      }
      LastprivateDstsOrigs.insert(
          {cast<VarDecl>(cast<DeclRefExpr>(*ID)->getDecl()),
           cast<DeclRefExpr>(*IRef)});
      ++IRef;
      ++ID;
    }
  }
  SmallVector<const Expr *, 4> LHSs;
  SmallVector<const Expr *, 4> RHSs;
  for (const auto *C : S.getClausesOfKind<OMPReductionClause>()) {
    auto IPriv = C->privates().begin();
    auto IRed = C->reduction_ops().begin();
    auto ILHS = C->lhs_exprs().begin();
    auto IRHS = C->rhs_exprs().begin();
    for (const Expr *Ref : C->varlists()) {
      Data.ReductionVars.emplace_back(Ref);
      Data.ReductionCopies.emplace_back(*IPriv);
      Data.ReductionOps.emplace_back(*IRed);
      LHSs.emplace_back(*ILHS);
      RHSs.emplace_back(*IRHS);
      std::advance(IPriv, 1);
      std::advance(IRed, 1);
      std::advance(ILHS, 1);
      std::advance(IRHS, 1);
    }
  }
  Data.Reductions = CGM.getOpenMPRuntime().emitTaskReductionInit(
      *this, S.getBeginLoc(), LHSs, RHSs, Data);
  // Build list of dependences.
  for (const auto *C : S.getClausesOfKind<OMPDependClause>())
    for (const Expr *IRef : C->varlists())
      Data.Dependences.emplace_back(C->getDependencyKind(), IRef);
  auto &&CodeGen = [&Data, &S, CS, &BodyGen, &LastprivateDstsOrigs,
                    CapturedRegion](CodeGenFunction &CGF,
                                    PrePostActionTy &Action) {
    // Set proper addresses for generated private copies.
    OMPPrivateScope Scope(CGF);
    if (!Data.PrivateVars.empty() || !Data.FirstprivateVars.empty() ||
        !Data.LastprivateVars.empty()) {
      llvm::FunctionType *CopyFnTy = llvm::FunctionType::get(
          CGF.Builder.getVoidTy(), {CGF.Builder.getInt8PtrTy()}, true);
      enum { PrivatesParam = 2, CopyFnParam = 3 };
      llvm::Value *CopyFn = CGF.Builder.CreateLoad(
          CGF.GetAddrOfLocalVar(CS->getCapturedDecl()->getParam(CopyFnParam)));
      llvm::Value *PrivatesPtr = CGF.Builder.CreateLoad(CGF.GetAddrOfLocalVar(
          CS->getCapturedDecl()->getParam(PrivatesParam)));
      // Map privates.
      llvm::SmallVector<std::pair<const VarDecl *, Address>, 16> PrivatePtrs;
      llvm::SmallVector<llvm::Value *, 16> CallArgs;
      CallArgs.push_back(PrivatesPtr);
      for (const Expr *E : Data.PrivateVars) {
        const auto *VD = cast<VarDecl>(cast<DeclRefExpr>(E)->getDecl());
        Address PrivatePtr = CGF.CreateMemTemp(
            CGF.getContext().getPointerType(E->getType()), ".priv.ptr.addr");
        PrivatePtrs.emplace_back(VD, PrivatePtr);
        CallArgs.push_back(PrivatePtr.getPointer());
      }
      for (const Expr *E : Data.FirstprivateVars) {
        const auto *VD = cast<VarDecl>(cast<DeclRefExpr>(E)->getDecl());
        Address PrivatePtr =
            CGF.CreateMemTemp(CGF.getContext().getPointerType(E->getType()),
                              ".firstpriv.ptr.addr");
        PrivatePtrs.emplace_back(VD, PrivatePtr);
        CallArgs.push_back(PrivatePtr.getPointer());
      }
      for (const Expr *E : Data.LastprivateVars) {
        const auto *VD = cast<VarDecl>(cast<DeclRefExpr>(E)->getDecl());
        Address PrivatePtr =
            CGF.CreateMemTemp(CGF.getContext().getPointerType(E->getType()),
                              ".lastpriv.ptr.addr");
        PrivatePtrs.emplace_back(VD, PrivatePtr);
        CallArgs.push_back(PrivatePtr.getPointer());
      }
      CGF.CGM.getOpenMPRuntime().emitOutlinedFunctionCall(
          CGF, S.getBeginLoc(), {CopyFnTy, CopyFn}, CallArgs);
      for (const auto &Pair : LastprivateDstsOrigs) {
        const auto *OrigVD = cast<VarDecl>(Pair.second->getDecl());
        DeclRefExpr DRE(CGF.getContext(), const_cast<VarDecl *>(OrigVD),
                        /*RefersToEnclosingVariableOrCapture=*/
                            CGF.CapturedStmtInfo->lookup(OrigVD) != nullptr,
                        Pair.second->getType(), VK_LValue,
                        Pair.second->getExprLoc());
        Scope.addPrivate(Pair.first, [&CGF, &DRE]() {
          return CGF.EmitLValue(&DRE).getAddress();
        });
      }
      for (const auto &Pair : PrivatePtrs) {
        Address Replacement(CGF.Builder.CreateLoad(Pair.second),
                            CGF.getContext().getDeclAlign(Pair.first));
        Scope.addPrivate(Pair.first, [Replacement]() { return Replacement; });
      }
    }
    if (Data.Reductions) {
      OMPLexicalScope LexScope(CGF, S, CapturedRegion);
      ReductionCodeGen RedCG(Data.ReductionVars, Data.ReductionCopies,
                             Data.ReductionOps);
      llvm::Value *ReductionsPtr = CGF.Builder.CreateLoad(
          CGF.GetAddrOfLocalVar(CS->getCapturedDecl()->getParam(9)));
      for (unsigned Cnt = 0, E = Data.ReductionVars.size(); Cnt < E; ++Cnt) {
        RedCG.emitSharedLValue(CGF, Cnt);
        RedCG.emitAggregateType(CGF, Cnt);
        // FIXME: This must removed once the runtime library is fixed.
        // Emit required threadprivate variables for
        // initializer/combiner/finalizer.
        CGF.CGM.getOpenMPRuntime().emitTaskReductionFixups(CGF, S.getBeginLoc(),
                                                           RedCG, Cnt);
        Address Replacement = CGF.CGM.getOpenMPRuntime().getTaskReductionItem(
            CGF, S.getBeginLoc(), ReductionsPtr, RedCG.getSharedLValue(Cnt));
        Replacement =
            Address(CGF.EmitScalarConversion(
                        Replacement.getPointer(), CGF.getContext().VoidPtrTy,
                        CGF.getContext().getPointerType(
                            Data.ReductionCopies[Cnt]->getType()),
                        Data.ReductionCopies[Cnt]->getExprLoc()),
                    Replacement.getAlignment());
        Replacement = RedCG.adjustPrivateAddress(CGF, Cnt, Replacement);
        Scope.addPrivate(RedCG.getBaseDecl(Cnt),
                         [Replacement]() { return Replacement; });
      }
    }
    // Privatize all private variables except for in_reduction items.
    (void)Scope.Privatize();
    SmallVector<const Expr *, 4> InRedVars;
    SmallVector<const Expr *, 4> InRedPrivs;
    SmallVector<const Expr *, 4> InRedOps;
    SmallVector<const Expr *, 4> TaskgroupDescriptors;
    for (const auto *C : S.getClausesOfKind<OMPInReductionClause>()) {
      auto IPriv = C->privates().begin();
      auto IRed = C->reduction_ops().begin();
      auto ITD = C->taskgroup_descriptors().begin();
      for (const Expr *Ref : C->varlists()) {
        InRedVars.emplace_back(Ref);
        InRedPrivs.emplace_back(*IPriv);
        InRedOps.emplace_back(*IRed);
        TaskgroupDescriptors.emplace_back(*ITD);
        std::advance(IPriv, 1);
        std::advance(IRed, 1);
        std::advance(ITD, 1);
      }
    }
    // Privatize in_reduction items here, because taskgroup descriptors must be
    // privatized earlier.
    OMPPrivateScope InRedScope(CGF);
    if (!InRedVars.empty()) {
      ReductionCodeGen RedCG(InRedVars, InRedPrivs, InRedOps);
      for (unsigned Cnt = 0, E = InRedVars.size(); Cnt < E; ++Cnt) {
        RedCG.emitSharedLValue(CGF, Cnt);
        RedCG.emitAggregateType(CGF, Cnt);
        // The taskgroup descriptor variable is always implicit firstprivate and
        // privatized already during processing of the firstprivates.
        // FIXME: This must removed once the runtime library is fixed.
        // Emit required threadprivate variables for
        // initializer/combiner/finalizer.
        CGF.CGM.getOpenMPRuntime().emitTaskReductionFixups(CGF, S.getBeginLoc(),
                                                           RedCG, Cnt);
        llvm::Value *ReductionsPtr =
            CGF.EmitLoadOfScalar(CGF.EmitLValue(TaskgroupDescriptors[Cnt]),
                                 TaskgroupDescriptors[Cnt]->getExprLoc());
        Address Replacement = CGF.CGM.getOpenMPRuntime().getTaskReductionItem(
            CGF, S.getBeginLoc(), ReductionsPtr, RedCG.getSharedLValue(Cnt));
        Replacement = Address(
            CGF.EmitScalarConversion(
                Replacement.getPointer(), CGF.getContext().VoidPtrTy,
                CGF.getContext().getPointerType(InRedPrivs[Cnt]->getType()),
                InRedPrivs[Cnt]->getExprLoc()),
            Replacement.getAlignment());
        Replacement = RedCG.adjustPrivateAddress(CGF, Cnt, Replacement);
        InRedScope.addPrivate(RedCG.getBaseDecl(Cnt),
                              [Replacement]() { return Replacement; });
      }
    }
    (void)InRedScope.Privatize();

    Action.Enter(CGF);
    BodyGen(CGF);
  };
  llvm::Function *OutlinedFn = CGM.getOpenMPRuntime().emitTaskOutlinedFunction(
      S, *I, *PartId, *TaskT, S.getDirectiveKind(), CodeGen, Data.Tied,
      Data.NumberOfParts);
  OMPLexicalScope Scope(*this, S);
  TaskGen(*this, OutlinedFn, Data);
}

static ImplicitParamDecl *
createImplicitFirstprivateForType(ASTContext &C, OMPTaskDataTy &Data,
                                  QualType Ty, CapturedDecl *CD,
                                  SourceLocation Loc) {
  auto *OrigVD = ImplicitParamDecl::Create(C, CD, Loc, /*Id=*/nullptr, Ty,
                                           ImplicitParamDecl::Other);
  auto *OrigRef = DeclRefExpr::Create(
      C, NestedNameSpecifierLoc(), SourceLocation(), OrigVD,
      /*RefersToEnclosingVariableOrCapture=*/false, Loc, Ty, VK_LValue);
  auto *PrivateVD = ImplicitParamDecl::Create(C, CD, Loc, /*Id=*/nullptr, Ty,
                                              ImplicitParamDecl::Other);
  auto *PrivateRef = DeclRefExpr::Create(
      C, NestedNameSpecifierLoc(), SourceLocation(), PrivateVD,
      /*RefersToEnclosingVariableOrCapture=*/false, Loc, Ty, VK_LValue);
  QualType ElemType = C.getBaseElementType(Ty);
  auto *InitVD = ImplicitParamDecl::Create(C, CD, Loc, /*Id=*/nullptr, ElemType,
                                           ImplicitParamDecl::Other);
  auto *InitRef = DeclRefExpr::Create(
      C, NestedNameSpecifierLoc(), SourceLocation(), InitVD,
      /*RefersToEnclosingVariableOrCapture=*/false, Loc, ElemType, VK_LValue);
  PrivateVD->setInitStyle(VarDecl::CInit);
  PrivateVD->setInit(ImplicitCastExpr::Create(C, ElemType, CK_LValueToRValue,
                                              InitRef, /*BasePath=*/nullptr,
                                              VK_RValue));
  Data.FirstprivateVars.emplace_back(OrigRef);
  Data.FirstprivateCopies.emplace_back(PrivateRef);
  Data.FirstprivateInits.emplace_back(InitRef);
  return OrigVD;
}

void CodeGenFunction::EmitOMPTargetTaskBasedDirective(
    const OMPExecutableDirective &S, const RegionCodeGenTy &BodyGen,
    OMPTargetDataInfo &InputInfo) {
  // Emit outlined function for task construct.
  const CapturedStmt *CS = S.getCapturedStmt(OMPD_task);
  Address CapturedStruct = GenerateCapturedStmtArgument(*CS);
  QualType SharedsTy = getContext().getRecordType(CS->getCapturedRecordDecl());
  auto I = CS->getCapturedDecl()->param_begin();
  auto PartId = std::next(I);
  auto TaskT = std::next(I, 4);
  OMPTaskDataTy Data;
  // The task is not final.
  Data.Final.setInt(/*IntVal=*/false);
  // Get list of firstprivate variables.
  for (const auto *C : S.getClausesOfKind<OMPFirstprivateClause>()) {
    auto IRef = C->varlist_begin();
    auto IElemInitRef = C->inits().begin();
    for (auto *IInit : C->private_copies()) {
      Data.FirstprivateVars.push_back(*IRef);
      Data.FirstprivateCopies.push_back(IInit);
      Data.FirstprivateInits.push_back(*IElemInitRef);
      ++IRef;
      ++IElemInitRef;
    }
  }
  OMPPrivateScope TargetScope(*this);
  VarDecl *BPVD = nullptr;
  VarDecl *PVD = nullptr;
  VarDecl *SVD = nullptr;
  if (InputInfo.NumberOfTargetItems > 0) {
    auto *CD = CapturedDecl::Create(
        getContext(), getContext().getTranslationUnitDecl(), /*NumParams=*/0);
    llvm::APInt ArrSize(/*numBits=*/32, InputInfo.NumberOfTargetItems);
    QualType BaseAndPointersType = getContext().getConstantArrayType(
        getContext().VoidPtrTy, ArrSize, ArrayType::Normal,
        /*IndexTypeQuals=*/0);
    BPVD = createImplicitFirstprivateForType(
        getContext(), Data, BaseAndPointersType, CD, S.getBeginLoc());
    PVD = createImplicitFirstprivateForType(
        getContext(), Data, BaseAndPointersType, CD, S.getBeginLoc());
    QualType SizesType = getContext().getConstantArrayType(
        getContext().getIntTypeForBitwidth(/*DestWidth=*/64, /*Signed=*/1),
        ArrSize, ArrayType::Normal,
        /*IndexTypeQuals=*/0);
    SVD = createImplicitFirstprivateForType(getContext(), Data, SizesType, CD,
                                            S.getBeginLoc());
    TargetScope.addPrivate(
        BPVD, [&InputInfo]() { return InputInfo.BasePointersArray; });
    TargetScope.addPrivate(PVD,
                           [&InputInfo]() { return InputInfo.PointersArray; });
    TargetScope.addPrivate(SVD,
                           [&InputInfo]() { return InputInfo.SizesArray; });
  }
  (void)TargetScope.Privatize();
  // Build list of dependences.
  for (const auto *C : S.getClausesOfKind<OMPDependClause>())
    for (const Expr *IRef : C->varlists())
      Data.Dependences.emplace_back(C->getDependencyKind(), IRef);
  auto &&CodeGen = [&Data, &S, CS, &BodyGen, BPVD, PVD, SVD,
                    &InputInfo](CodeGenFunction &CGF, PrePostActionTy &Action) {
    // Set proper addresses for generated private copies.
    OMPPrivateScope Scope(CGF);
    if (!Data.FirstprivateVars.empty()) {
      llvm::FunctionType *CopyFnTy = llvm::FunctionType::get(
          CGF.Builder.getVoidTy(), {CGF.Builder.getInt8PtrTy()}, true);
      enum { PrivatesParam = 2, CopyFnParam = 3 };
      llvm::Value *CopyFn = CGF.Builder.CreateLoad(
          CGF.GetAddrOfLocalVar(CS->getCapturedDecl()->getParam(CopyFnParam)));
      llvm::Value *PrivatesPtr = CGF.Builder.CreateLoad(CGF.GetAddrOfLocalVar(
          CS->getCapturedDecl()->getParam(PrivatesParam)));
      // Map privates.
      llvm::SmallVector<std::pair<const VarDecl *, Address>, 16> PrivatePtrs;
      llvm::SmallVector<llvm::Value *, 16> CallArgs;
      CallArgs.push_back(PrivatesPtr);
      for (const Expr *E : Data.FirstprivateVars) {
        const auto *VD = cast<VarDecl>(cast<DeclRefExpr>(E)->getDecl());
        Address PrivatePtr =
            CGF.CreateMemTemp(CGF.getContext().getPointerType(E->getType()),
                              ".firstpriv.ptr.addr");
        PrivatePtrs.emplace_back(VD, PrivatePtr);
        CallArgs.push_back(PrivatePtr.getPointer());
      }
      CGF.CGM.getOpenMPRuntime().emitOutlinedFunctionCall(
          CGF, S.getBeginLoc(), {CopyFnTy, CopyFn}, CallArgs);
      for (const auto &Pair : PrivatePtrs) {
        Address Replacement(CGF.Builder.CreateLoad(Pair.second),
                            CGF.getContext().getDeclAlign(Pair.first));
        Scope.addPrivate(Pair.first, [Replacement]() { return Replacement; });
      }
    }
    // Privatize all private variables except for in_reduction items.
    (void)Scope.Privatize();
    if (InputInfo.NumberOfTargetItems > 0) {
      InputInfo.BasePointersArray = CGF.Builder.CreateConstArrayGEP(
          CGF.GetAddrOfLocalVar(BPVD), /*Index=*/0);
      InputInfo.PointersArray = CGF.Builder.CreateConstArrayGEP(
          CGF.GetAddrOfLocalVar(PVD), /*Index=*/0);
      InputInfo.SizesArray = CGF.Builder.CreateConstArrayGEP(
          CGF.GetAddrOfLocalVar(SVD), /*Index=*/0);
    }

    Action.Enter(CGF);
    OMPLexicalScope LexScope(CGF, S, OMPD_task, /*EmitPreInitStmt=*/false);
    BodyGen(CGF);
  };
  llvm::Function *OutlinedFn = CGM.getOpenMPRuntime().emitTaskOutlinedFunction(
      S, *I, *PartId, *TaskT, S.getDirectiveKind(), CodeGen, /*Tied=*/true,
      Data.NumberOfParts);
  llvm::APInt TrueOrFalse(32, S.hasClausesOfKind<OMPNowaitClause>() ? 1 : 0);
  IntegerLiteral IfCond(getContext(), TrueOrFalse,
                        getContext().getIntTypeForBitwidth(32, /*Signed=*/0),
                        SourceLocation());

  CGM.getOpenMPRuntime().emitTaskCall(*this, S.getBeginLoc(), S, OutlinedFn,
                                      SharedsTy, CapturedStruct, &IfCond, Data);
}

void CodeGenFunction::EmitOMPTaskDirective(const OMPTaskDirective &S) {
  // Emit outlined function for task construct.
  const CapturedStmt *CS = S.getCapturedStmt(OMPD_task);
  Address CapturedStruct = GenerateCapturedStmtArgument(*CS);
  QualType SharedsTy = getContext().getRecordType(CS->getCapturedRecordDecl());
  const Expr *IfCond = nullptr;
  for (const auto *C : S.getClausesOfKind<OMPIfClause>()) {
    if (C->getNameModifier() == OMPD_unknown ||
        C->getNameModifier() == OMPD_task) {
      IfCond = C->getCondition();
      break;
    }
  }

  OMPTaskDataTy Data;
  // Check if we should emit tied or untied task.
  Data.Tied = !S.getSingleClause<OMPUntiedClause>();
  auto &&BodyGen = [CS](CodeGenFunction &CGF, PrePostActionTy &) {
    CGF.EmitStmt(CS->getCapturedStmt());
  };
  auto &&TaskGen = [&S, SharedsTy, CapturedStruct,
                    IfCond](CodeGenFunction &CGF, llvm::Function *OutlinedFn,
                            const OMPTaskDataTy &Data) {
    CGF.CGM.getOpenMPRuntime().emitTaskCall(CGF, S.getBeginLoc(), S, OutlinedFn,
                                            SharedsTy, CapturedStruct, IfCond,
                                            Data);
  };
  EmitOMPTaskBasedDirective(S, OMPD_task, BodyGen, TaskGen, Data);
}

void CodeGenFunction::EmitOMPTaskyieldDirective(
    const OMPTaskyieldDirective &S) {
  CGM.getOpenMPRuntime().emitTaskyieldCall(*this, S.getBeginLoc());
}

void CodeGenFunction::EmitOMPBarrierDirective(const OMPBarrierDirective &S) {
  CGM.getOpenMPRuntime().emitBarrierCall(*this, S.getBeginLoc(), OMPD_barrier);
}

void CodeGenFunction::EmitOMPTaskwaitDirective(const OMPTaskwaitDirective &S) {
  CGM.getOpenMPRuntime().emitTaskwaitCall(*this, S.getBeginLoc());
}

void CodeGenFunction::EmitOMPTaskgroupDirective(
    const OMPTaskgroupDirective &S) {
  auto &&CodeGen = [&S](CodeGenFunction &CGF, PrePostActionTy &Action) {
    Action.Enter(CGF);
    if (const Expr *E = S.getReductionRef()) {
      SmallVector<const Expr *, 4> LHSs;
      SmallVector<const Expr *, 4> RHSs;
      OMPTaskDataTy Data;
      for (const auto *C : S.getClausesOfKind<OMPTaskReductionClause>()) {
        auto IPriv = C->privates().begin();
        auto IRed = C->reduction_ops().begin();
        auto ILHS = C->lhs_exprs().begin();
        auto IRHS = C->rhs_exprs().begin();
        for (const Expr *Ref : C->varlists()) {
          Data.ReductionVars.emplace_back(Ref);
          Data.ReductionCopies.emplace_back(*IPriv);
          Data.ReductionOps.emplace_back(*IRed);
          LHSs.emplace_back(*ILHS);
          RHSs.emplace_back(*IRHS);
          std::advance(IPriv, 1);
          std::advance(IRed, 1);
          std::advance(ILHS, 1);
          std::advance(IRHS, 1);
        }
      }
      llvm::Value *ReductionDesc =
          CGF.CGM.getOpenMPRuntime().emitTaskReductionInit(CGF, S.getBeginLoc(),
                                                           LHSs, RHSs, Data);
      const auto *VD = cast<VarDecl>(cast<DeclRefExpr>(E)->getDecl());
      CGF.EmitVarDecl(*VD);
      CGF.EmitStoreOfScalar(ReductionDesc, CGF.GetAddrOfLocalVar(VD),
                            /*Volatile=*/false, E->getType());
    }
    CGF.EmitStmt(S.getInnermostCapturedStmt()->getCapturedStmt());
  };
  OMPLexicalScope Scope(*this, S, OMPD_unknown);
  CGM.getOpenMPRuntime().emitTaskgroupRegion(*this, CodeGen, S.getBeginLoc());
}

void CodeGenFunction::EmitOMPFlushDirective(const OMPFlushDirective &S) {
  CGM.getOpenMPRuntime().emitFlush(
      *this,
      [&S]() -> ArrayRef<const Expr *> {
        if (const auto *FlushClause = S.getSingleClause<OMPFlushClause>())
          return llvm::makeArrayRef(FlushClause->varlist_begin(),
                                    FlushClause->varlist_end());
        return llvm::None;
      }(),
      S.getBeginLoc());
}

void CodeGenFunction::EmitOMPDistributeLoop(const OMPLoopDirective &S,
                                            const CodeGenLoopTy &CodeGenLoop,
                                            Expr *IncExpr) {
  // Emit the loop iteration variable.
  const auto *IVExpr = cast<DeclRefExpr>(S.getIterationVariable());
  const auto *IVDecl = cast<VarDecl>(IVExpr->getDecl());
  EmitVarDecl(*IVDecl);

  // Emit the iterations count variable.
  // If it is not a variable, Sema decided to calculate iterations count on each
  // iteration (e.g., it is foldable into a constant).
  if (const auto *LIExpr = dyn_cast<DeclRefExpr>(S.getLastIteration())) {
    EmitVarDecl(*cast<VarDecl>(LIExpr->getDecl()));
    // Emit calculation of the iterations count.
    EmitIgnoredExpr(S.getCalcLastIteration());
  }

  CGOpenMPRuntime &RT = CGM.getOpenMPRuntime();

  bool HasLastprivateClause = false;
  // Check pre-condition.
  {
    OMPLoopScope PreInitScope(*this, S);
    // Skip the entire loop if we don't meet the precondition.
    // If the condition constant folds and can be elided, avoid emitting the
    // whole loop.
    bool CondConstant;
    llvm::BasicBlock *ContBlock = nullptr;
    if (ConstantFoldsToSimpleInteger(S.getPreCond(), CondConstant)) {
      if (!CondConstant)
        return;
    } else {
      llvm::BasicBlock *ThenBlock = createBasicBlock("omp.precond.then");
      ContBlock = createBasicBlock("omp.precond.end");
      emitPreCond(*this, S, S.getPreCond(), ThenBlock, ContBlock,
                  getProfileCount(&S));
      EmitBlock(ThenBlock);
      incrementProfileCounter(&S);
    }

    emitAlignedClause(*this, S);
    // Emit 'then' code.
    {
      // Emit helper vars inits.

      LValue LB = EmitOMPHelperVar(
          *this, cast<DeclRefExpr>(
                     (isOpenMPLoopBoundSharingDirective(S.getDirectiveKind())
                          ? S.getCombinedLowerBoundVariable()
                          : S.getLowerBoundVariable())));
      LValue UB = EmitOMPHelperVar(
          *this, cast<DeclRefExpr>(
                     (isOpenMPLoopBoundSharingDirective(S.getDirectiveKind())
                          ? S.getCombinedUpperBoundVariable()
                          : S.getUpperBoundVariable())));
      LValue ST =
          EmitOMPHelperVar(*this, cast<DeclRefExpr>(S.getStrideVariable()));
      LValue IL =
          EmitOMPHelperVar(*this, cast<DeclRefExpr>(S.getIsLastIterVariable()));

      OMPPrivateScope LoopScope(*this);
      if (EmitOMPFirstprivateClause(S, LoopScope)) {
        // Emit implicit barrier to synchronize threads and avoid data races
        // on initialization of firstprivate variables and post-update of
        // lastprivate variables.
        CGM.getOpenMPRuntime().emitBarrierCall(
            *this, S.getBeginLoc(), OMPD_unknown, /*EmitChecks=*/false,
            /*ForceSimpleCall=*/true);
      }
      EmitOMPPrivateClause(S, LoopScope);
      if (isOpenMPSimdDirective(S.getDirectiveKind()) &&
          !isOpenMPParallelDirective(S.getDirectiveKind()) &&
          !isOpenMPTeamsDirective(S.getDirectiveKind()))
        EmitOMPReductionClauseInit(S, LoopScope);
      HasLastprivateClause = EmitOMPLastprivateClauseInit(S, LoopScope);
      EmitOMPPrivateLoopCounters(S, LoopScope);
      (void)LoopScope.Privatize();
      if (isOpenMPTargetExecutionDirective(S.getDirectiveKind()))
        CGM.getOpenMPRuntime().adjustTargetSpecificDataForLambdas(*this, S);

      // Detect the distribute schedule kind and chunk.
      llvm::Value *Chunk = nullptr;
      OpenMPDistScheduleClauseKind ScheduleKind = OMPC_DIST_SCHEDULE_unknown;
      if (const auto *C = S.getSingleClause<OMPDistScheduleClause>()) {
        ScheduleKind = C->getDistScheduleKind();
        if (const Expr *Ch = C->getChunkSize()) {
          Chunk = EmitScalarExpr(Ch);
          Chunk = EmitScalarConversion(Chunk, Ch->getType(),
                                       S.getIterationVariable()->getType(),
                                       S.getBeginLoc());
        }
      } else {
        // Default behaviour for dist_schedule clause.
        CGM.getOpenMPRuntime().getDefaultDistScheduleAndChunk(
            *this, S, ScheduleKind, Chunk);
      }
      const unsigned IVSize = getContext().getTypeSize(IVExpr->getType());
      const bool IVSigned = IVExpr->getType()->hasSignedIntegerRepresentation();

      // OpenMP [2.10.8, distribute Construct, Description]
      // If dist_schedule is specified, kind must be static. If specified,
      // iterations are divided into chunks of size chunk_size, chunks are
      // assigned to the teams of the league in a round-robin fashion in the
      // order of the team number. When no chunk_size is specified, the
      // iteration space is divided into chunks that are approximately equal
      // in size, and at most one chunk is distributed to each team of the
      // league. The size of the chunks is unspecified in this case.
      bool StaticChunked = RT.isStaticChunked(
          ScheduleKind, /* Chunked */ Chunk != nullptr) &&
          isOpenMPLoopBoundSharingDirective(S.getDirectiveKind());
      if (RT.isStaticNonchunked(ScheduleKind,
                                /* Chunked */ Chunk != nullptr) ||
          StaticChunked) {
        if (isOpenMPSimdDirective(S.getDirectiveKind()))
          EmitOMPSimdInit(S, /*IsMonotonic=*/true);
        CGOpenMPRuntime::StaticRTInput StaticInit(
            IVSize, IVSigned, /* Ordered = */ false, IL.getAddress(),
            LB.getAddress(), UB.getAddress(), ST.getAddress(),
            StaticChunked ? Chunk : nullptr);
        RT.emitDistributeStaticInit(*this, S.getBeginLoc(), ScheduleKind,
                                    StaticInit);
        JumpDest LoopExit =
            getJumpDestInCurrentScope(createBasicBlock("omp.loop.exit"));
        // UB = min(UB, GlobalUB);
        EmitIgnoredExpr(isOpenMPLoopBoundSharingDirective(S.getDirectiveKind())
                            ? S.getCombinedEnsureUpperBound()
                            : S.getEnsureUpperBound());
        // IV = LB;
        EmitIgnoredExpr(isOpenMPLoopBoundSharingDirective(S.getDirectiveKind())
                            ? S.getCombinedInit()
                            : S.getInit());

        const Expr *Cond =
            isOpenMPLoopBoundSharingDirective(S.getDirectiveKind())
                ? S.getCombinedCond()
                : S.getCond();

        if (StaticChunked)
          Cond = S.getCombinedDistCond();

        // For static unchunked schedules generate:
        //
        //  1. For distribute alone, codegen
        //    while (idx <= UB) {
        //      BODY;
        //      ++idx;
        //    }
        //
        //  2. When combined with 'for' (e.g. as in 'distribute parallel for')
        //    while (idx <= UB) {
        //      <CodeGen rest of pragma>(LB, UB);
        //      idx += ST;
        //    }
        //
        // For static chunk one schedule generate:
        //
        // while (IV <= GlobalUB) {
        //   <CodeGen rest of pragma>(LB, UB);
        //   LB += ST;
        //   UB += ST;
        //   UB = min(UB, GlobalUB);
        //   IV = LB;
        // }
        //
        EmitOMPInnerLoop(S, LoopScope.requiresCleanups(), Cond, IncExpr,
                         [&S, LoopExit, &CodeGenLoop](CodeGenFunction &CGF) {
                           CodeGenLoop(CGF, S, LoopExit);
                         },
                         [&S, StaticChunked](CodeGenFunction &CGF) {
                           if (StaticChunked) {
                             CGF.EmitIgnoredExpr(S.getCombinedNextLowerBound());
                             CGF.EmitIgnoredExpr(S.getCombinedNextUpperBound());
                             CGF.EmitIgnoredExpr(S.getCombinedEnsureUpperBound());
                             CGF.EmitIgnoredExpr(S.getCombinedInit());
                           }
                         });
        EmitBlock(LoopExit.getBlock());
        // Tell the runtime we are done.
        RT.emitForStaticFinish(*this, S.getBeginLoc(), S.getDirectiveKind());
      } else {
        // Emit the outer loop, which requests its work chunk [LB..UB] from
        // runtime and runs the inner loop to process it.
        const OMPLoopArguments LoopArguments = {
            LB.getAddress(), UB.getAddress(), ST.getAddress(), IL.getAddress(),
            Chunk};
        EmitOMPDistributeOuterLoop(ScheduleKind, S, LoopScope, LoopArguments,
                                   CodeGenLoop);
      }
      if (isOpenMPSimdDirective(S.getDirectiveKind())) {
        EmitOMPSimdFinal(S, [IL, &S](CodeGenFunction &CGF) {
          return CGF.Builder.CreateIsNotNull(
              CGF.EmitLoadOfScalar(IL, S.getBeginLoc()));
        });
      }
      if (isOpenMPSimdDirective(S.getDirectiveKind()) &&
          !isOpenMPParallelDirective(S.getDirectiveKind()) &&
          !isOpenMPTeamsDirective(S.getDirectiveKind())) {
        EmitOMPReductionClauseFinal(S, OMPD_simd);
        // Emit post-update of the reduction variables if IsLastIter != 0.
        emitPostUpdateForReductionClause(
            *this, S, [IL, &S](CodeGenFunction &CGF) {
              return CGF.Builder.CreateIsNotNull(
                  CGF.EmitLoadOfScalar(IL, S.getBeginLoc()));
            });
      }
      // Emit final copy of the lastprivate variables if IsLastIter != 0.
      if (HasLastprivateClause) {
        EmitOMPLastprivateClauseFinal(
            S, /*NoFinals=*/false,
            Builder.CreateIsNotNull(EmitLoadOfScalar(IL, S.getBeginLoc())));
      }
    }

    // We're now done with the loop, so jump to the continuation block.
    if (ContBlock) {
      EmitBranch(ContBlock);
      EmitBlock(ContBlock, true);
    }
  }
}

void CodeGenFunction::EmitOMPDistributeDirective(
    const OMPDistributeDirective &S) {
  auto &&CodeGen = [&S](CodeGenFunction &CGF, PrePostActionTy &) {
    CGF.EmitOMPDistributeLoop(S, emitOMPLoopBodyWithStopPoint, S.getInc());
  };
  OMPLexicalScope Scope(*this, S, OMPD_unknown);
  CGM.getOpenMPRuntime().emitInlinedDirective(*this, OMPD_distribute, CodeGen);
}

static llvm::Function *emitOutlinedOrderedFunction(CodeGenModule &CGM,
                                                   const CapturedStmt *S) {
  CodeGenFunction CGF(CGM, /*suppressNewContext=*/true);
  CodeGenFunction::CGCapturedStmtInfo CapStmtInfo;
  CGF.CapturedStmtInfo = &CapStmtInfo;
  llvm::Function *Fn = CGF.GenerateOpenMPCapturedStmtFunction(*S);
  Fn->setDoesNotRecurse();
  return Fn;
}

void CodeGenFunction::EmitOMPOrderedDirective(const OMPOrderedDirective &S) {
  if (S.hasClausesOfKind<OMPDependClause>()) {
    assert(!S.getAssociatedStmt() &&
           "No associated statement must be in ordered depend construct.");
    for (const auto *DC : S.getClausesOfKind<OMPDependClause>())
      CGM.getOpenMPRuntime().emitDoacrossOrdered(*this, DC);
    return;
  }
  const auto *C = S.getSingleClause<OMPSIMDClause>();
  auto &&CodeGen = [&S, C, this](CodeGenFunction &CGF,
                                 PrePostActionTy &Action) {
    const CapturedStmt *CS = S.getInnermostCapturedStmt();
    if (C) {
      llvm::SmallVector<llvm::Value *, 16> CapturedVars;
      CGF.GenerateOpenMPCapturedVars(*CS, CapturedVars);
      llvm::Function *OutlinedFn = emitOutlinedOrderedFunction(CGM, CS);
      CGM.getOpenMPRuntime().emitOutlinedFunctionCall(CGF, S.getBeginLoc(),
                                                      OutlinedFn, CapturedVars);
    } else {
      Action.Enter(CGF);
      CGF.EmitStmt(CS->getCapturedStmt());
    }
  };
  OMPLexicalScope Scope(*this, S, OMPD_unknown);
  CGM.getOpenMPRuntime().emitOrderedRegion(*this, CodeGen, S.getBeginLoc(), !C);
}

static llvm::Value *convertToScalarValue(CodeGenFunction &CGF, RValue Val,
                                         QualType SrcType, QualType DestType,
                                         SourceLocation Loc) {
  assert(CGF.hasScalarEvaluationKind(DestType) &&
         "DestType must have scalar evaluation kind.");
  assert(!Val.isAggregate() && "Must be a scalar or complex.");
  return Val.isScalar() ? CGF.EmitScalarConversion(Val.getScalarVal(), SrcType,
                                                   DestType, Loc)
                        : CGF.EmitComplexToScalarConversion(
                              Val.getComplexVal(), SrcType, DestType, Loc);
}

static CodeGenFunction::ComplexPairTy
convertToComplexValue(CodeGenFunction &CGF, RValue Val, QualType SrcType,
                      QualType DestType, SourceLocation Loc) {
  assert(CGF.getEvaluationKind(DestType) == TEK_Complex &&
         "DestType must have complex evaluation kind.");
  CodeGenFunction::ComplexPairTy ComplexVal;
  if (Val.isScalar()) {
    // Convert the input element to the element type of the complex.
    QualType DestElementType =
        DestType->castAs<ComplexType>()->getElementType();
    llvm::Value *ScalarVal = CGF.EmitScalarConversion(
        Val.getScalarVal(), SrcType, DestElementType, Loc);
    ComplexVal = CodeGenFunction::ComplexPairTy(
        ScalarVal, llvm::Constant::getNullValue(ScalarVal->getType()));
  } else {
    assert(Val.isComplex() && "Must be a scalar or complex.");
    QualType SrcElementType = SrcType->castAs<ComplexType>()->getElementType();
    QualType DestElementType =
        DestType->castAs<ComplexType>()->getElementType();
    ComplexVal.first = CGF.EmitScalarConversion(
        Val.getComplexVal().first, SrcElementType, DestElementType, Loc);
    ComplexVal.second = CGF.EmitScalarConversion(
        Val.getComplexVal().second, SrcElementType, DestElementType, Loc);
  }
  return ComplexVal;
}

static void emitSimpleAtomicStore(CodeGenFunction &CGF, bool IsSeqCst,
                                  LValue LVal, RValue RVal) {
  if (LVal.isGlobalReg()) {
    CGF.EmitStoreThroughGlobalRegLValue(RVal, LVal);
  } else {
    CGF.EmitAtomicStore(RVal, LVal,
                        IsSeqCst ? llvm::AtomicOrdering::SequentiallyConsistent
                                 : llvm::AtomicOrdering::Monotonic,
                        LVal.isVolatile(), /*isInit=*/false);
  }
}

void CodeGenFunction::emitOMPSimpleStore(LValue LVal, RValue RVal,
                                         QualType RValTy, SourceLocation Loc) {
  switch (getEvaluationKind(LVal.getType())) {
  case TEK_Scalar:
    EmitStoreThroughLValue(RValue::get(convertToScalarValue(
                               *this, RVal, RValTy, LVal.getType(), Loc)),
                           LVal);
    break;
  case TEK_Complex:
    EmitStoreOfComplex(
        convertToComplexValue(*this, RVal, RValTy, LVal.getType(), Loc), LVal,
        /*isInit=*/false);
    break;
  case TEK_Aggregate:
    llvm_unreachable("Must be a scalar or complex.");
  }
}

static void emitOMPAtomicReadExpr(CodeGenFunction &CGF, bool IsSeqCst,
                                  const Expr *X, const Expr *V,
                                  SourceLocation Loc) {
  // v = x;
  assert(V->isLValue() && "V of 'omp atomic read' is not lvalue");
  assert(X->isLValue() && "X of 'omp atomic read' is not lvalue");
  LValue XLValue = CGF.EmitLValue(X);
  LValue VLValue = CGF.EmitLValue(V);
  RValue Res = XLValue.isGlobalReg()
                   ? CGF.EmitLoadOfLValue(XLValue, Loc)
                   : CGF.EmitAtomicLoad(
                         XLValue, Loc,
                         IsSeqCst ? llvm::AtomicOrdering::SequentiallyConsistent
                                  : llvm::AtomicOrdering::Monotonic,
                         XLValue.isVolatile());
  // OpenMP, 2.12.6, atomic Construct
  // Any atomic construct with a seq_cst clause forces the atomically
  // performed operation to include an implicit flush operation without a
  // list.
  if (IsSeqCst)
    CGF.CGM.getOpenMPRuntime().emitFlush(CGF, llvm::None, Loc);
  CGF.emitOMPSimpleStore(VLValue, Res, X->getType().getNonReferenceType(), Loc);
}

static void emitOMPAtomicWriteExpr(CodeGenFunction &CGF, bool IsSeqCst,
                                   const Expr *X, const Expr *E,
                                   SourceLocation Loc) {
  // x = expr;
  assert(X->isLValue() && "X of 'omp atomic write' is not lvalue");
  emitSimpleAtomicStore(CGF, IsSeqCst, CGF.EmitLValue(X), CGF.EmitAnyExpr(E));
  // OpenMP, 2.12.6, atomic Construct
  // Any atomic construct with a seq_cst clause forces the atomically
  // performed operation to include an implicit flush operation without a
  // list.
  if (IsSeqCst)
    CGF.CGM.getOpenMPRuntime().emitFlush(CGF, llvm::None, Loc);
}

static std::pair<bool, RValue> emitOMPAtomicRMW(CodeGenFunction &CGF, LValue X,
                                                RValue Update,
                                                BinaryOperatorKind BO,
                                                llvm::AtomicOrdering AO,
                                                bool IsXLHSInRHSPart) {
  ASTContext &Context = CGF.getContext();
  // Allow atomicrmw only if 'x' and 'update' are integer values, lvalue for 'x'
  // expression is simple and atomic is allowed for the given type for the
  // target platform.
  if (BO == BO_Comma || !Update.isScalar() ||
      !Update.getScalarVal()->getType()->isIntegerTy() ||
      !X.isSimple() || (!isa<llvm::ConstantInt>(Update.getScalarVal()) &&
                        (Update.getScalarVal()->getType() !=
                         X.getAddress().getElementType())) ||
      !X.getAddress().getElementType()->isIntegerTy() ||
      !Context.getTargetInfo().hasBuiltinAtomic(
          Context.getTypeSize(X.getType()), Context.toBits(X.getAlignment())))
    return std::make_pair(false, RValue::get(nullptr));

  llvm::AtomicRMWInst::BinOp RMWOp;
  switch (BO) {
  case BO_Add:
    RMWOp = llvm::AtomicRMWInst::Add;
    break;
  case BO_Sub:
    if (!IsXLHSInRHSPart)
      return std::make_pair(false, RValue::get(nullptr));
    RMWOp = llvm::AtomicRMWInst::Sub;
    break;
  case BO_And:
    RMWOp = llvm::AtomicRMWInst::And;
    break;
  case BO_Or:
    RMWOp = llvm::AtomicRMWInst::Or;
    break;
  case BO_Xor:
    RMWOp = llvm::AtomicRMWInst::Xor;
    break;
  case BO_LT:
    RMWOp = X.getType()->hasSignedIntegerRepresentation()
                ? (IsXLHSInRHSPart ? llvm::AtomicRMWInst::Min
                                   : llvm::AtomicRMWInst::Max)
                : (IsXLHSInRHSPart ? llvm::AtomicRMWInst::UMin
                                   : llvm::AtomicRMWInst::UMax);
    break;
  case BO_GT:
    RMWOp = X.getType()->hasSignedIntegerRepresentation()
                ? (IsXLHSInRHSPart ? llvm::AtomicRMWInst::Max
                                   : llvm::AtomicRMWInst::Min)
                : (IsXLHSInRHSPart ? llvm::AtomicRMWInst::UMax
                                   : llvm::AtomicRMWInst::UMin);
    break;
  case BO_Assign:
    RMWOp = llvm::AtomicRMWInst::Xchg;
    break;
  case BO_Mul:
  case BO_Div:
  case BO_Rem:
  case BO_Shl:
  case BO_Shr:
  case BO_LAnd:
  case BO_LOr:
    return std::make_pair(false, RValue::get(nullptr));
  case BO_PtrMemD:
  case BO_PtrMemI:
  case BO_LE:
  case BO_GE:
  case BO_EQ:
  case BO_NE:
  case BO_Cmp:
  case BO_AddAssign:
  case BO_SubAssign:
  case BO_AndAssign:
  case BO_OrAssign:
  case BO_XorAssign:
  case BO_MulAssign:
  case BO_DivAssign:
  case BO_RemAssign:
  case BO_ShlAssign:
  case BO_ShrAssign:
  case BO_Comma:
    llvm_unreachable("Unsupported atomic update operation");
  }
  llvm::Value *UpdateVal = Update.getScalarVal();
  if (auto *IC = dyn_cast<llvm::ConstantInt>(UpdateVal)) {
    UpdateVal = CGF.Builder.CreateIntCast(
        IC, X.getAddress().getElementType(),
        X.getType()->hasSignedIntegerRepresentation());
  }
  llvm::Value *Res =
      CGF.Builder.CreateAtomicRMW(RMWOp, X.getPointer(), UpdateVal, AO);
  return std::make_pair(true, RValue::get(Res));
}

std::pair<bool, RValue> CodeGenFunction::EmitOMPAtomicSimpleUpdateExpr(
    LValue X, RValue E, BinaryOperatorKind BO, bool IsXLHSInRHSPart,
    llvm::AtomicOrdering AO, SourceLocation Loc,
    const llvm::function_ref<RValue(RValue)> CommonGen) {
  // Update expressions are allowed to have the following forms:
  // x binop= expr; -> xrval + expr;
  // x++, ++x -> xrval + 1;
  // x--, --x -> xrval - 1;
  // x = x binop expr; -> xrval binop expr
  // x = expr Op x; - > expr binop xrval;
  auto Res = emitOMPAtomicRMW(*this, X, E, BO, AO, IsXLHSInRHSPart);
  if (!Res.first) {
    if (X.isGlobalReg()) {
      // Emit an update expression: 'xrval' binop 'expr' or 'expr' binop
      // 'xrval'.
      EmitStoreThroughLValue(CommonGen(EmitLoadOfLValue(X, Loc)), X);
    } else {
      // Perform compare-and-swap procedure.
      EmitAtomicUpdate(X, AO, CommonGen, X.getType().isVolatileQualified());
    }
  }
  return Res;
}

static void emitOMPAtomicUpdateExpr(CodeGenFunction &CGF, bool IsSeqCst,
                                    const Expr *X, const Expr *E,
                                    const Expr *UE, bool IsXLHSInRHSPart,
                                    SourceLocation Loc) {
  assert(isa<BinaryOperator>(UE->IgnoreImpCasts()) &&
         "Update expr in 'atomic update' must be a binary operator.");
  const auto *BOUE = cast<BinaryOperator>(UE->IgnoreImpCasts());
  // Update expressions are allowed to have the following forms:
  // x binop= expr; -> xrval + expr;
  // x++, ++x -> xrval + 1;
  // x--, --x -> xrval - 1;
  // x = x binop expr; -> xrval binop expr
  // x = expr Op x; - > expr binop xrval;
  assert(X->isLValue() && "X of 'omp atomic update' is not lvalue");
  LValue XLValue = CGF.EmitLValue(X);
  RValue ExprRValue = CGF.EmitAnyExpr(E);
  llvm::AtomicOrdering AO = IsSeqCst
                                ? llvm::AtomicOrdering::SequentiallyConsistent
                                : llvm::AtomicOrdering::Monotonic;
  const auto *LHS = cast<OpaqueValueExpr>(BOUE->getLHS()->IgnoreImpCasts());
  const auto *RHS = cast<OpaqueValueExpr>(BOUE->getRHS()->IgnoreImpCasts());
  const OpaqueValueExpr *XRValExpr = IsXLHSInRHSPart ? LHS : RHS;
  const OpaqueValueExpr *ERValExpr = IsXLHSInRHSPart ? RHS : LHS;
  auto &&Gen = [&CGF, UE, ExprRValue, XRValExpr, ERValExpr](RValue XRValue) {
    CodeGenFunction::OpaqueValueMapping MapExpr(CGF, ERValExpr, ExprRValue);
    CodeGenFunction::OpaqueValueMapping MapX(CGF, XRValExpr, XRValue);
    return CGF.EmitAnyExpr(UE);
  };
  (void)CGF.EmitOMPAtomicSimpleUpdateExpr(
      XLValue, ExprRValue, BOUE->getOpcode(), IsXLHSInRHSPart, AO, Loc, Gen);
  // OpenMP, 2.12.6, atomic Construct
  // Any atomic construct with a seq_cst clause forces the atomically
  // performed operation to include an implicit flush operation without a
  // list.
  if (IsSeqCst)
    CGF.CGM.getOpenMPRuntime().emitFlush(CGF, llvm::None, Loc);
}

static RValue convertToType(CodeGenFunction &CGF, RValue Value,
                            QualType SourceType, QualType ResType,
                            SourceLocation Loc) {
  switch (CGF.getEvaluationKind(ResType)) {
  case TEK_Scalar:
    return RValue::get(
        convertToScalarValue(CGF, Value, SourceType, ResType, Loc));
  case TEK_Complex: {
    auto Res = convertToComplexValue(CGF, Value, SourceType, ResType, Loc);
    return RValue::getComplex(Res.first, Res.second);
  }
  case TEK_Aggregate:
    break;
  }
  llvm_unreachable("Must be a scalar or complex.");
}

static void emitOMPAtomicCaptureExpr(CodeGenFunction &CGF, bool IsSeqCst,
                                     bool IsPostfixUpdate, const Expr *V,
                                     const Expr *X, const Expr *E,
                                     const Expr *UE, bool IsXLHSInRHSPart,
                                     SourceLocation Loc) {
  assert(X->isLValue() && "X of 'omp atomic capture' is not lvalue");
  assert(V->isLValue() && "V of 'omp atomic capture' is not lvalue");
  RValue NewVVal;
  LValue VLValue = CGF.EmitLValue(V);
  LValue XLValue = CGF.EmitLValue(X);
  RValue ExprRValue = CGF.EmitAnyExpr(E);
  llvm::AtomicOrdering AO = IsSeqCst
                                ? llvm::AtomicOrdering::SequentiallyConsistent
                                : llvm::AtomicOrdering::Monotonic;
  QualType NewVValType;
  if (UE) {
    // 'x' is updated with some additional value.
    assert(isa<BinaryOperator>(UE->IgnoreImpCasts()) &&
           "Update expr in 'atomic capture' must be a binary operator.");
    const auto *BOUE = cast<BinaryOperator>(UE->IgnoreImpCasts());
    // Update expressions are allowed to have the following forms:
    // x binop= expr; -> xrval + expr;
    // x++, ++x -> xrval + 1;
    // x--, --x -> xrval - 1;
    // x = x binop expr; -> xrval binop expr
    // x = expr Op x; - > expr binop xrval;
    const auto *LHS = cast<OpaqueValueExpr>(BOUE->getLHS()->IgnoreImpCasts());
    const auto *RHS = cast<OpaqueValueExpr>(BOUE->getRHS()->IgnoreImpCasts());
    const OpaqueValueExpr *XRValExpr = IsXLHSInRHSPart ? LHS : RHS;
    NewVValType = XRValExpr->getType();
    const OpaqueValueExpr *ERValExpr = IsXLHSInRHSPart ? RHS : LHS;
    auto &&Gen = [&CGF, &NewVVal, UE, ExprRValue, XRValExpr, ERValExpr,
                  IsPostfixUpdate](RValue XRValue) {
      CodeGenFunction::OpaqueValueMapping MapExpr(CGF, ERValExpr, ExprRValue);
      CodeGenFunction::OpaqueValueMapping MapX(CGF, XRValExpr, XRValue);
      RValue Res = CGF.EmitAnyExpr(UE);
      NewVVal = IsPostfixUpdate ? XRValue : Res;
      return Res;
    };
    auto Res = CGF.EmitOMPAtomicSimpleUpdateExpr(
        XLValue, ExprRValue, BOUE->getOpcode(), IsXLHSInRHSPart, AO, Loc, Gen);
    if (Res.first) {
      // 'atomicrmw' instruction was generated.
      if (IsPostfixUpdate) {
        // Use old value from 'atomicrmw'.
        NewVVal = Res.second;
      } else {
        // 'atomicrmw' does not provide new value, so evaluate it using old
        // value of 'x'.
        CodeGenFunction::OpaqueValueMapping MapExpr(CGF, ERValExpr, ExprRValue);
        CodeGenFunction::OpaqueValueMapping MapX(CGF, XRValExpr, Res.second);
        NewVVal = CGF.EmitAnyExpr(UE);
      }
    }
  } else {
    // 'x' is simply rewritten with some 'expr'.
    NewVValType = X->getType().getNonReferenceType();
    ExprRValue = convertToType(CGF, ExprRValue, E->getType(),
                               X->getType().getNonReferenceType(), Loc);
    auto &&Gen = [&NewVVal, ExprRValue](RValue XRValue) {
      NewVVal = XRValue;
      return ExprRValue;
    };
    // Try to perform atomicrmw xchg, otherwise simple exchange.
    auto Res = CGF.EmitOMPAtomicSimpleUpdateExpr(
        XLValue, ExprRValue, /*BO=*/BO_Assign, /*IsXLHSInRHSPart=*/false, AO,
        Loc, Gen);
    if (Res.first) {
      // 'atomicrmw' instruction was generated.
      NewVVal = IsPostfixUpdate ? Res.second : ExprRValue;
    }
  }
  // Emit post-update store to 'v' of old/new 'x' value.
  CGF.emitOMPSimpleStore(VLValue, NewVVal, NewVValType, Loc);
  // OpenMP, 2.12.6, atomic Construct
  // Any atomic construct with a seq_cst clause forces the atomically
  // performed operation to include an implicit flush operation without a
  // list.
  if (IsSeqCst)
    CGF.CGM.getOpenMPRuntime().emitFlush(CGF, llvm::None, Loc);
}

static void emitOMPAtomicExpr(CodeGenFunction &CGF, OpenMPClauseKind Kind,
                              bool IsSeqCst, bool IsPostfixUpdate,
                              const Expr *X, const Expr *V, const Expr *E,
                              const Expr *UE, bool IsXLHSInRHSPart,
                              SourceLocation Loc) {
  switch (Kind) {
  case OMPC_read:
    emitOMPAtomicReadExpr(CGF, IsSeqCst, X, V, Loc);
    break;
  case OMPC_write:
    emitOMPAtomicWriteExpr(CGF, IsSeqCst, X, E, Loc);
    break;
  case OMPC_unknown:
  case OMPC_update:
    emitOMPAtomicUpdateExpr(CGF, IsSeqCst, X, E, UE, IsXLHSInRHSPart, Loc);
    break;
  case OMPC_capture:
    emitOMPAtomicCaptureExpr(CGF, IsSeqCst, IsPostfixUpdate, V, X, E, UE,
                             IsXLHSInRHSPart, Loc);
    break;
  case OMPC_if:
  case OMPC_final:
  case OMPC_num_threads:
  case OMPC_private:
  case OMPC_firstprivate:
  case OMPC_lastprivate:
  case OMPC_reduction:
  case OMPC_task_reduction:
  case OMPC_in_reduction:
  case OMPC_safelen:
  case OMPC_simdlen:
  case OMPC_allocator:
  case OMPC_allocate:
  case OMPC_collapse:
  case OMPC_default:
  case OMPC_seq_cst:
  case OMPC_shared:
  case OMPC_linear:
  case OMPC_aligned:
  case OMPC_copyin:
  case OMPC_copyprivate:
  case OMPC_flush:
  case OMPC_proc_bind:
  case OMPC_schedule:
  case OMPC_ordered:
  case OMPC_nowait:
  case OMPC_untied:
  case OMPC_threadprivate:
  case OMPC_depend:
  case OMPC_mergeable:
  case OMPC_device:
  case OMPC_threads:
  case OMPC_simd:
  case OMPC_map:
  case OMPC_num_teams:
  case OMPC_thread_limit:
  case OMPC_priority:
  case OMPC_grainsize:
  case OMPC_nogroup:
  case OMPC_num_tasks:
  case OMPC_hint:
  case OMPC_dist_schedule:
  case OMPC_defaultmap:
  case OMPC_uniform:
  case OMPC_to:
  case OMPC_from:
  case OMPC_use_device_ptr:
  case OMPC_is_device_ptr:
  case OMPC_unified_address:
  case OMPC_unified_shared_memory:
  case OMPC_reverse_offload:
  case OMPC_dynamic_allocators:
  case OMPC_atomic_default_mem_order:
    llvm_unreachable("Clause is not allowed in 'omp atomic'.");
  }
}

void CodeGenFunction::EmitOMPAtomicDirective(const OMPAtomicDirective &S) {
  bool IsSeqCst = S.getSingleClause<OMPSeqCstClause>();
  OpenMPClauseKind Kind = OMPC_unknown;
  for (const OMPClause *C : S.clauses()) {
    // Find first clause (skip seq_cst clause, if it is first).
    if (C->getClauseKind() != OMPC_seq_cst) {
      Kind = C->getClauseKind();
      break;
    }
  }

  const Stmt *CS = S.getInnermostCapturedStmt()->IgnoreContainers();
  if (const auto *FE = dyn_cast<FullExpr>(CS))
    enterFullExpression(FE);
  // Processing for statements under 'atomic capture'.
  if (const auto *Compound = dyn_cast<CompoundStmt>(CS)) {
    for (const Stmt *C : Compound->body()) {
      if (const auto *FE = dyn_cast<FullExpr>(C))
        enterFullExpression(FE);
    }
  }

  auto &&CodeGen = [&S, Kind, IsSeqCst, CS](CodeGenFunction &CGF,
                                            PrePostActionTy &) {
    CGF.EmitStopPoint(CS);
    emitOMPAtomicExpr(CGF, Kind, IsSeqCst, S.isPostfixUpdate(), S.getX(),
                      S.getV(), S.getExpr(), S.getUpdateExpr(),
                      S.isXLHSInRHSPart(), S.getBeginLoc());
  };
  OMPLexicalScope Scope(*this, S, OMPD_unknown);
  CGM.getOpenMPRuntime().emitInlinedDirective(*this, OMPD_atomic, CodeGen);
}

static void emitCommonOMPTargetDirective(CodeGenFunction &CGF,
                                         const OMPExecutableDirective &S,
                                         const RegionCodeGenTy &CodeGen) {
  assert(isOpenMPTargetExecutionDirective(S.getDirectiveKind()));
  CodeGenModule &CGM = CGF.CGM;

  // On device emit this construct as inlined code.
  if (CGM.getLangOpts().OpenMPIsDevice) {
    OMPLexicalScope Scope(CGF, S, OMPD_target);
    CGM.getOpenMPRuntime().emitInlinedDirective(
        CGF, OMPD_target, [&S](CodeGenFunction &CGF, PrePostActionTy &) {
          CGF.EmitStmt(S.getInnermostCapturedStmt()->getCapturedStmt());
        });
    return;
  }

  llvm::Function *Fn = nullptr;
  llvm::Constant *FnID = nullptr;

  const Expr *IfCond = nullptr;
  // Check for the at most one if clause associated with the target region.
  for (const auto *C : S.getClausesOfKind<OMPIfClause>()) {
    if (C->getNameModifier() == OMPD_unknown ||
        C->getNameModifier() == OMPD_target) {
      IfCond = C->getCondition();
      break;
    }
  }

  // Check if we have any device clause associated with the directive.
  const Expr *Device = nullptr;
  if (auto *C = S.getSingleClause<OMPDeviceClause>())
    Device = C->getDevice();

  // Check if we have an if clause whose conditional always evaluates to false
  // or if we do not have any targets specified. If so the target region is not
  // an offload entry point.
  bool IsOffloadEntry = true;
  if (IfCond) {
    bool Val;
    if (CGF.ConstantFoldsToSimpleInteger(IfCond, Val) && !Val)
      IsOffloadEntry = false;
  }
  if (CGM.getLangOpts().OMPTargetTriples.empty())
    IsOffloadEntry = false;

  assert(CGF.CurFuncDecl && "No parent declaration for target region!");
  StringRef ParentName;
  // In case we have Ctors/Dtors we use the complete type variant to produce
  // the mangling of the device outlined kernel.
  if (const auto *D = dyn_cast<CXXConstructorDecl>(CGF.CurFuncDecl))
    ParentName = CGM.getMangledName(GlobalDecl(D, Ctor_Complete));
  else if (const auto *D = dyn_cast<CXXDestructorDecl>(CGF.CurFuncDecl))
    ParentName = CGM.getMangledName(GlobalDecl(D, Dtor_Complete));
  else
    ParentName =
        CGM.getMangledName(GlobalDecl(cast<FunctionDecl>(CGF.CurFuncDecl)));

  // Emit target region as a standalone region.
  CGM.getOpenMPRuntime().emitTargetOutlinedFunction(S, ParentName, Fn, FnID,
                                                    IsOffloadEntry, CodeGen);
  OMPLexicalScope Scope(CGF, S, OMPD_task);
  auto &&SizeEmitter = [](CodeGenFunction &CGF, const OMPLoopDirective &D) {
    OMPLoopScope(CGF, D);
    // Emit calculation of the iterations count.
    llvm::Value *NumIterations = CGF.EmitScalarExpr(D.getNumIterations());
    NumIterations = CGF.Builder.CreateIntCast(NumIterations, CGF.Int64Ty,
                                              /*isSigned=*/false);
    return NumIterations;
  };
  if (IsOffloadEntry)
    CGM.getOpenMPRuntime().emitTargetNumIterationsCall(CGF, S, Device,
                                                       SizeEmitter);
  CGM.getOpenMPRuntime().emitTargetCall(CGF, S, Fn, FnID, IfCond, Device);
}

static void emitTargetRegion(CodeGenFunction &CGF, const OMPTargetDirective &S,
                             PrePostActionTy &Action) {
  Action.Enter(CGF);
  CodeGenFunction::OMPPrivateScope PrivateScope(CGF);
  (void)CGF.EmitOMPFirstprivateClause(S, PrivateScope);
  CGF.EmitOMPPrivateClause(S, PrivateScope);
  (void)PrivateScope.Privatize();
  if (isOpenMPTargetExecutionDirective(S.getDirectiveKind()))
    CGF.CGM.getOpenMPRuntime().adjustTargetSpecificDataForLambdas(CGF, S);

  CGF.EmitStmt(S.getCapturedStmt(OMPD_target)->getCapturedStmt());
}

void CodeGenFunction::EmitOMPTargetDeviceFunction(CodeGenModule &CGM,
                                                  StringRef ParentName,
                                                  const OMPTargetDirective &S) {
  auto &&CodeGen = [&S](CodeGenFunction &CGF, PrePostActionTy &Action) {
    emitTargetRegion(CGF, S, Action);
  };
  llvm::Function *Fn;
  llvm::Constant *Addr;
  // Emit target region as a standalone region.
  CGM.getOpenMPRuntime().emitTargetOutlinedFunction(
      S, ParentName, Fn, Addr, /*IsOffloadEntry=*/true, CodeGen);
  assert(Fn && Addr && "Target device function emission failed.");
}

void CodeGenFunction::EmitOMPTargetDirective(const OMPTargetDirective &S) {
  auto &&CodeGen = [&S](CodeGenFunction &CGF, PrePostActionTy &Action) {
    emitTargetRegion(CGF, S, Action);
  };
  emitCommonOMPTargetDirective(*this, S, CodeGen);
}

static void emitCommonOMPTeamsDirective(CodeGenFunction &CGF,
                                        const OMPExecutableDirective &S,
                                        OpenMPDirectiveKind InnermostKind,
                                        const RegionCodeGenTy &CodeGen) {
  const CapturedStmt *CS = S.getCapturedStmt(OMPD_teams);
  llvm::Function *OutlinedFn =
      CGF.CGM.getOpenMPRuntime().emitTeamsOutlinedFunction(
          S, *CS->getCapturedDecl()->param_begin(), InnermostKind, CodeGen);

  const auto *NT = S.getSingleClause<OMPNumTeamsClause>();
  const auto *TL = S.getSingleClause<OMPThreadLimitClause>();
  if (NT || TL) {
    const Expr *NumTeams = NT ? NT->getNumTeams() : nullptr;
    const Expr *ThreadLimit = TL ? TL->getThreadLimit() : nullptr;

    CGF.CGM.getOpenMPRuntime().emitNumTeamsClause(CGF, NumTeams, ThreadLimit,
                                                  S.getBeginLoc());
  }

  OMPTeamsScope Scope(CGF, S);
  llvm::SmallVector<llvm::Value *, 16> CapturedVars;
  CGF.GenerateOpenMPCapturedVars(*CS, CapturedVars);
  CGF.CGM.getOpenMPRuntime().emitTeamsCall(CGF, S, S.getBeginLoc(), OutlinedFn,
                                           CapturedVars);
}

void CodeGenFunction::EmitOMPTeamsDirective(const OMPTeamsDirective &S) {
  // Emit teams region as a standalone region.
  auto &&CodeGen = [&S](CodeGenFunction &CGF, PrePostActionTy &Action) {
    Action.Enter(CGF);
    OMPPrivateScope PrivateScope(CGF);
    (void)CGF.EmitOMPFirstprivateClause(S, PrivateScope);
    CGF.EmitOMPPrivateClause(S, PrivateScope);
    CGF.EmitOMPReductionClauseInit(S, PrivateScope);
    (void)PrivateScope.Privatize();
    CGF.EmitStmt(S.getCapturedStmt(OMPD_teams)->getCapturedStmt());
    CGF.EmitOMPReductionClauseFinal(S, /*ReductionKind=*/OMPD_teams);
  };
  emitCommonOMPTeamsDirective(*this, S, OMPD_distribute, CodeGen);
  emitPostUpdateForReductionClause(*this, S,
                                   [](CodeGenFunction &) { return nullptr; });
}

static void emitTargetTeamsRegion(CodeGenFunction &CGF, PrePostActionTy &Action,
                                  const OMPTargetTeamsDirective &S) {
  auto *CS = S.getCapturedStmt(OMPD_teams);
  Action.Enter(CGF);
  // Emit teams region as a standalone region.
  auto &&CodeGen = [&S, CS](CodeGenFunction &CGF, PrePostActionTy &Action) {
    Action.Enter(CGF);
    CodeGenFunction::OMPPrivateScope PrivateScope(CGF);
    (void)CGF.EmitOMPFirstprivateClause(S, PrivateScope);
    CGF.EmitOMPPrivateClause(S, PrivateScope);
    CGF.EmitOMPReductionClauseInit(S, PrivateScope);
    (void)PrivateScope.Privatize();
    if (isOpenMPTargetExecutionDirective(S.getDirectiveKind()))
      CGF.CGM.getOpenMPRuntime().adjustTargetSpecificDataForLambdas(CGF, S);
    CGF.EmitStmt(CS->getCapturedStmt());
    CGF.EmitOMPReductionClauseFinal(S, /*ReductionKind=*/OMPD_teams);
  };
  emitCommonOMPTeamsDirective(CGF, S, OMPD_teams, CodeGen);
  emitPostUpdateForReductionClause(CGF, S,
                                   [](CodeGenFunction &) { return nullptr; });
}

void CodeGenFunction::EmitOMPTargetTeamsDeviceFunction(
    CodeGenModule &CGM, StringRef ParentName,
    const OMPTargetTeamsDirective &S) {
  auto &&CodeGen = [&S](CodeGenFunction &CGF, PrePostActionTy &Action) {
    emitTargetTeamsRegion(CGF, Action, S);
  };
  llvm::Function *Fn;
  llvm::Constant *Addr;
  // Emit target region as a standalone region.
  CGM.getOpenMPRuntime().emitTargetOutlinedFunction(
      S, ParentName, Fn, Addr, /*IsOffloadEntry=*/true, CodeGen);
  assert(Fn && Addr && "Target device function emission failed.");
}

void CodeGenFunction::EmitOMPTargetTeamsDirective(
    const OMPTargetTeamsDirective &S) {
  auto &&CodeGen = [&S](CodeGenFunction &CGF, PrePostActionTy &Action) {
    emitTargetTeamsRegion(CGF, Action, S);
  };
  emitCommonOMPTargetDirective(*this, S, CodeGen);
}

static void
emitTargetTeamsDistributeRegion(CodeGenFunction &CGF, PrePostActionTy &Action,
                                const OMPTargetTeamsDistributeDirective &S) {
  Action.Enter(CGF);
  auto &&CodeGenDistribute = [&S](CodeGenFunction &CGF, PrePostActionTy &) {
    CGF.EmitOMPDistributeLoop(S, emitOMPLoopBodyWithStopPoint, S.getInc());
  };

  // Emit teams region as a standalone region.
  auto &&CodeGen = [&S, &CodeGenDistribute](CodeGenFunction &CGF,
                                            PrePostActionTy &Action) {
    Action.Enter(CGF);
    CodeGenFunction::OMPPrivateScope PrivateScope(CGF);
    CGF.EmitOMPReductionClauseInit(S, PrivateScope);
    (void)PrivateScope.Privatize();
    CGF.CGM.getOpenMPRuntime().emitInlinedDirective(CGF, OMPD_distribute,
                                                    CodeGenDistribute);
    CGF.EmitOMPReductionClauseFinal(S, /*ReductionKind=*/OMPD_teams);
  };
  emitCommonOMPTeamsDirective(CGF, S, OMPD_distribute, CodeGen);
  emitPostUpdateForReductionClause(CGF, S,
                                   [](CodeGenFunction &) { return nullptr; });
}

void CodeGenFunction::EmitOMPTargetTeamsDistributeDeviceFunction(
    CodeGenModule &CGM, StringRef ParentName,
    const OMPTargetTeamsDistributeDirective &S) {
  auto &&CodeGen = [&S](CodeGenFunction &CGF, PrePostActionTy &Action) {
    emitTargetTeamsDistributeRegion(CGF, Action, S);
  };
  llvm::Function *Fn;
  llvm::Constant *Addr;
  // Emit target region as a standalone region.
  CGM.getOpenMPRuntime().emitTargetOutlinedFunction(
      S, ParentName, Fn, Addr, /*IsOffloadEntry=*/true, CodeGen);
  assert(Fn && Addr && "Target device function emission failed.");
}

void CodeGenFunction::EmitOMPTargetTeamsDistributeDirective(
    const OMPTargetTeamsDistributeDirective &S) {
  auto &&CodeGen = [&S](CodeGenFunction &CGF, PrePostActionTy &Action) {
    emitTargetTeamsDistributeRegion(CGF, Action, S);
  };
  emitCommonOMPTargetDirective(*this, S, CodeGen);
}

static void emitTargetTeamsDistributeSimdRegion(
    CodeGenFunction &CGF, PrePostActionTy &Action,
    const OMPTargetTeamsDistributeSimdDirective &S) {
  Action.Enter(CGF);
  auto &&CodeGenDistribute = [&S](CodeGenFunction &CGF, PrePostActionTy &) {
    CGF.EmitOMPDistributeLoop(S, emitOMPLoopBodyWithStopPoint, S.getInc());
  };

  // Emit teams region as a standalone region.
  auto &&CodeGen = [&S, &CodeGenDistribute](CodeGenFunction &CGF,
                                            PrePostActionTy &Action) {
    Action.Enter(CGF);
    CodeGenFunction::OMPPrivateScope PrivateScope(CGF);
    CGF.EmitOMPReductionClauseInit(S, PrivateScope);
    (void)PrivateScope.Privatize();
    CGF.CGM.getOpenMPRuntime().emitInlinedDirective(CGF, OMPD_distribute,
                                                    CodeGenDistribute);
    CGF.EmitOMPReductionClauseFinal(S, /*ReductionKind=*/OMPD_teams);
  };
  emitCommonOMPTeamsDirective(CGF, S, OMPD_distribute_simd, CodeGen);
  emitPostUpdateForReductionClause(CGF, S,
                                   [](CodeGenFunction &) { return nullptr; });
}

void CodeGenFunction::EmitOMPTargetTeamsDistributeSimdDeviceFunction(
    CodeGenModule &CGM, StringRef ParentName,
    const OMPTargetTeamsDistributeSimdDirective &S) {
  auto &&CodeGen = [&S](CodeGenFunction &CGF, PrePostActionTy &Action) {
    emitTargetTeamsDistributeSimdRegion(CGF, Action, S);
  };
  llvm::Function *Fn;
  llvm::Constant *Addr;
  // Emit target region as a standalone region.
  CGM.getOpenMPRuntime().emitTargetOutlinedFunction(
      S, ParentName, Fn, Addr, /*IsOffloadEntry=*/true, CodeGen);
  assert(Fn && Addr && "Target device function emission failed.");
}

void CodeGenFunction::EmitOMPTargetTeamsDistributeSimdDirective(
    const OMPTargetTeamsDistributeSimdDirective &S) {
  auto &&CodeGen = [&S](CodeGenFunction &CGF, PrePostActionTy &Action) {
    emitTargetTeamsDistributeSimdRegion(CGF, Action, S);
  };
  emitCommonOMPTargetDirective(*this, S, CodeGen);
}

void CodeGenFunction::EmitOMPTeamsDistributeDirective(
    const OMPTeamsDistributeDirective &S) {

  auto &&CodeGenDistribute = [&S](CodeGenFunction &CGF, PrePostActionTy &) {
    CGF.EmitOMPDistributeLoop(S, emitOMPLoopBodyWithStopPoint, S.getInc());
  };

  // Emit teams region as a standalone region.
  auto &&CodeGen = [&S, &CodeGenDistribute](CodeGenFunction &CGF,
                                            PrePostActionTy &Action) {
    Action.Enter(CGF);
    OMPPrivateScope PrivateScope(CGF);
    CGF.EmitOMPReductionClauseInit(S, PrivateScope);
    (void)PrivateScope.Privatize();
    CGF.CGM.getOpenMPRuntime().emitInlinedDirective(CGF, OMPD_distribute,
                                                    CodeGenDistribute);
    CGF.EmitOMPReductionClauseFinal(S, /*ReductionKind=*/OMPD_teams);
  };
  emitCommonOMPTeamsDirective(*this, S, OMPD_distribute, CodeGen);
  emitPostUpdateForReductionClause(*this, S,
                                   [](CodeGenFunction &) { return nullptr; });
}

void CodeGenFunction::EmitOMPTeamsDistributeSimdDirective(
    const OMPTeamsDistributeSimdDirective &S) {
  auto &&CodeGenDistribute = [&S](CodeGenFunction &CGF, PrePostActionTy &) {
    CGF.EmitOMPDistributeLoop(S, emitOMPLoopBodyWithStopPoint, S.getInc());
  };

  // Emit teams region as a standalone region.
  auto &&CodeGen = [&S, &CodeGenDistribute](CodeGenFunction &CGF,
                                            PrePostActionTy &Action) {
    Action.Enter(CGF);
    OMPPrivateScope PrivateScope(CGF);
    CGF.EmitOMPReductionClauseInit(S, PrivateScope);
    (void)PrivateScope.Privatize();
    CGF.CGM.getOpenMPRuntime().emitInlinedDirective(CGF, OMPD_simd,
                                                    CodeGenDistribute);
    CGF.EmitOMPReductionClauseFinal(S, /*ReductionKind=*/OMPD_teams);
  };
  emitCommonOMPTeamsDirective(*this, S, OMPD_distribute_simd, CodeGen);
  emitPostUpdateForReductionClause(*this, S,
                                   [](CodeGenFunction &) { return nullptr; });
}

void CodeGenFunction::EmitOMPTeamsDistributeParallelForDirective(
    const OMPTeamsDistributeParallelForDirective &S) {
  auto &&CodeGenDistribute = [&S](CodeGenFunction &CGF, PrePostActionTy &) {
    CGF.EmitOMPDistributeLoop(S, emitInnerParallelForWhenCombined,
                              S.getDistInc());
  };

  // Emit teams region as a standalone region.
  auto &&CodeGen = [&S, &CodeGenDistribute](CodeGenFunction &CGF,
                                            PrePostActionTy &Action) {
    Action.Enter(CGF);
    OMPPrivateScope PrivateScope(CGF);
    CGF.EmitOMPReductionClauseInit(S, PrivateScope);
    (void)PrivateScope.Privatize();
    CGF.CGM.getOpenMPRuntime().emitInlinedDirective(CGF, OMPD_distribute,
                                                    CodeGenDistribute);
    CGF.EmitOMPReductionClauseFinal(S, /*ReductionKind=*/OMPD_teams);
  };
  emitCommonOMPTeamsDirective(*this, S, OMPD_distribute_parallel_for, CodeGen);
  emitPostUpdateForReductionClause(*this, S,
                                   [](CodeGenFunction &) { return nullptr; });
}

void CodeGenFunction::EmitOMPTeamsDistributeParallelForSimdDirective(
    const OMPTeamsDistributeParallelForSimdDirective &S) {
  auto &&CodeGenDistribute = [&S](CodeGenFunction &CGF, PrePostActionTy &) {
    CGF.EmitOMPDistributeLoop(S, emitInnerParallelForWhenCombined,
                              S.getDistInc());
  };

  // Emit teams region as a standalone region.
  auto &&CodeGen = [&S, &CodeGenDistribute](CodeGenFunction &CGF,
                                            PrePostActionTy &Action) {
    Action.Enter(CGF);
    OMPPrivateScope PrivateScope(CGF);
    CGF.EmitOMPReductionClauseInit(S, PrivateScope);
    (void)PrivateScope.Privatize();
    CGF.CGM.getOpenMPRuntime().emitInlinedDirective(
        CGF, OMPD_distribute, CodeGenDistribute, /*HasCancel=*/false);
    CGF.EmitOMPReductionClauseFinal(S, /*ReductionKind=*/OMPD_teams);
  };
  emitCommonOMPTeamsDirective(*this, S, OMPD_distribute_parallel_for, CodeGen);
  emitPostUpdateForReductionClause(*this, S,
                                   [](CodeGenFunction &) { return nullptr; });
}

static void emitTargetTeamsDistributeParallelForRegion(
    CodeGenFunction &CGF, const OMPTargetTeamsDistributeParallelForDirective &S,
    PrePostActionTy &Action) {
  Action.Enter(CGF);
  auto &&CodeGenDistribute = [&S](CodeGenFunction &CGF, PrePostActionTy &) {
    CGF.EmitOMPDistributeLoop(S, emitInnerParallelForWhenCombined,
                              S.getDistInc());
  };

  // Emit teams region as a standalone region.
  auto &&CodeGenTeams = [&S, &CodeGenDistribute](CodeGenFunction &CGF,
                                                 PrePostActionTy &Action) {
    Action.Enter(CGF);
    CodeGenFunction::OMPPrivateScope PrivateScope(CGF);
    CGF.EmitOMPReductionClauseInit(S, PrivateScope);
    (void)PrivateScope.Privatize();
    CGF.CGM.getOpenMPRuntime().emitInlinedDirective(
        CGF, OMPD_distribute, CodeGenDistribute, /*HasCancel=*/false);
    CGF.EmitOMPReductionClauseFinal(S, /*ReductionKind=*/OMPD_teams);
  };

  emitCommonOMPTeamsDirective(CGF, S, OMPD_distribute_parallel_for,
                              CodeGenTeams);
  emitPostUpdateForReductionClause(CGF, S,
                                   [](CodeGenFunction &) { return nullptr; });
}

void CodeGenFunction::EmitOMPTargetTeamsDistributeParallelForDeviceFunction(
    CodeGenModule &CGM, StringRef ParentName,
    const OMPTargetTeamsDistributeParallelForDirective &S) {
  // Emit SPMD target teams distribute parallel for region as a standalone
  // region.
  auto &&CodeGen = [&S](CodeGenFunction &CGF, PrePostActionTy &Action) {
    emitTargetTeamsDistributeParallelForRegion(CGF, S, Action);
  };
  llvm::Function *Fn;
  llvm::Constant *Addr;
  // Emit target region as a standalone region.
  CGM.getOpenMPRuntime().emitTargetOutlinedFunction(
      S, ParentName, Fn, Addr, /*IsOffloadEntry=*/true, CodeGen);
  assert(Fn && Addr && "Target device function emission failed.");
}

void CodeGenFunction::EmitOMPTargetTeamsDistributeParallelForDirective(
    const OMPTargetTeamsDistributeParallelForDirective &S) {
  auto &&CodeGen = [&S](CodeGenFunction &CGF, PrePostActionTy &Action) {
    emitTargetTeamsDistributeParallelForRegion(CGF, S, Action);
  };
  emitCommonOMPTargetDirective(*this, S, CodeGen);
}

static void emitTargetTeamsDistributeParallelForSimdRegion(
    CodeGenFunction &CGF,
    const OMPTargetTeamsDistributeParallelForSimdDirective &S,
    PrePostActionTy &Action) {
  Action.Enter(CGF);
  auto &&CodeGenDistribute = [&S](CodeGenFunction &CGF, PrePostActionTy &) {
    CGF.EmitOMPDistributeLoop(S, emitInnerParallelForWhenCombined,
                              S.getDistInc());
  };

  // Emit teams region as a standalone region.
  auto &&CodeGenTeams = [&S, &CodeGenDistribute](CodeGenFunction &CGF,
                                                 PrePostActionTy &Action) {
    Action.Enter(CGF);
    CodeGenFunction::OMPPrivateScope PrivateScope(CGF);
    CGF.EmitOMPReductionClauseInit(S, PrivateScope);
    (void)PrivateScope.Privatize();
    CGF.CGM.getOpenMPRuntime().emitInlinedDirective(
        CGF, OMPD_distribute, CodeGenDistribute, /*HasCancel=*/false);
    CGF.EmitOMPReductionClauseFinal(S, /*ReductionKind=*/OMPD_teams);
  };

  emitCommonOMPTeamsDirective(CGF, S, OMPD_distribute_parallel_for_simd,
                              CodeGenTeams);
  emitPostUpdateForReductionClause(CGF, S,
                                   [](CodeGenFunction &) { return nullptr; });
}

void CodeGenFunction::EmitOMPTargetTeamsDistributeParallelForSimdDeviceFunction(
    CodeGenModule &CGM, StringRef ParentName,
    const OMPTargetTeamsDistributeParallelForSimdDirective &S) {
  // Emit SPMD target teams distribute parallel for simd region as a standalone
  // region.
  auto &&CodeGen = [&S](CodeGenFunction &CGF, PrePostActionTy &Action) {
    emitTargetTeamsDistributeParallelForSimdRegion(CGF, S, Action);
  };
  llvm::Function *Fn;
  llvm::Constant *Addr;
  // Emit target region as a standalone region.
  CGM.getOpenMPRuntime().emitTargetOutlinedFunction(
      S, ParentName, Fn, Addr, /*IsOffloadEntry=*/true, CodeGen);
  assert(Fn && Addr && "Target device function emission failed.");
}

void CodeGenFunction::EmitOMPTargetTeamsDistributeParallelForSimdDirective(
    const OMPTargetTeamsDistributeParallelForSimdDirective &S) {
  auto &&CodeGen = [&S](CodeGenFunction &CGF, PrePostActionTy &Action) {
    emitTargetTeamsDistributeParallelForSimdRegion(CGF, S, Action);
  };
  emitCommonOMPTargetDirective(*this, S, CodeGen);
}

void CodeGenFunction::EmitOMPCancellationPointDirective(
    const OMPCancellationPointDirective &S) {
  CGM.getOpenMPRuntime().emitCancellationPointCall(*this, S.getBeginLoc(),
                                                   S.getCancelRegion());
}

void CodeGenFunction::EmitOMPCancelDirective(const OMPCancelDirective &S) {
  const Expr *IfCond = nullptr;
  for (const auto *C : S.getClausesOfKind<OMPIfClause>()) {
    if (C->getNameModifier() == OMPD_unknown ||
        C->getNameModifier() == OMPD_cancel) {
      IfCond = C->getCondition();
      break;
    }
  }
  CGM.getOpenMPRuntime().emitCancelCall(*this, S.getBeginLoc(), IfCond,
                                        S.getCancelRegion());
}

CodeGenFunction::JumpDest
CodeGenFunction::getOMPCancelDestination(OpenMPDirectiveKind Kind) {
  if (Kind == OMPD_parallel || Kind == OMPD_task ||
      Kind == OMPD_target_parallel)
    return ReturnBlock;
  assert(Kind == OMPD_for || Kind == OMPD_section || Kind == OMPD_sections ||
         Kind == OMPD_parallel_sections || Kind == OMPD_parallel_for ||
         Kind == OMPD_distribute_parallel_for ||
         Kind == OMPD_target_parallel_for ||
         Kind == OMPD_teams_distribute_parallel_for ||
         Kind == OMPD_target_teams_distribute_parallel_for);
  return OMPCancelStack.getExitBlock();
}

void CodeGenFunction::EmitOMPUseDevicePtrClause(
    const OMPClause &NC, OMPPrivateScope &PrivateScope,
    const llvm::DenseMap<const ValueDecl *, Address> &CaptureDeviceAddrMap) {
  const auto &C = cast<OMPUseDevicePtrClause>(NC);
  auto OrigVarIt = C.varlist_begin();
  auto InitIt = C.inits().begin();
  for (const Expr *PvtVarIt : C.private_copies()) {
    const auto *OrigVD = cast<VarDecl>(cast<DeclRefExpr>(*OrigVarIt)->getDecl());
    const auto *InitVD = cast<VarDecl>(cast<DeclRefExpr>(*InitIt)->getDecl());
    const auto *PvtVD = cast<VarDecl>(cast<DeclRefExpr>(PvtVarIt)->getDecl());

    // In order to identify the right initializer we need to match the
    // declaration used by the mapping logic. In some cases we may get
    // OMPCapturedExprDecl that refers to the original declaration.
    const ValueDecl *MatchingVD = OrigVD;
    if (const auto *OED = dyn_cast<OMPCapturedExprDecl>(MatchingVD)) {
      // OMPCapturedExprDecl are used to privative fields of the current
      // structure.
      const auto *ME = cast<MemberExpr>(OED->getInit());
      assert(isa<CXXThisExpr>(ME->getBase()) &&
             "Base should be the current struct!");
      MatchingVD = ME->getMemberDecl();
    }

    // If we don't have information about the current list item, move on to
    // the next one.
    auto InitAddrIt = CaptureDeviceAddrMap.find(MatchingVD);
    if (InitAddrIt == CaptureDeviceAddrMap.end())
      continue;

    bool IsRegistered = PrivateScope.addPrivate(OrigVD, [this, OrigVD,
                                                         InitAddrIt, InitVD,
                                                         PvtVD]() {
      // Initialize the temporary initialization variable with the address we
      // get from the runtime library. We have to cast the source address
      // because it is always a void *. References are materialized in the
      // privatization scope, so the initialization here disregards the fact
      // the original variable is a reference.
      QualType AddrQTy =
          getContext().getPointerType(OrigVD->getType().getNonReferenceType());
      llvm::Type *AddrTy = ConvertTypeForMem(AddrQTy);
      Address InitAddr = Builder.CreateBitCast(InitAddrIt->second, AddrTy);
      setAddrOfLocalVar(InitVD, InitAddr);

      // Emit private declaration, it will be initialized by the value we
      // declaration we just added to the local declarations map.
      EmitDecl(*PvtVD);

      // The initialization variables reached its purpose in the emission
      // of the previous declaration, so we don't need it anymore.
      LocalDeclMap.erase(InitVD);

      // Return the address of the private variable.
      return GetAddrOfLocalVar(PvtVD);
    });
    assert(IsRegistered && "firstprivate var already registered as private");
    // Silence the warning about unused variable.
    (void)IsRegistered;

    ++OrigVarIt;
    ++InitIt;
  }
}

// Generate the instructions for '#pragma omp target data' directive.
void CodeGenFunction::EmitOMPTargetDataDirective(
    const OMPTargetDataDirective &S) {
  CGOpenMPRuntime::TargetDataInfo Info(/*RequiresDevicePointerInfo=*/true);

  // Create a pre/post action to signal the privatization of the device pointer.
  // This action can be replaced by the OpenMP runtime code generation to
  // deactivate privatization.
  bool PrivatizeDevicePointers = false;
  class DevicePointerPrivActionTy : public PrePostActionTy {
    bool &PrivatizeDevicePointers;

  public:
    explicit DevicePointerPrivActionTy(bool &PrivatizeDevicePointers)
        : PrePostActionTy(), PrivatizeDevicePointers(PrivatizeDevicePointers) {}
    void Enter(CodeGenFunction &CGF) override {
      PrivatizeDevicePointers = true;
    }
  };
  DevicePointerPrivActionTy PrivAction(PrivatizeDevicePointers);

  auto &&CodeGen = [&S, &Info, &PrivatizeDevicePointers](
                       CodeGenFunction &CGF, PrePostActionTy &Action) {
    auto &&InnermostCodeGen = [&S](CodeGenFunction &CGF, PrePostActionTy &) {
      CGF.EmitStmt(S.getInnermostCapturedStmt()->getCapturedStmt());
    };

    // Codegen that selects whether to generate the privatization code or not.
    auto &&PrivCodeGen = [&S, &Info, &PrivatizeDevicePointers,
                          &InnermostCodeGen](CodeGenFunction &CGF,
                                             PrePostActionTy &Action) {
      RegionCodeGenTy RCG(InnermostCodeGen);
      PrivatizeDevicePointers = false;

      // Call the pre-action to change the status of PrivatizeDevicePointers if
      // needed.
      Action.Enter(CGF);

      if (PrivatizeDevicePointers) {
        OMPPrivateScope PrivateScope(CGF);
        // Emit all instances of the use_device_ptr clause.
        for (const auto *C : S.getClausesOfKind<OMPUseDevicePtrClause>())
          CGF.EmitOMPUseDevicePtrClause(*C, PrivateScope,
                                        Info.CaptureDeviceAddrMap);
        (void)PrivateScope.Privatize();
        RCG(CGF);
      } else {
        RCG(CGF);
      }
    };

    // Forward the provided action to the privatization codegen.
    RegionCodeGenTy PrivRCG(PrivCodeGen);
    PrivRCG.setAction(Action);

    // Notwithstanding the body of the region is emitted as inlined directive,
    // we don't use an inline scope as changes in the references inside the
    // region are expected to be visible outside, so we do not privative them.
    OMPLexicalScope Scope(CGF, S);
    CGF.CGM.getOpenMPRuntime().emitInlinedDirective(CGF, OMPD_target_data,
                                                    PrivRCG);
  };

  RegionCodeGenTy RCG(CodeGen);

  // If we don't have target devices, don't bother emitting the data mapping
  // code.
  if (CGM.getLangOpts().OMPTargetTriples.empty()) {
    RCG(*this);
    return;
  }

  // Check if we have any if clause associated with the directive.
  const Expr *IfCond = nullptr;
  if (const auto *C = S.getSingleClause<OMPIfClause>())
    IfCond = C->getCondition();

  // Check if we have any device clause associated with the directive.
  const Expr *Device = nullptr;
  if (const auto *C = S.getSingleClause<OMPDeviceClause>())
    Device = C->getDevice();

  // Set the action to signal privatization of device pointers.
  RCG.setAction(PrivAction);

  // Emit region code.
  CGM.getOpenMPRuntime().emitTargetDataCalls(*this, S, IfCond, Device, RCG,
                                             Info);
}

void CodeGenFunction::EmitOMPTargetEnterDataDirective(
    const OMPTargetEnterDataDirective &S) {
  // If we don't have target devices, don't bother emitting the data mapping
  // code.
  if (CGM.getLangOpts().OMPTargetTriples.empty())
    return;

  // Check if we have any if clause associated with the directive.
  const Expr *IfCond = nullptr;
  if (const auto *C = S.getSingleClause<OMPIfClause>())
    IfCond = C->getCondition();

  // Check if we have any device clause associated with the directive.
  const Expr *Device = nullptr;
  if (const auto *C = S.getSingleClause<OMPDeviceClause>())
    Device = C->getDevice();

  OMPLexicalScope Scope(*this, S, OMPD_task);
  CGM.getOpenMPRuntime().emitTargetDataStandAloneCall(*this, S, IfCond, Device);
}

void CodeGenFunction::EmitOMPTargetExitDataDirective(
    const OMPTargetExitDataDirective &S) {
  // If we don't have target devices, don't bother emitting the data mapping
  // code.
  if (CGM.getLangOpts().OMPTargetTriples.empty())
    return;

  // Check if we have any if clause associated with the directive.
  const Expr *IfCond = nullptr;
  if (const auto *C = S.getSingleClause<OMPIfClause>())
    IfCond = C->getCondition();

  // Check if we have any device clause associated with the directive.
  const Expr *Device = nullptr;
  if (const auto *C = S.getSingleClause<OMPDeviceClause>())
    Device = C->getDevice();

  OMPLexicalScope Scope(*this, S, OMPD_task);
  CGM.getOpenMPRuntime().emitTargetDataStandAloneCall(*this, S, IfCond, Device);
}

static void emitTargetParallelRegion(CodeGenFunction &CGF,
                                     const OMPTargetParallelDirective &S,
                                     PrePostActionTy &Action) {
  // Get the captured statement associated with the 'parallel' region.
  const CapturedStmt *CS = S.getCapturedStmt(OMPD_parallel);
  Action.Enter(CGF);
  auto &&CodeGen = [&S, CS](CodeGenFunction &CGF, PrePostActionTy &Action) {
    Action.Enter(CGF);
    CodeGenFunction::OMPPrivateScope PrivateScope(CGF);
    (void)CGF.EmitOMPFirstprivateClause(S, PrivateScope);
    CGF.EmitOMPPrivateClause(S, PrivateScope);
    CGF.EmitOMPReductionClauseInit(S, PrivateScope);
    (void)PrivateScope.Privatize();
    if (isOpenMPTargetExecutionDirective(S.getDirectiveKind()))
      CGF.CGM.getOpenMPRuntime().adjustTargetSpecificDataForLambdas(CGF, S);
    // TODO: Add support for clauses.
    CGF.EmitStmt(CS->getCapturedStmt());
    CGF.EmitOMPReductionClauseFinal(S, /*ReductionKind=*/OMPD_parallel);
  };
  emitCommonOMPParallelDirective(CGF, S, OMPD_parallel, CodeGen,
                                 emitEmptyBoundParameters);
  emitPostUpdateForReductionClause(CGF, S,
                                   [](CodeGenFunction &) { return nullptr; });
}

void CodeGenFunction::EmitOMPTargetParallelDeviceFunction(
    CodeGenModule &CGM, StringRef ParentName,
    const OMPTargetParallelDirective &S) {
  auto &&CodeGen = [&S](CodeGenFunction &CGF, PrePostActionTy &Action) {
    emitTargetParallelRegion(CGF, S, Action);
  };
  llvm::Function *Fn;
  llvm::Constant *Addr;
  // Emit target region as a standalone region.
  CGM.getOpenMPRuntime().emitTargetOutlinedFunction(
      S, ParentName, Fn, Addr, /*IsOffloadEntry=*/true, CodeGen);
  assert(Fn && Addr && "Target device function emission failed.");
}

void CodeGenFunction::EmitOMPTargetParallelDirective(
    const OMPTargetParallelDirective &S) {
  auto &&CodeGen = [&S](CodeGenFunction &CGF, PrePostActionTy &Action) {
    emitTargetParallelRegion(CGF, S, Action);
  };
  emitCommonOMPTargetDirective(*this, S, CodeGen);
}

static void emitTargetParallelForRegion(CodeGenFunction &CGF,
                                        const OMPTargetParallelForDirective &S,
                                        PrePostActionTy &Action) {
  Action.Enter(CGF);
  // Emit directive as a combined directive that consists of two implicit
  // directives: 'parallel' with 'for' directive.
  auto &&CodeGen = [&S](CodeGenFunction &CGF, PrePostActionTy &Action) {
    Action.Enter(CGF);
    CodeGenFunction::OMPCancelStackRAII CancelRegion(
        CGF, OMPD_target_parallel_for, S.hasCancel());
    CGF.EmitOMPWorksharingLoop(S, S.getEnsureUpperBound(), emitForLoopBounds,
                               emitDispatchForLoopBounds);
  };
  emitCommonOMPParallelDirective(CGF, S, OMPD_for, CodeGen,
                                 emitEmptyBoundParameters);
}

void CodeGenFunction::EmitOMPTargetParallelForDeviceFunction(
    CodeGenModule &CGM, StringRef ParentName,
    const OMPTargetParallelForDirective &S) {
  // Emit SPMD target parallel for region as a standalone region.
  auto &&CodeGen = [&S](CodeGenFunction &CGF, PrePostActionTy &Action) {
    emitTargetParallelForRegion(CGF, S, Action);
  };
  llvm::Function *Fn;
  llvm::Constant *Addr;
  // Emit target region as a standalone region.
  CGM.getOpenMPRuntime().emitTargetOutlinedFunction(
      S, ParentName, Fn, Addr, /*IsOffloadEntry=*/true, CodeGen);
  assert(Fn && Addr && "Target device function emission failed.");
}

void CodeGenFunction::EmitOMPTargetParallelForDirective(
    const OMPTargetParallelForDirective &S) {
  auto &&CodeGen = [&S](CodeGenFunction &CGF, PrePostActionTy &Action) {
    emitTargetParallelForRegion(CGF, S, Action);
  };
  emitCommonOMPTargetDirective(*this, S, CodeGen);
}

static void
emitTargetParallelForSimdRegion(CodeGenFunction &CGF,
                                const OMPTargetParallelForSimdDirective &S,
                                PrePostActionTy &Action) {
  Action.Enter(CGF);
  // Emit directive as a combined directive that consists of two implicit
  // directives: 'parallel' with 'for' directive.
  auto &&CodeGen = [&S](CodeGenFunction &CGF, PrePostActionTy &Action) {
    Action.Enter(CGF);
    CGF.EmitOMPWorksharingLoop(S, S.getEnsureUpperBound(), emitForLoopBounds,
                               emitDispatchForLoopBounds);
  };
  emitCommonOMPParallelDirective(CGF, S, OMPD_simd, CodeGen,
                                 emitEmptyBoundParameters);
}

void CodeGenFunction::EmitOMPTargetParallelForSimdDeviceFunction(
    CodeGenModule &CGM, StringRef ParentName,
    const OMPTargetParallelForSimdDirective &S) {
  // Emit SPMD target parallel for region as a standalone region.
  auto &&CodeGen = [&S](CodeGenFunction &CGF, PrePostActionTy &Action) {
    emitTargetParallelForSimdRegion(CGF, S, Action);
  };
  llvm::Function *Fn;
  llvm::Constant *Addr;
  // Emit target region as a standalone region.
  CGM.getOpenMPRuntime().emitTargetOutlinedFunction(
      S, ParentName, Fn, Addr, /*IsOffloadEntry=*/true, CodeGen);
  assert(Fn && Addr && "Target device function emission failed.");
}

void CodeGenFunction::EmitOMPTargetParallelForSimdDirective(
    const OMPTargetParallelForSimdDirective &S) {
  auto &&CodeGen = [&S](CodeGenFunction &CGF, PrePostActionTy &Action) {
    emitTargetParallelForSimdRegion(CGF, S, Action);
  };
  emitCommonOMPTargetDirective(*this, S, CodeGen);
}

/// Emit a helper variable and return corresponding lvalue.
static void mapParam(CodeGenFunction &CGF, const DeclRefExpr *Helper,
                     const ImplicitParamDecl *PVD,
                     CodeGenFunction::OMPPrivateScope &Privates) {
  const auto *VDecl = cast<VarDecl>(Helper->getDecl());
  Privates.addPrivate(VDecl,
                      [&CGF, PVD]() { return CGF.GetAddrOfLocalVar(PVD); });
}

void CodeGenFunction::EmitOMPTaskLoopBasedDirective(const OMPLoopDirective &S) {
  assert(isOpenMPTaskLoopDirective(S.getDirectiveKind()));
  // Emit outlined function for task construct.
  const CapturedStmt *CS = S.getCapturedStmt(OMPD_taskloop);
  Address CapturedStruct = GenerateCapturedStmtArgument(*CS);
  QualType SharedsTy = getContext().getRecordType(CS->getCapturedRecordDecl());
  const Expr *IfCond = nullptr;
  for (const auto *C : S.getClausesOfKind<OMPIfClause>()) {
    if (C->getNameModifier() == OMPD_unknown ||
        C->getNameModifier() == OMPD_taskloop) {
      IfCond = C->getCondition();
      break;
    }
  }

  OMPTaskDataTy Data;
  // Check if taskloop must be emitted without taskgroup.
  Data.Nogroup = S.getSingleClause<OMPNogroupClause>();
  // TODO: Check if we should emit tied or untied task.
  Data.Tied = true;
  // Set scheduling for taskloop
  if (const auto* Clause = S.getSingleClause<OMPGrainsizeClause>()) {
    // grainsize clause
    Data.Schedule.setInt(/*IntVal=*/false);
    Data.Schedule.setPointer(EmitScalarExpr(Clause->getGrainsize()));
  } else if (const auto* Clause = S.getSingleClause<OMPNumTasksClause>()) {
    // num_tasks clause
    Data.Schedule.setInt(/*IntVal=*/true);
    Data.Schedule.setPointer(EmitScalarExpr(Clause->getNumTasks()));
  }

  auto &&BodyGen = [CS, &S](CodeGenFunction &CGF, PrePostActionTy &) {
    // if (PreCond) {
    //   for (IV in 0..LastIteration) BODY;
    //   <Final counter/linear vars updates>;
    // }
    //

    // Emit: if (PreCond) - begin.
    // If the condition constant folds and can be elided, avoid emitting the
    // whole loop.
    bool CondConstant;
    llvm::BasicBlock *ContBlock = nullptr;
    OMPLoopScope PreInitScope(CGF, S);
    if (CGF.ConstantFoldsToSimpleInteger(S.getPreCond(), CondConstant)) {
      if (!CondConstant)
        return;
    } else {
      llvm::BasicBlock *ThenBlock = CGF.createBasicBlock("taskloop.if.then");
      ContBlock = CGF.createBasicBlock("taskloop.if.end");
      emitPreCond(CGF, S, S.getPreCond(), ThenBlock, ContBlock,
                  CGF.getProfileCount(&S));
      CGF.EmitBlock(ThenBlock);
      CGF.incrementProfileCounter(&S);
    }

    if (isOpenMPSimdDirective(S.getDirectiveKind()))
      CGF.EmitOMPSimdInit(S);

    OMPPrivateScope LoopScope(CGF);
    // Emit helper vars inits.
    enum { LowerBound = 5, UpperBound, Stride, LastIter };
    auto *I = CS->getCapturedDecl()->param_begin();
    auto *LBP = std::next(I, LowerBound);
    auto *UBP = std::next(I, UpperBound);
    auto *STP = std::next(I, Stride);
    auto *LIP = std::next(I, LastIter);
    mapParam(CGF, cast<DeclRefExpr>(S.getLowerBoundVariable()), *LBP,
             LoopScope);
    mapParam(CGF, cast<DeclRefExpr>(S.getUpperBoundVariable()), *UBP,
             LoopScope);
    mapParam(CGF, cast<DeclRefExpr>(S.getStrideVariable()), *STP, LoopScope);
    mapParam(CGF, cast<DeclRefExpr>(S.getIsLastIterVariable()), *LIP,
             LoopScope);
    CGF.EmitOMPPrivateLoopCounters(S, LoopScope);
    bool HasLastprivateClause = CGF.EmitOMPLastprivateClauseInit(S, LoopScope);
    (void)LoopScope.Privatize();
    // Emit the loop iteration variable.
    const Expr *IVExpr = S.getIterationVariable();
    const auto *IVDecl = cast<VarDecl>(cast<DeclRefExpr>(IVExpr)->getDecl());
    CGF.EmitVarDecl(*IVDecl);
    CGF.EmitIgnoredExpr(S.getInit());

    // Emit the iterations count variable.
    // If it is not a variable, Sema decided to calculate iterations count on
    // each iteration (e.g., it is foldable into a constant).
    if (const auto *LIExpr = dyn_cast<DeclRefExpr>(S.getLastIteration())) {
      CGF.EmitVarDecl(*cast<VarDecl>(LIExpr->getDecl()));
      // Emit calculation of the iterations count.
      CGF.EmitIgnoredExpr(S.getCalcLastIteration());
    }

    CGF.EmitOMPInnerLoop(S, LoopScope.requiresCleanups(), S.getCond(),
                         S.getInc(),
                         [&S](CodeGenFunction &CGF) {
                           CGF.EmitOMPLoopBody(S, JumpDest());
                           CGF.EmitStopPoint(&S);
                         },
                         [](CodeGenFunction &) {});
    // Emit: if (PreCond) - end.
    if (ContBlock) {
      CGF.EmitBranch(ContBlock);
      CGF.EmitBlock(ContBlock, true);
    }
    // Emit final copy of the lastprivate variables if IsLastIter != 0.
    if (HasLastprivateClause) {
      CGF.EmitOMPLastprivateClauseFinal(
          S, isOpenMPSimdDirective(S.getDirectiveKind()),
          CGF.Builder.CreateIsNotNull(CGF.EmitLoadOfScalar(
              CGF.GetAddrOfLocalVar(*LIP), /*Volatile=*/false,
              (*LIP)->getType(), S.getBeginLoc())));
    }
  };
  auto &&TaskGen = [&S, SharedsTy, CapturedStruct,
                    IfCond](CodeGenFunction &CGF, llvm::Function *OutlinedFn,
                            const OMPTaskDataTy &Data) {
    auto &&CodeGen = [&S, OutlinedFn, SharedsTy, CapturedStruct, IfCond,
                      &Data](CodeGenFunction &CGF, PrePostActionTy &) {
      OMPLoopScope PreInitScope(CGF, S);
      CGF.CGM.getOpenMPRuntime().emitTaskLoopCall(CGF, S.getBeginLoc(), S,
                                                  OutlinedFn, SharedsTy,
                                                  CapturedStruct, IfCond, Data);
    };
    CGF.CGM.getOpenMPRuntime().emitInlinedDirective(CGF, OMPD_taskloop,
                                                    CodeGen);
  };
  if (Data.Nogroup) {
    EmitOMPTaskBasedDirective(S, OMPD_taskloop, BodyGen, TaskGen, Data);
  } else {
    CGM.getOpenMPRuntime().emitTaskgroupRegion(
        *this,
        [&S, &BodyGen, &TaskGen, &Data](CodeGenFunction &CGF,
                                        PrePostActionTy &Action) {
          Action.Enter(CGF);
          CGF.EmitOMPTaskBasedDirective(S, OMPD_taskloop, BodyGen, TaskGen,
                                        Data);
        },
        S.getBeginLoc());
  }
}

void CodeGenFunction::EmitOMPTaskLoopDirective(const OMPTaskLoopDirective &S) {
  EmitOMPTaskLoopBasedDirective(S);
}

void CodeGenFunction::EmitOMPTaskLoopSimdDirective(
    const OMPTaskLoopSimdDirective &S) {
  EmitOMPTaskLoopBasedDirective(S);
}

// Generate the instructions for '#pragma omp target update' directive.
void CodeGenFunction::EmitOMPTargetUpdateDirective(
    const OMPTargetUpdateDirective &S) {
  // If we don't have target devices, don't bother emitting the data mapping
  // code.
  if (CGM.getLangOpts().OMPTargetTriples.empty())
    return;

  // Check if we have any if clause associated with the directive.
  const Expr *IfCond = nullptr;
  if (const auto *C = S.getSingleClause<OMPIfClause>())
    IfCond = C->getCondition();

  // Check if we have any device clause associated with the directive.
  const Expr *Device = nullptr;
  if (const auto *C = S.getSingleClause<OMPDeviceClause>())
    Device = C->getDevice();

  OMPLexicalScope Scope(*this, S, OMPD_task);
  CGM.getOpenMPRuntime().emitTargetDataStandAloneCall(*this, S, IfCond, Device);
}

void CodeGenFunction::EmitSimpleOMPExecutableDirective(
    const OMPExecutableDirective &D) {
  if (!D.hasAssociatedStmt() || !D.getAssociatedStmt())
    return;
  auto &&CodeGen = [&D](CodeGenFunction &CGF, PrePostActionTy &Action) {
    if (isOpenMPSimdDirective(D.getDirectiveKind())) {
      emitOMPSimdRegion(CGF, cast<OMPLoopDirective>(D), Action);
    } else {
      OMPPrivateScope LoopGlobals(CGF);
      if (const auto *LD = dyn_cast<OMPLoopDirective>(&D)) {
        for (const Expr *E : LD->counters()) {
          const auto *VD = dyn_cast<VarDecl>(cast<DeclRefExpr>(E)->getDecl());
          if (!VD->hasLocalStorage() && !CGF.LocalDeclMap.count(VD)) {
            LValue GlobLVal = CGF.EmitLValue(E);
            LoopGlobals.addPrivate(
                VD, [&GlobLVal]() { return GlobLVal.getAddress(); });
          }
          if (isa<OMPCapturedExprDecl>(VD)) {
            // Emit only those that were not explicitly referenced in clauses.
            if (!CGF.LocalDeclMap.count(VD))
              CGF.EmitVarDecl(*VD);
          }
        }
        for (const auto *C : D.getClausesOfKind<OMPOrderedClause>()) {
          if (!C->getNumForLoops())
            continue;
          for (unsigned I = LD->getCollapsedNumber(),
                        E = C->getLoopNumIterations().size();
               I < E; ++I) {
            if (const auto *VD = dyn_cast<OMPCapturedExprDecl>(
                    cast<DeclRefExpr>(C->getLoopCounter(I))->getDecl())) {
              // Emit only those that were not explicitly referenced in clauses.
              if (!CGF.LocalDeclMap.count(VD))
                CGF.EmitVarDecl(*VD);
            }
          }
        }
      }
      LoopGlobals.Privatize();
      CGF.EmitStmt(D.getInnermostCapturedStmt()->getCapturedStmt());
    }
  };
  OMPSimdLexicalScope Scope(*this, D);
  CGM.getOpenMPRuntime().emitInlinedDirective(
      *this,
      isOpenMPSimdDirective(D.getDirectiveKind()) ? OMPD_simd
                                                  : D.getDirectiveKind(),
      CodeGen);
}<|MERGE_RESOLUTION|>--- conflicted
+++ resolved
@@ -587,16 +587,17 @@
     Out << "_debug__";
   FunctionOptions FO(&S, !NeedWrapperFunction, /*RegisterCastedArgsOnly=*/false,
                      Out.str());
-<<<<<<< HEAD
+  // TODO schi merge HCC2 <<<<<<< HEAD
   llvm::Function *F = emitOutlinedFunctionPrologue(
       *this, Args, LocalAddrs, VLASizes, CXXThisValue, FO, isKernel);
   if ((CGM.getTriple().getArch() == llvm::Triple::amdgcn) && isKernel)
     F->setCallingConv(llvm::CallingConv::AMDGPU_KERNEL);
-=======
+  /*=======
   llvm::Function *F = emitOutlinedFunctionPrologue(*this, Args, LocalAddrs,
                                                    VLASizes, CXXThisValue, FO);
+  */
   CodeGenFunction::OMPPrivateScope LocalScope(*this);
->>>>>>> ec4812e3
+  // >>>>>>> upstream/master
   for (const auto &LocalAddrPair : LocalAddrs) {
     if (LocalAddrPair.second.first) {
       LocalScope.addPrivate(LocalAddrPair.second.first, [&LocalAddrPair]() {
