//===--- BackendUtil.cpp - LLVM Backend Utilities -------------------------===//
//
// Part of the LLVM Project, under the Apache License v2.0 with LLVM Exceptions.
// See https://llvm.org/LICENSE.txt for license information.
// SPDX-License-Identifier: Apache-2.0 WITH LLVM-exception
//
//===----------------------------------------------------------------------===//

#include "clang/CodeGen/BackendUtil.h"
#include "clang/Basic/CodeGenOptions.h"
#include "clang/Basic/Diagnostic.h"
#include "clang/Basic/LangOptions.h"
#include "clang/Basic/TargetOptions.h"
#include "clang/Frontend/FrontendDiagnostic.h"
#include "clang/Frontend/Utils.h"
#include "clang/Lex/HeaderSearchOptions.h"
#include "llvm/ADT/SmallSet.h"
#include "llvm/ADT/StringExtras.h"
#include "llvm/ADT/StringSwitch.h"
#include "llvm/ADT/Triple.h"
#include "llvm/Analysis/TargetLibraryInfo.h"
#include "llvm/Analysis/TargetTransformInfo.h"
#include "llvm/Bitcode/BitcodeReader.h"
#include "llvm/Bitcode/BitcodeWriter.h"
#include "llvm/Bitcode/BitcodeWriterPass.h"
#include "llvm/CodeGen/RegAllocRegistry.h"
#include "llvm/CodeGen/SchedulerRegistry.h"
#include "llvm/CodeGen/TargetSubtargetInfo.h"
#include "llvm/IR/DataLayout.h"
#include "llvm/IR/IRPrintingPasses.h"
#include "llvm/IR/LegacyPassManager.h"
#include "llvm/IR/Module.h"
#include "llvm/IR/ModuleSummaryIndex.h"
#include "llvm/IR/Verifier.h"
#include "llvm/LTO/LTOBackend.h"
#include "llvm/MC/MCAsmInfo.h"
#include "llvm/MC/SubtargetFeature.h"
#include "llvm/Passes/PassBuilder.h"
#include "llvm/Passes/PassPlugin.h"
#include "llvm/Support/BuryPointer.h"
#include "llvm/Support/CommandLine.h"
#include "llvm/Support/MemoryBuffer.h"
#include "llvm/Support/PrettyStackTrace.h"
#include "llvm/Support/TargetRegistry.h"
#include "llvm/Support/TimeProfiler.h"
#include "llvm/Support/Timer.h"
#include "llvm/Support/raw_ostream.h"
#include "llvm/Target/TargetMachine.h"
#include "llvm/Target/TargetOptions.h"
#include "llvm/Transforms/Coroutines.h"
#include "llvm/Transforms/IPO.h"
#include "llvm/Transforms/IPO/AlwaysInliner.h"
#include "llvm/Transforms/IPO/PassManagerBuilder.h"
#include "llvm/Transforms/IPO/ThinLTOBitcodeWriter.h"
#include "llvm/Transforms/InstCombine/InstCombine.h"
#include "llvm/Transforms/Instrumentation.h"
#include "llvm/Transforms/Instrumentation/AddressSanitizer.h"
#include "llvm/Transforms/Instrumentation/BoundsChecking.h"
#include "llvm/Transforms/Instrumentation/GCOVProfiler.h"
#include "llvm/Transforms/Instrumentation/HWAddressSanitizer.h"
#include "llvm/Transforms/Instrumentation/InstrProfiling.h"
#include "llvm/Transforms/Instrumentation/MemorySanitizer.h"
#include "llvm/Transforms/Instrumentation/SanitizerCoverage.h"
#include "llvm/Transforms/Instrumentation/ThreadSanitizer.h"
#include "llvm/Transforms/ObjCARC.h"
#include "llvm/Transforms/Scalar.h"
#include "llvm/Transforms/Scalar/GVN.h"
#include "llvm/Transforms/Utils.h"
#include "llvm/Transforms/Utils/CanonicalizeAliases.h"
#include "llvm/Transforms/Utils/EntryExitInstrumenter.h"
#include "llvm/Transforms/Utils/NameAnonGlobals.h"
#include "llvm/Transforms/Utils/SymbolRewriter.h"
#include <memory>
using namespace clang;
using namespace llvm;

namespace {

// Default filename used for profile generation.
static constexpr StringLiteral DefaultProfileGenName = "default_%m.profraw";

class EmitAssemblyHelper {
  DiagnosticsEngine &Diags;
  const HeaderSearchOptions &HSOpts;
  const CodeGenOptions &CodeGenOpts;
  const clang::TargetOptions &TargetOpts;
  const LangOptions &LangOpts;
  Module *TheModule;

  Timer PreLinkTime;
  Timer CodeGenerationTime;

  mutable legacy::PassManager *PreLinkPasses;
  std::unique_ptr<raw_pwrite_stream> OS;

  TargetIRAnalysis getTargetIRAnalysis() const {
    if (TM)
      return TM->getTargetIRAnalysis();

    return TargetIRAnalysis();
  }

  legacy::PassManager *getPreLinkPasses() const {
    if (!PreLinkPasses) {
      PreLinkPasses = new legacy::PassManager();
      PreLinkPasses->add(
          createTargetTransformInfoWrapperPass(getTargetIRAnalysis()));
    }
    return PreLinkPasses;
  }

  void CreatePasses(legacy::PassManager &MPM, legacy::FunctionPassManager &FPM);

  /// Generates the TargetMachine.
  /// Leaves TM unchanged if it is unable to create the target machine.
  /// Some of our clang tests specify triples which are not built
  /// into clang. This is okay because these tests check the generated
  /// IR, and they require DataLayout which depends on the triple.
  /// In this case, we allow this method to fail and not report an error.
  /// When MustCreateTM is used, we print an error if we are unable to load
  /// the requested target.
  void CreateTargetMachine(bool MustCreateTM);

  /// Add passes necessary to emit assembly or LLVM IR.
  ///
  /// \return True on success.
  bool AddEmitPasses(legacy::PassManager &CodeGenPasses, BackendAction Action,
                     raw_pwrite_stream &OS, raw_pwrite_stream *DwoOS);

  std::unique_ptr<llvm::ToolOutputFile> openOutputFile(StringRef Path) {
    std::error_code EC;
    auto F = llvm::make_unique<llvm::ToolOutputFile>(Path, EC,
                                                     llvm::sys::fs::F_None);
    if (EC) {
      Diags.Report(diag::err_fe_unable_to_open_output) << Path << EC.message();
      F.reset();
    }
    return F;
  }

  /// Add target specific pre-linking passes.
  void AddPreLinkPasses();

public:
  EmitAssemblyHelper(DiagnosticsEngine &_Diags,
                     const HeaderSearchOptions &HeaderSearchOpts,
                     const CodeGenOptions &CGOpts,
                     const clang::TargetOptions &TOpts,
                     const LangOptions &LOpts, Module *M)
      : Diags(_Diags), HSOpts(HeaderSearchOpts), CodeGenOpts(CGOpts),
        TargetOpts(TOpts), LangOpts(LOpts), TheModule(M),
        PreLinkTime("prelink", "Pre-Linking Passes Time"),
        CodeGenerationTime("codegen", "Code Generation Time"),
        PreLinkPasses(nullptr) {}

  ~EmitAssemblyHelper() {
    delete PreLinkPasses;
    if (CodeGenOpts.DisableFree)
      BuryPointer(std::move(TM));
  }

  std::unique_ptr<TargetMachine> TM;

  void EmitAssembly(BackendAction Action,
                    std::unique_ptr<raw_pwrite_stream> OS);

  void EmitAssemblyWithNewPassManager(BackendAction Action,
                                      std::unique_ptr<raw_pwrite_stream> OS);

  void DoPreLinkPasses();

  /// Set up target for target specific pre-linking passes and LLVM code
  /// generation.
  void setTarget(BackendAction Action);
};

// We need this wrapper to access LangOpts and CGOpts from extension functions
// that we add to the PassManagerBuilder.
class PassManagerBuilderWrapper : public PassManagerBuilder {
public:
  PassManagerBuilderWrapper(const Triple &TargetTriple,
                            const CodeGenOptions &CGOpts,
                            const LangOptions &LangOpts)
      : PassManagerBuilder(), TargetTriple(TargetTriple), CGOpts(CGOpts),
        LangOpts(LangOpts) {}
  const Triple &getTargetTriple() const { return TargetTriple; }
  const CodeGenOptions &getCGOpts() const { return CGOpts; }
  const LangOptions &getLangOpts() const { return LangOpts; }

private:
  const Triple &TargetTriple;
  const CodeGenOptions &CGOpts;
  const LangOptions &LangOpts;
};
}

static void addObjCARCAPElimPass(const PassManagerBuilder &Builder, PassManagerBase &PM) {
  if (Builder.OptLevel > 0)
    PM.add(createObjCARCAPElimPass());
}

static void addObjCARCExpandPass(const PassManagerBuilder &Builder, PassManagerBase &PM) {
  if (Builder.OptLevel > 0)
    PM.add(createObjCARCExpandPass());
}

static void addObjCARCOptPass(const PassManagerBuilder &Builder, PassManagerBase &PM) {
  if (Builder.OptLevel > 0)
    PM.add(createObjCARCOptPass());
}

static void addAddDiscriminatorsPass(const PassManagerBuilder &Builder,
                                     legacy::PassManagerBase &PM) {
  PM.add(createAddDiscriminatorsPass());
}

static void addBoundsCheckingPass(const PassManagerBuilder &Builder,
                                  legacy::PassManagerBase &PM) {
  PM.add(createBoundsCheckingLegacyPass());
}

static SanitizerCoverageOptions
getSancovOptsFromCGOpts(const CodeGenOptions &CGOpts) {
  SanitizerCoverageOptions Opts;
  Opts.CoverageType =
      static_cast<SanitizerCoverageOptions::Type>(CGOpts.SanitizeCoverageType);
  Opts.IndirectCalls = CGOpts.SanitizeCoverageIndirectCalls;
  Opts.TraceBB = CGOpts.SanitizeCoverageTraceBB;
  Opts.TraceCmp = CGOpts.SanitizeCoverageTraceCmp;
  Opts.TraceDiv = CGOpts.SanitizeCoverageTraceDiv;
  Opts.TraceGep = CGOpts.SanitizeCoverageTraceGep;
  Opts.Use8bitCounters = CGOpts.SanitizeCoverage8bitCounters;
  Opts.TracePC = CGOpts.SanitizeCoverageTracePC;
  Opts.TracePCGuard = CGOpts.SanitizeCoverageTracePCGuard;
  Opts.NoPrune = CGOpts.SanitizeCoverageNoPrune;
  Opts.Inline8bitCounters = CGOpts.SanitizeCoverageInline8bitCounters;
  Opts.PCTable = CGOpts.SanitizeCoveragePCTable;
  Opts.StackDepth = CGOpts.SanitizeCoverageStackDepth;
  return Opts;
}

static void addSanitizerCoveragePass(const PassManagerBuilder &Builder,
                                     legacy::PassManagerBase &PM) {
  const PassManagerBuilderWrapper &BuilderWrapper =
      static_cast<const PassManagerBuilderWrapper &>(Builder);
  const CodeGenOptions &CGOpts = BuilderWrapper.getCGOpts();
  auto Opts = getSancovOptsFromCGOpts(CGOpts);
  PM.add(createModuleSanitizerCoverageLegacyPassPass(Opts));
  PM.add(createSanitizerCoverageLegacyPassPass(Opts));
}

// Check if ASan should use GC-friendly instrumentation for globals.
// First of all, there is no point if -fdata-sections is off (expect for MachO,
// where this is not a factor). Also, on ELF this feature requires an assembler
// extension that only works with -integrated-as at the moment.
static bool asanUseGlobalsGC(const Triple &T, const CodeGenOptions &CGOpts) {
  if (!CGOpts.SanitizeAddressGlobalsDeadStripping)
    return false;
  switch (T.getObjectFormat()) {
  case Triple::MachO:
  case Triple::COFF:
    return true;
  case Triple::ELF:
    return CGOpts.DataSections && !CGOpts.DisableIntegratedAS;
  case Triple::XCOFF:
    llvm::report_fatal_error("ASan not implemented for XCOFF.");
  case Triple::Wasm:
  case Triple::UnknownObjectFormat:
    break;
  }
  return false;
}

static void addAddressSanitizerPasses(const PassManagerBuilder &Builder,
                                      legacy::PassManagerBase &PM) {
  const PassManagerBuilderWrapper &BuilderWrapper =
      static_cast<const PassManagerBuilderWrapper&>(Builder);
  const Triple &T = BuilderWrapper.getTargetTriple();
  const CodeGenOptions &CGOpts = BuilderWrapper.getCGOpts();
  bool Recover = CGOpts.SanitizeRecover.has(SanitizerKind::Address);
  bool UseAfterScope = CGOpts.SanitizeAddressUseAfterScope;
  bool UseOdrIndicator = CGOpts.SanitizeAddressUseOdrIndicator;
  bool UseGlobalsGC = asanUseGlobalsGC(T, CGOpts);
  PM.add(createAddressSanitizerFunctionPass(/*CompileKernel*/ false, Recover,
                                            UseAfterScope));
  PM.add(createModuleAddressSanitizerLegacyPassPass(
      /*CompileKernel*/ false, Recover, UseGlobalsGC, UseOdrIndicator));
}

static void addKernelAddressSanitizerPasses(const PassManagerBuilder &Builder,
                                            legacy::PassManagerBase &PM) {
  PM.add(createAddressSanitizerFunctionPass(
      /*CompileKernel*/ true, /*Recover*/ true, /*UseAfterScope*/ false));
  PM.add(createModuleAddressSanitizerLegacyPassPass(
      /*CompileKernel*/ true, /*Recover*/ true, /*UseGlobalsGC*/ true,
      /*UseOdrIndicator*/ false));
}

static void addHWAddressSanitizerPasses(const PassManagerBuilder &Builder,
                                            legacy::PassManagerBase &PM) {
  const PassManagerBuilderWrapper &BuilderWrapper =
      static_cast<const PassManagerBuilderWrapper &>(Builder);
  const CodeGenOptions &CGOpts = BuilderWrapper.getCGOpts();
  bool Recover = CGOpts.SanitizeRecover.has(SanitizerKind::HWAddress);
  PM.add(
      createHWAddressSanitizerLegacyPassPass(/*CompileKernel*/ false, Recover));
}

static void addKernelHWAddressSanitizerPasses(const PassManagerBuilder &Builder,
                                            legacy::PassManagerBase &PM) {
  PM.add(createHWAddressSanitizerLegacyPassPass(
      /*CompileKernel*/ true, /*Recover*/ true));
}

static void addGeneralOptsForMemorySanitizer(const PassManagerBuilder &Builder,
                                             legacy::PassManagerBase &PM,
                                             bool CompileKernel) {
  const PassManagerBuilderWrapper &BuilderWrapper =
      static_cast<const PassManagerBuilderWrapper&>(Builder);
  const CodeGenOptions &CGOpts = BuilderWrapper.getCGOpts();
  int TrackOrigins = CGOpts.SanitizeMemoryTrackOrigins;
  bool Recover = CGOpts.SanitizeRecover.has(SanitizerKind::Memory);
  PM.add(createMemorySanitizerLegacyPassPass(
      MemorySanitizerOptions{TrackOrigins, Recover, CompileKernel}));

  // MemorySanitizer inserts complex instrumentation that mostly follows
  // the logic of the original code, but operates on "shadow" values.
  // It can benefit from re-running some general purpose optimization passes.
  if (Builder.OptLevel > 0) {
    PM.add(createEarlyCSEPass());
    PM.add(createReassociatePass());
    PM.add(createLICMPass());
    PM.add(createGVNPass());
    PM.add(createInstructionCombiningPass());
    PM.add(createDeadStoreEliminationPass());
  }
}

static void addMemorySanitizerPass(const PassManagerBuilder &Builder,
                                   legacy::PassManagerBase &PM) {
  addGeneralOptsForMemorySanitizer(Builder, PM, /*CompileKernel*/ false);
}

static void addKernelMemorySanitizerPass(const PassManagerBuilder &Builder,
                                         legacy::PassManagerBase &PM) {
  addGeneralOptsForMemorySanitizer(Builder, PM, /*CompileKernel*/ true);
}

static void addThreadSanitizerPass(const PassManagerBuilder &Builder,
                                   legacy::PassManagerBase &PM) {
  PM.add(createThreadSanitizerLegacyPassPass());
}

static void addDataFlowSanitizerPass(const PassManagerBuilder &Builder,
                                     legacy::PassManagerBase &PM) {
  const PassManagerBuilderWrapper &BuilderWrapper =
      static_cast<const PassManagerBuilderWrapper&>(Builder);
  const LangOptions &LangOpts = BuilderWrapper.getLangOpts();
  PM.add(createDataFlowSanitizerPass(LangOpts.SanitizerBlacklistFiles));
}

static TargetLibraryInfoImpl *createTLII(llvm::Triple &TargetTriple,
                                         const CodeGenOptions &CodeGenOpts) {
  TargetLibraryInfoImpl *TLII = new TargetLibraryInfoImpl(TargetTriple);
  if (!CodeGenOpts.SimplifyLibCalls)
    TLII->disableAllFunctions();
  else {
    // Disable individual libc/libm calls in TargetLibraryInfo.
    LibFunc F;
    for (auto &FuncName : CodeGenOpts.getNoBuiltinFuncs())
      if (TLII->getLibFunc(FuncName, F))
        TLII->setUnavailable(F);
  }

  switch (CodeGenOpts.getVecLib()) {
  case CodeGenOptions::Accelerate:
    TLII->addVectorizableFunctionsFromVecLib(TargetLibraryInfoImpl::Accelerate);
    break;
  case CodeGenOptions::MASSV:
    TLII->addVectorizableFunctionsFromVecLib(TargetLibraryInfoImpl::MASSV);
    break;    
  case CodeGenOptions::SVML:
    TLII->addVectorizableFunctionsFromVecLib(TargetLibraryInfoImpl::SVML);
    break;
  default:
    break;
  }
  return TLII;
}

static void addSymbolRewriterPass(const CodeGenOptions &Opts,
                                  legacy::PassManager *MPM) {
  llvm::SymbolRewriter::RewriteDescriptorList DL;

  llvm::SymbolRewriter::RewriteMapParser MapParser;
  for (const auto &MapFile : Opts.RewriteMapFiles)
    MapParser.parse(MapFile, &DL);

  MPM->add(createRewriteSymbolsPass(DL));
}

static CodeGenOpt::Level getCGOptLevel(const CodeGenOptions &CodeGenOpts) {
  switch (CodeGenOpts.OptimizationLevel) {
  default:
    llvm_unreachable("Invalid optimization level!");
  case 0:
    return CodeGenOpt::None;
  case 1:
    return CodeGenOpt::Less;
  case 2:
    return CodeGenOpt::Default; // O2/Os/Oz
  case 3:
    return CodeGenOpt::Aggressive;
  }
}

static Optional<llvm::CodeModel::Model>
getCodeModel(const CodeGenOptions &CodeGenOpts) {
  unsigned CodeModel = llvm::StringSwitch<unsigned>(CodeGenOpts.CodeModel)
                           .Case("tiny", llvm::CodeModel::Tiny)
                           .Case("small", llvm::CodeModel::Small)
                           .Case("kernel", llvm::CodeModel::Kernel)
                           .Case("medium", llvm::CodeModel::Medium)
                           .Case("large", llvm::CodeModel::Large)
                           .Case("default", ~1u)
                           .Default(~0u);
  assert(CodeModel != ~0u && "invalid code model!");
  if (CodeModel == ~1u)
    return None;
  return static_cast<llvm::CodeModel::Model>(CodeModel);
}

static TargetMachine::CodeGenFileType getCodeGenFileType(BackendAction Action) {
  if (Action == Backend_EmitObj)
    return TargetMachine::CGFT_ObjectFile;
  else if (Action == Backend_EmitMCNull)
    return TargetMachine::CGFT_Null;
  else {
    assert(Action == Backend_EmitAssembly && "Invalid action!");
    return TargetMachine::CGFT_AssemblyFile;
  }
}

static void initTargetOptions(llvm::TargetOptions &Options,
                              const CodeGenOptions &CodeGenOpts,
                              const clang::TargetOptions &TargetOpts,
                              const LangOptions &LangOpts,
                              const HeaderSearchOptions &HSOpts) {
  Options.ThreadModel =
      llvm::StringSwitch<llvm::ThreadModel::Model>(CodeGenOpts.ThreadModel)
          .Case("posix", llvm::ThreadModel::POSIX)
          .Case("single", llvm::ThreadModel::Single);

  // Set float ABI type.
  assert((CodeGenOpts.FloatABI == "soft" || CodeGenOpts.FloatABI == "softfp" ||
          CodeGenOpts.FloatABI == "hard" || CodeGenOpts.FloatABI.empty()) &&
         "Invalid Floating Point ABI!");
  Options.FloatABIType =
      llvm::StringSwitch<llvm::FloatABI::ABIType>(CodeGenOpts.FloatABI)
          .Case("soft", llvm::FloatABI::Soft)
          .Case("softfp", llvm::FloatABI::Soft)
          .Case("hard", llvm::FloatABI::Hard)
          .Default(llvm::FloatABI::Default);

  // Set FP fusion mode.
  switch (LangOpts.getDefaultFPContractMode()) {
  case LangOptions::FPC_Off:
    // Preserve any contraction performed by the front-end.  (Strict performs
    // splitting of the muladd intrinsic in the backend.)
    Options.AllowFPOpFusion = llvm::FPOpFusion::Standard;
    break;
  case LangOptions::FPC_On:
    Options.AllowFPOpFusion = llvm::FPOpFusion::Standard;
    break;
  case LangOptions::FPC_Fast:
    Options.AllowFPOpFusion = llvm::FPOpFusion::Fast;
    break;
  }

  Options.UseInitArray = CodeGenOpts.UseInitArray;
  Options.DisableIntegratedAS = CodeGenOpts.DisableIntegratedAS;
  Options.CompressDebugSections = CodeGenOpts.getCompressDebugSections();
  Options.RelaxELFRelocations = CodeGenOpts.RelaxELFRelocations;

  // Set EABI version.
  Options.EABIVersion = TargetOpts.EABIVersion;

  if (LangOpts.SjLjExceptions)
    Options.ExceptionModel = llvm::ExceptionHandling::SjLj;
  if (LangOpts.SEHExceptions)
    Options.ExceptionModel = llvm::ExceptionHandling::WinEH;
  if (LangOpts.DWARFExceptions)
    Options.ExceptionModel = llvm::ExceptionHandling::DwarfCFI;

  Options.NoInfsFPMath = CodeGenOpts.NoInfsFPMath;
  Options.NoNaNsFPMath = CodeGenOpts.NoNaNsFPMath;
  Options.NoZerosInBSS = CodeGenOpts.NoZeroInitializedInBSS;
  Options.UnsafeFPMath = CodeGenOpts.UnsafeFPMath;
  Options.StackAlignmentOverride = CodeGenOpts.StackAlignment;
  Options.FunctionSections = CodeGenOpts.FunctionSections;
  Options.DataSections = CodeGenOpts.DataSections;
  Options.UniqueSectionNames = CodeGenOpts.UniqueSectionNames;
  Options.EmulatedTLS = CodeGenOpts.EmulatedTLS;
  Options.ExplicitEmulatedTLS = CodeGenOpts.ExplicitEmulatedTLS;
  Options.DebuggerTuning = CodeGenOpts.getDebuggerTuning();
  Options.EmitStackSizeSection = CodeGenOpts.StackSizeSection;
  Options.EmitAddrsig = CodeGenOpts.Addrsig;
  Options.EnableDebugEntryValues = CodeGenOpts.EnableDebugEntryValues;

  Options.MCOptions.SplitDwarfFile = CodeGenOpts.SplitDwarfFile;
  Options.MCOptions.MCRelaxAll = CodeGenOpts.RelaxAll;
  Options.MCOptions.MCSaveTempLabels = CodeGenOpts.SaveTempLabels;
  Options.MCOptions.MCUseDwarfDirectory = !CodeGenOpts.NoDwarfDirectoryAsm;
  Options.MCOptions.MCNoExecStack = CodeGenOpts.NoExecStack;
  Options.MCOptions.MCIncrementalLinkerCompatible =
      CodeGenOpts.IncrementalLinkerCompatible;
  Options.MCOptions.MCPIECopyRelocations = CodeGenOpts.PIECopyRelocations;
  Options.MCOptions.MCFatalWarnings = CodeGenOpts.FatalWarnings;
  Options.MCOptions.AsmVerbose = CodeGenOpts.AsmVerbose;
  Options.MCOptions.PreserveAsmComments = CodeGenOpts.PreserveAsmComments;
  Options.MCOptions.ABIName = TargetOpts.ABI;
  for (const auto &Entry : HSOpts.UserEntries)
    if (!Entry.IsFramework &&
        (Entry.Group == frontend::IncludeDirGroup::Quoted ||
         Entry.Group == frontend::IncludeDirGroup::Angled ||
         Entry.Group == frontend::IncludeDirGroup::System))
      Options.MCOptions.IASSearchPaths.push_back(
          Entry.IgnoreSysRoot ? Entry.Path : HSOpts.Sysroot + Entry.Path);
}
static Optional<GCOVOptions> getGCOVOptions(const CodeGenOptions &CodeGenOpts) {
  if (CodeGenOpts.DisableGCov)
    return None;
  if (!CodeGenOpts.EmitGcovArcs && !CodeGenOpts.EmitGcovNotes)
    return None;
  // Not using 'GCOVOptions::getDefault' allows us to avoid exiting if
  // LLVM's -default-gcov-version flag is set to something invalid.
  GCOVOptions Options;
  Options.EmitNotes = CodeGenOpts.EmitGcovNotes;
  Options.EmitData = CodeGenOpts.EmitGcovArcs;
  llvm::copy(CodeGenOpts.CoverageVersion, std::begin(Options.Version));
  Options.UseCfgChecksum = CodeGenOpts.CoverageExtraChecksum;
  Options.NoRedZone = CodeGenOpts.DisableRedZone;
  Options.FunctionNamesInData = !CodeGenOpts.CoverageNoFunctionNamesInData;
  Options.Filter = CodeGenOpts.ProfileFilterFiles;
  Options.Exclude = CodeGenOpts.ProfileExcludeFiles;
  Options.ExitBlockBeforeBody = CodeGenOpts.CoverageExitBlockBeforeBody;
  return Options;
}

static Optional<InstrProfOptions>
getInstrProfOptions(const CodeGenOptions &CodeGenOpts,
                    const LangOptions &LangOpts) {
  if (!CodeGenOpts.hasProfileClangInstr())
    return None;
  InstrProfOptions Options;
  Options.NoRedZone = CodeGenOpts.DisableRedZone;
  Options.InstrProfileOutput = CodeGenOpts.InstrProfileOutput;

  // TODO: Surface the option to emit atomic profile counter increments at
  // the driver level.
  Options.Atomic = LangOpts.Sanitize.has(SanitizerKind::Thread);
  return Options;
}

void EmitAssemblyHelper::CreatePasses(legacy::PassManager &MPM,
                                      legacy::FunctionPassManager &FPM) {
  // Handle disabling of all LLVM passes, where we want to preserve the
  // internal module before any optimization.
  if (CodeGenOpts.DisableLLVMPasses)
    return;

  // Figure out TargetLibraryInfo.  This needs to be added to MPM and FPM
  // manually (and not via PMBuilder), since some passes (eg. InstrProfiling)
  // are inserted before PMBuilder ones - they'd get the default-constructed
  // TLI with an unknown target otherwise.
  Triple TargetTriple(TheModule->getTargetTriple());
  std::unique_ptr<TargetLibraryInfoImpl> TLII(
      createTLII(TargetTriple, CodeGenOpts));

  PassManagerBuilderWrapper PMBuilder(TargetTriple, CodeGenOpts, LangOpts);

  // At O0 and O1 we only run the always inliner which is more efficient. At
  // higher optimization levels we run the normal inliner.
  if (CodeGenOpts.OptimizationLevel <= 1) {
    bool InsertLifetimeIntrinsics = (CodeGenOpts.OptimizationLevel != 0 &&
                                     !CodeGenOpts.DisableLifetimeMarkers);
    PMBuilder.Inliner = createAlwaysInlinerLegacyPass(InsertLifetimeIntrinsics);
  } else {
    // We do not want to inline hot callsites for SamplePGO module-summary build
    // because profile annotation will happen again in ThinLTO backend, and we
    // want the IR of the hot path to match the profile.
    PMBuilder.Inliner = createFunctionInliningPass(
        CodeGenOpts.OptimizationLevel, CodeGenOpts.OptimizeSize,
        (!CodeGenOpts.SampleProfileFile.empty() &&
         CodeGenOpts.PrepareForThinLTO));
  }

  PMBuilder.OptLevel = CodeGenOpts.OptimizationLevel;
  PMBuilder.SizeLevel = CodeGenOpts.OptimizeSize;
  PMBuilder.SLPVectorize = CodeGenOpts.VectorizeSLP;
  PMBuilder.LoopVectorize = CodeGenOpts.VectorizeLoop;

  PMBuilder.DisableUnrollLoops = !CodeGenOpts.UnrollLoops;
  // Loop interleaving in the loop vectorizer has historically been set to be
  // enabled when loop unrolling is enabled.
  PMBuilder.LoopsInterleaved = CodeGenOpts.UnrollLoops;
  PMBuilder.MergeFunctions = CodeGenOpts.MergeFunctions;
  PMBuilder.PrepareForThinLTO = CodeGenOpts.PrepareForThinLTO;
  PMBuilder.PrepareForLTO = CodeGenOpts.PrepareForLTO;
  PMBuilder.RerollLoops = CodeGenOpts.RerollLoops;

  MPM.add(new TargetLibraryInfoWrapperPass(*TLII));

  if (TM)
    TM->adjustPassManager(PMBuilder);

  if (CodeGenOpts.DebugInfoForProfiling ||
      !CodeGenOpts.SampleProfileFile.empty())
    PMBuilder.addExtension(PassManagerBuilder::EP_EarlyAsPossible,
                           addAddDiscriminatorsPass);

  // In ObjC ARC mode, add the main ARC optimization passes.
  if (LangOpts.ObjCAutoRefCount) {
    PMBuilder.addExtension(PassManagerBuilder::EP_EarlyAsPossible,
                           addObjCARCExpandPass);
    PMBuilder.addExtension(PassManagerBuilder::EP_ModuleOptimizerEarly,
                           addObjCARCAPElimPass);
    PMBuilder.addExtension(PassManagerBuilder::EP_ScalarOptimizerLate,
                           addObjCARCOptPass);
  }

  if (LangOpts.Coroutines)
    addCoroutinePassesToExtensionPoints(PMBuilder);

  if (LangOpts.Sanitize.has(SanitizerKind::LocalBounds)) {
    PMBuilder.addExtension(PassManagerBuilder::EP_ScalarOptimizerLate,
                           addBoundsCheckingPass);
    PMBuilder.addExtension(PassManagerBuilder::EP_EnabledOnOptLevel0,
                           addBoundsCheckingPass);
  }

  if (CodeGenOpts.SanitizeCoverageType ||
      CodeGenOpts.SanitizeCoverageIndirectCalls ||
      CodeGenOpts.SanitizeCoverageTraceCmp) {
    PMBuilder.addExtension(PassManagerBuilder::EP_OptimizerLast,
                           addSanitizerCoveragePass);
    PMBuilder.addExtension(PassManagerBuilder::EP_EnabledOnOptLevel0,
                           addSanitizerCoveragePass);
  }

  if (LangOpts.Sanitize.has(SanitizerKind::Address)) {
    PMBuilder.addExtension(PassManagerBuilder::EP_OptimizerLast,
                           addAddressSanitizerPasses);
    PMBuilder.addExtension(PassManagerBuilder::EP_EnabledOnOptLevel0,
                           addAddressSanitizerPasses);
  }

  if (LangOpts.Sanitize.has(SanitizerKind::KernelAddress)) {
    PMBuilder.addExtension(PassManagerBuilder::EP_OptimizerLast,
                           addKernelAddressSanitizerPasses);
    PMBuilder.addExtension(PassManagerBuilder::EP_EnabledOnOptLevel0,
                           addKernelAddressSanitizerPasses);
  }

  if (LangOpts.Sanitize.has(SanitizerKind::HWAddress)) {
    PMBuilder.addExtension(PassManagerBuilder::EP_OptimizerLast,
                           addHWAddressSanitizerPasses);
    PMBuilder.addExtension(PassManagerBuilder::EP_EnabledOnOptLevel0,
                           addHWAddressSanitizerPasses);
  }

  if (LangOpts.Sanitize.has(SanitizerKind::KernelHWAddress)) {
    PMBuilder.addExtension(PassManagerBuilder::EP_OptimizerLast,
                           addKernelHWAddressSanitizerPasses);
    PMBuilder.addExtension(PassManagerBuilder::EP_EnabledOnOptLevel0,
                           addKernelHWAddressSanitizerPasses);
  }

  if (LangOpts.Sanitize.has(SanitizerKind::Memory)) {
    PMBuilder.addExtension(PassManagerBuilder::EP_OptimizerLast,
                           addMemorySanitizerPass);
    PMBuilder.addExtension(PassManagerBuilder::EP_EnabledOnOptLevel0,
                           addMemorySanitizerPass);
  }

  if (LangOpts.Sanitize.has(SanitizerKind::KernelMemory)) {
    PMBuilder.addExtension(PassManagerBuilder::EP_OptimizerLast,
                           addKernelMemorySanitizerPass);
    PMBuilder.addExtension(PassManagerBuilder::EP_EnabledOnOptLevel0,
                           addKernelMemorySanitizerPass);
  }

  if (LangOpts.Sanitize.has(SanitizerKind::Thread)) {
    PMBuilder.addExtension(PassManagerBuilder::EP_OptimizerLast,
                           addThreadSanitizerPass);
    PMBuilder.addExtension(PassManagerBuilder::EP_EnabledOnOptLevel0,
                           addThreadSanitizerPass);
  }

  if (LangOpts.Sanitize.has(SanitizerKind::DataFlow)) {
    PMBuilder.addExtension(PassManagerBuilder::EP_OptimizerLast,
                           addDataFlowSanitizerPass);
    PMBuilder.addExtension(PassManagerBuilder::EP_EnabledOnOptLevel0,
                           addDataFlowSanitizerPass);
  }

  // Set up the per-function pass manager.
  FPM.add(new TargetLibraryInfoWrapperPass(*TLII));
  if (CodeGenOpts.VerifyModule)
    FPM.add(createVerifierPass());

  // Set up the per-module pass manager.
  if (!CodeGenOpts.RewriteMapFiles.empty())
    addSymbolRewriterPass(CodeGenOpts, &MPM);

  if (Optional<GCOVOptions> Options = getGCOVOptions(CodeGenOpts)) {
    MPM.add(createGCOVProfilerPass(*Options));
    if (CodeGenOpts.getDebugInfo() == codegenoptions::NoDebugInfo)
      MPM.add(createStripSymbolsPass(true));
  }

  if (Optional<InstrProfOptions> Options =
          getInstrProfOptions(CodeGenOpts, LangOpts))
    MPM.add(createInstrProfilingLegacyPass(*Options, false));

  bool hasIRInstr = false;
  if (CodeGenOpts.hasProfileIRInstr()) {
    PMBuilder.EnablePGOInstrGen = true;
    hasIRInstr = true;
  }
  if (CodeGenOpts.hasProfileCSIRInstr()) {
    assert(!CodeGenOpts.hasProfileCSIRUse() &&
           "Cannot have both CSProfileUse pass and CSProfileGen pass at the "
           "same time");
    assert(!hasIRInstr &&
           "Cannot have both ProfileGen pass and CSProfileGen pass at the "
           "same time");
    PMBuilder.EnablePGOCSInstrGen = true;
    hasIRInstr = true;
  }
  if (hasIRInstr) {
    if (!CodeGenOpts.InstrProfileOutput.empty())
      PMBuilder.PGOInstrGen = CodeGenOpts.InstrProfileOutput;
    else
      PMBuilder.PGOInstrGen = DefaultProfileGenName;
  }
  if (CodeGenOpts.hasProfileIRUse()) {
    PMBuilder.PGOInstrUse = CodeGenOpts.ProfileInstrumentUsePath;
    PMBuilder.EnablePGOCSInstrUse = CodeGenOpts.hasProfileCSIRUse();
  }

  if (!CodeGenOpts.SampleProfileFile.empty())
    PMBuilder.PGOSampleUse = CodeGenOpts.SampleProfileFile;

  PMBuilder.populateFunctionPassManager(FPM);
  PMBuilder.populateModulePassManager(MPM);
}

static void setCommandLineOpts(const CodeGenOptions &CodeGenOpts) {
  SmallVector<const char *, 16> BackendArgs;
  BackendArgs.push_back("clang"); // Fake program name.
  if (!CodeGenOpts.DebugPass.empty()) {
    BackendArgs.push_back("-debug-pass");
    BackendArgs.push_back(CodeGenOpts.DebugPass.c_str());
  }
  if (!CodeGenOpts.LimitFloatPrecision.empty()) {
    BackendArgs.push_back("-limit-float-precision");
    BackendArgs.push_back(CodeGenOpts.LimitFloatPrecision.c_str());
  }
  BackendArgs.push_back(nullptr);
  llvm::cl::ParseCommandLineOptions(BackendArgs.size() - 1,
                                    BackendArgs.data());
}

void EmitAssemblyHelper::setTarget(BackendAction Action) {
  bool UsesCodeGen = (Action != Backend_EmitNothing &&
                      Action != Backend_EmitBC &&
                      Action != Backend_EmitLL);
  if (!TM)
    CreateTargetMachine(UsesCodeGen);
}

void EmitAssemblyHelper::CreateTargetMachine(bool MustCreateTM) {
  // Create the TargetMachine for generating code.
  std::string Error;
  std::string Triple = TheModule->getTargetTriple();
  const llvm::Target *TheTarget = TargetRegistry::lookupTarget(Triple, Error);
  if (!TheTarget) {
    if (MustCreateTM)
      Diags.Report(diag::err_fe_unable_to_create_target) << Error;
    return;
  }

  Optional<llvm::CodeModel::Model> CM = getCodeModel(CodeGenOpts);
  std::string FeaturesStr =
      llvm::join(TargetOpts.Features.begin(), TargetOpts.Features.end(), ",");
  llvm::Reloc::Model RM = CodeGenOpts.RelocationModel;
  CodeGenOpt::Level OptLevel = getCGOptLevel(CodeGenOpts);

  llvm::TargetOptions Options;
  initTargetOptions(Options, CodeGenOpts, TargetOpts, LangOpts, HSOpts);
  TM.reset(TheTarget->createTargetMachine(Triple, TargetOpts.CPU, FeaturesStr,
                                          Options, RM, CM, OptLevel));
}

bool EmitAssemblyHelper::AddEmitPasses(legacy::PassManager &CodeGenPasses,
                                       BackendAction Action,
                                       raw_pwrite_stream &OS,
                                       raw_pwrite_stream *DwoOS) {
  // Add LibraryInfo.
  llvm::Triple TargetTriple(TheModule->getTargetTriple());
  std::unique_ptr<TargetLibraryInfoImpl> TLII(
      createTLII(TargetTriple, CodeGenOpts));
  CodeGenPasses.add(new TargetLibraryInfoWrapperPass(*TLII));

  // Normal mode, emit a .s or .o file by running the code generator. Note,
  // this also adds codegenerator level optimization passes.
  TargetMachine::CodeGenFileType CGFT = getCodeGenFileType(Action);

  // Add ObjC ARC final-cleanup optimizations. This is done as part of the
  // "codegen" passes so that it isn't run multiple times when there is
  // inlining happening.
  if (CodeGenOpts.OptimizationLevel > 0)
    CodeGenPasses.add(createObjCARCContractPass());

  if (TM->addPassesToEmitFile(CodeGenPasses, OS, DwoOS, CGFT,
                              /*DisableVerify=*/!CodeGenOpts.VerifyModule)) {
    Diags.Report(diag::err_fe_unable_to_interface_with_target);
    return false;
  }

  return true;
}

void EmitAssemblyHelper::AddPreLinkPasses() {
  legacy::PassManager *PM = getPreLinkPasses();
  TM->addPreLinkPasses(*PM);
}

void EmitAssemblyHelper::EmitAssembly(BackendAction Action,
                                      std::unique_ptr<raw_pwrite_stream> OS) {
  TimeRegion Region(FrontendTimesIsEnabled ? &CodeGenerationTime : nullptr);

  setCommandLineOpts(CodeGenOpts);

  bool UsesCodeGen = (Action != Backend_EmitNothing &&
                      Action != Backend_EmitBC &&
                      Action != Backend_EmitLL);

  if (UsesCodeGen && !TM)
    return;
  if (TM)
    TheModule->setDataLayout(TM->createDataLayout());

  legacy::PassManager PerModulePasses;
  PerModulePasses.add(
      createTargetTransformInfoWrapperPass(getTargetIRAnalysis()));

  legacy::FunctionPassManager PerFunctionPasses(TheModule);
  PerFunctionPasses.add(
      createTargetTransformInfoWrapperPass(getTargetIRAnalysis()));

  CreatePasses(PerModulePasses, PerFunctionPasses);

  legacy::PassManager CodeGenPasses;
  CodeGenPasses.add(
      createTargetTransformInfoWrapperPass(getTargetIRAnalysis()));

  std::unique_ptr<llvm::ToolOutputFile> ThinLinkOS, DwoOS;

  switch (Action) {
  case Backend_EmitNothing:
    break;

  case Backend_EmitBC:
    if (CodeGenOpts.PrepareForThinLTO && !CodeGenOpts.DisableLLVMPasses) {
      if (!CodeGenOpts.ThinLinkBitcodeFile.empty()) {
        ThinLinkOS = openOutputFile(CodeGenOpts.ThinLinkBitcodeFile);
        if (!ThinLinkOS)
          return;
      }
      TheModule->addModuleFlag(Module::Error, "EnableSplitLTOUnit",
                               CodeGenOpts.EnableSplitLTOUnit);
      PerModulePasses.add(createWriteThinLTOBitcodePass(
          *OS, ThinLinkOS ? &ThinLinkOS->os() : nullptr));
    } else {
      // Emit a module summary by default for Regular LTO except for ld64
      // targets
      bool EmitLTOSummary =
          (CodeGenOpts.PrepareForLTO &&
           !CodeGenOpts.DisableLLVMPasses &&
           llvm::Triple(TheModule->getTargetTriple()).getVendor() !=
               llvm::Triple::Apple);
      if (EmitLTOSummary) {
        if (!TheModule->getModuleFlag("ThinLTO"))
          TheModule->addModuleFlag(Module::Error, "ThinLTO", uint32_t(0));
        TheModule->addModuleFlag(Module::Error, "EnableSplitLTOUnit",
                                 uint32_t(1));
      }

      PerModulePasses.add(createBitcodeWriterPass(
          *OS, CodeGenOpts.EmitLLVMUseLists, EmitLTOSummary));
    }
    break;

  case Backend_EmitLL:
    PerModulePasses.add(
        createPrintModulePass(*OS, "", CodeGenOpts.EmitLLVMUseLists));
    break;

  default:
    if (!CodeGenOpts.SplitDwarfOutput.empty()) {
      DwoOS = openOutputFile(CodeGenOpts.SplitDwarfOutput);
      if (!DwoOS)
        return;
    }
    if (!AddEmitPasses(CodeGenPasses, Action, *OS,
                       DwoOS ? &DwoOS->os() : nullptr))
      return;
  }

  // Before executing passes, print the final values of the LLVM options.
  cl::PrintOptionValues();

  // Run passes. For now we do all passes at once, but eventually we
  // would like to have the option of streaming code generation.

  {
    PrettyStackTraceString CrashInfo("Per-function optimization");

    PerFunctionPasses.doInitialization();
    for (Function &F : *TheModule)
      if (!F.isDeclaration())
        PerFunctionPasses.run(F);
    PerFunctionPasses.doFinalization();
  }

  {
    PrettyStackTraceString CrashInfo("Per-module optimization passes");
    PerModulePasses.run(*TheModule);
  }

  {
    PrettyStackTraceString CrashInfo("Code generation");
    CodeGenPasses.run(*TheModule);
  }

  if (ThinLinkOS)
    ThinLinkOS->keep();
  if (DwoOS)
    DwoOS->keep();
}

void EmitAssemblyHelper::DoPreLinkPasses() {
  TimeRegion Region(llvm::TimePassesIsEnabled ? &PreLinkTime : nullptr);

  if (!TM)
    return;

  AddPreLinkPasses();

  // Before executing passes, print the final values of the LLVM options.
  cl::PrintOptionValues();

  if (PreLinkPasses) {
    PrettyStackTraceString CrashInfo("Pre-linking passes");
    PreLinkPasses->run(*TheModule);
  }
}

static PassBuilder::OptimizationLevel mapToLevel(const CodeGenOptions &Opts) {
  switch (Opts.OptimizationLevel) {
  default:
    llvm_unreachable("Invalid optimization level!");

  case 1:
    return PassBuilder::O1;

  case 2:
    switch (Opts.OptimizeSize) {
    default:
      llvm_unreachable("Invalid optimization level for size!");

    case 0:
      return PassBuilder::O2;

    case 1:
      return PassBuilder::Os;

    case 2:
      return PassBuilder::Oz;
    }

  case 3:
    return PassBuilder::O3;
  }
}

static void addSanitizersAtO0(ModulePassManager &MPM,
                              const Triple &TargetTriple,
                              const LangOptions &LangOpts,
                              const CodeGenOptions &CodeGenOpts) {
  auto ASanPass = [&](SanitizerMask Mask, bool CompileKernel) {
    MPM.addPass(RequireAnalysisPass<ASanGlobalsMetadataAnalysis, Module>());
    bool Recover = CodeGenOpts.SanitizeRecover.has(Mask);
    MPM.addPass(createModuleToFunctionPassAdaptor(AddressSanitizerPass(
        CompileKernel, Recover, CodeGenOpts.SanitizeAddressUseAfterScope)));
    bool ModuleUseAfterScope = asanUseGlobalsGC(TargetTriple, CodeGenOpts);
    MPM.addPass(
        ModuleAddressSanitizerPass(CompileKernel, Recover, ModuleUseAfterScope,
                                   CodeGenOpts.SanitizeAddressUseOdrIndicator));
  };

  if (LangOpts.Sanitize.has(SanitizerKind::Address)) {
    ASanPass(SanitizerKind::Address, /*CompileKernel=*/false);
  }

  if (LangOpts.Sanitize.has(SanitizerKind::KernelAddress)) {
    ASanPass(SanitizerKind::KernelAddress, /*CompileKernel=*/true);
  }

  if (LangOpts.Sanitize.has(SanitizerKind::Memory)) {
    MPM.addPass(createModuleToFunctionPassAdaptor(MemorySanitizerPass({})));
  }

  if (LangOpts.Sanitize.has(SanitizerKind::KernelMemory)) {
    MPM.addPass(createModuleToFunctionPassAdaptor(
        MemorySanitizerPass({0, false, /*Kernel=*/true})));
  }

  if (LangOpts.Sanitize.has(SanitizerKind::Thread)) {
    MPM.addPass(createModuleToFunctionPassAdaptor(ThreadSanitizerPass()));
  }
}

/// A clean version of `EmitAssembly` that uses the new pass manager.
///
/// Not all features are currently supported in this system, but where
/// necessary it falls back to the legacy pass manager to at least provide
/// basic functionality.
///
/// This API is planned to have its functionality finished and then to replace
/// `EmitAssembly` at some point in the future when the default switches.
void EmitAssemblyHelper::EmitAssemblyWithNewPassManager(
    BackendAction Action, std::unique_ptr<raw_pwrite_stream> OS) {
  TimeRegion Region(FrontendTimesIsEnabled ? &CodeGenerationTime : nullptr);
  setCommandLineOpts(CodeGenOpts);

  bool RequiresCodeGen = (Action != Backend_EmitNothing &&
                          Action != Backend_EmitBC &&
                          Action != Backend_EmitLL);
  CreateTargetMachine(RequiresCodeGen);

  if (RequiresCodeGen && !TM)
    return;
  if (TM)
    TheModule->setDataLayout(TM->createDataLayout());

  Optional<PGOOptions> PGOOpt;

  if (CodeGenOpts.hasProfileIRInstr())
    // -fprofile-generate.
    PGOOpt = PGOOptions(CodeGenOpts.InstrProfileOutput.empty()
                            ? DefaultProfileGenName
                            : CodeGenOpts.InstrProfileOutput,
                        "", "", PGOOptions::IRInstr, PGOOptions::NoCSAction,
                        CodeGenOpts.DebugInfoForProfiling);
  else if (CodeGenOpts.hasProfileIRUse()) {
    // -fprofile-use.
    auto CSAction = CodeGenOpts.hasProfileCSIRUse() ? PGOOptions::CSIRUse
                                                    : PGOOptions::NoCSAction;
    PGOOpt = PGOOptions(CodeGenOpts.ProfileInstrumentUsePath, "",
                        CodeGenOpts.ProfileRemappingFile, PGOOptions::IRUse,
                        CSAction, CodeGenOpts.DebugInfoForProfiling);
  } else if (!CodeGenOpts.SampleProfileFile.empty())
    // -fprofile-sample-use
    PGOOpt =
        PGOOptions(CodeGenOpts.SampleProfileFile, "",
                   CodeGenOpts.ProfileRemappingFile, PGOOptions::SampleUse,
                   PGOOptions::NoCSAction, CodeGenOpts.DebugInfoForProfiling);
  else if (CodeGenOpts.DebugInfoForProfiling)
    // -fdebug-info-for-profiling
    PGOOpt = PGOOptions("", "", "", PGOOptions::NoAction,
                        PGOOptions::NoCSAction, true);

  // Check to see if we want to generate a CS profile.
  if (CodeGenOpts.hasProfileCSIRInstr()) {
    assert(!CodeGenOpts.hasProfileCSIRUse() &&
           "Cannot have both CSProfileUse pass and CSProfileGen pass at "
           "the same time");
    if (PGOOpt.hasValue()) {
      assert(PGOOpt->Action != PGOOptions::IRInstr &&
             PGOOpt->Action != PGOOptions::SampleUse &&
             "Cannot run CSProfileGen pass with ProfileGen or SampleUse "
             " pass");
      PGOOpt->CSProfileGenFile = CodeGenOpts.InstrProfileOutput.empty()
                                     ? DefaultProfileGenName
                                     : CodeGenOpts.InstrProfileOutput;
      PGOOpt->CSAction = PGOOptions::CSIRInstr;
    } else
      PGOOpt = PGOOptions("",
                          CodeGenOpts.InstrProfileOutput.empty()
                              ? DefaultProfileGenName
                              : CodeGenOpts.InstrProfileOutput,
                          "", PGOOptions::NoAction, PGOOptions::CSIRInstr,
                          CodeGenOpts.DebugInfoForProfiling);
  }

  PipelineTuningOptions PTO;
  PTO.LoopUnrolling = CodeGenOpts.UnrollLoops;
  // For historical reasons, loop interleaving is set to mirror setting for loop
  // unrolling.
  PTO.LoopInterleaving = CodeGenOpts.UnrollLoops;
  PTO.LoopVectorization = CodeGenOpts.VectorizeLoop;
  PTO.SLPVectorization = CodeGenOpts.VectorizeSLP;

  PassBuilder PB(TM.get(), PTO, PGOOpt);

  // Attempt to load pass plugins and register their callbacks with PB.
  for (auto &PluginFN : CodeGenOpts.PassPlugins) {
    auto PassPlugin = PassPlugin::Load(PluginFN);
    if (PassPlugin) {
      PassPlugin->registerPassBuilderCallbacks(PB);
    } else {
      Diags.Report(diag::err_fe_unable_to_load_plugin)
          << PluginFN << toString(PassPlugin.takeError());
    }
  }

  LoopAnalysisManager LAM(CodeGenOpts.DebugPassManager);
  FunctionAnalysisManager FAM(CodeGenOpts.DebugPassManager);
  CGSCCAnalysisManager CGAM(CodeGenOpts.DebugPassManager);
  ModuleAnalysisManager MAM(CodeGenOpts.DebugPassManager);

  // Register the AA manager first so that our version is the one used.
  FAM.registerPass([&] { return PB.buildDefaultAAPipeline(); });

  // Register the target library analysis directly and give it a customized
  // preset TLI.
  Triple TargetTriple(TheModule->getTargetTriple());
  std::unique_ptr<TargetLibraryInfoImpl> TLII(
      createTLII(TargetTriple, CodeGenOpts));
  FAM.registerPass([&] { return TargetLibraryAnalysis(*TLII); });
  MAM.registerPass([&] { return TargetLibraryAnalysis(*TLII); });

  // Register all the basic analyses with the managers.
  PB.registerModuleAnalyses(MAM);
  PB.registerCGSCCAnalyses(CGAM);
  PB.registerFunctionAnalyses(FAM);
  PB.registerLoopAnalyses(LAM);
  PB.crossRegisterProxies(LAM, FAM, CGAM, MAM);

  ModulePassManager MPM(CodeGenOpts.DebugPassManager);

  if (!CodeGenOpts.DisableLLVMPasses) {
    bool IsThinLTO = CodeGenOpts.PrepareForThinLTO;
    bool IsLTO = CodeGenOpts.PrepareForLTO;

    if (CodeGenOpts.OptimizationLevel == 0) {
      if (Optional<GCOVOptions> Options = getGCOVOptions(CodeGenOpts))
        MPM.addPass(GCOVProfilerPass(*Options));
      if (Optional<InstrProfOptions> Options =
              getInstrProfOptions(CodeGenOpts, LangOpts))
        MPM.addPass(InstrProfiling(*Options, false));

      // Build a minimal pipeline based on the semantics required by Clang,
      // which is just that always inlining occurs. Further, disable generating
      // lifetime intrinsics to avoid enabling further optimizations during
      // code generation.
      MPM.addPass(AlwaysInlinerPass(/*InsertLifetimeIntrinsics=*/false));

      // At -O0 we directly run necessary sanitizer passes.
      if (LangOpts.Sanitize.has(SanitizerKind::LocalBounds))
        MPM.addPass(createModuleToFunctionPassAdaptor(BoundsCheckingPass()));

      // Lastly, add semantically necessary passes for LTO.
      if (IsLTO || IsThinLTO) {
        MPM.addPass(CanonicalizeAliasesPass());
        MPM.addPass(NameAnonGlobalPass());
      }
    } else {
      // Map our optimization levels into one of the distinct levels used to
      // configure the pipeline.
      PassBuilder::OptimizationLevel Level = mapToLevel(CodeGenOpts);

      PB.registerPipelineStartEPCallback([](ModulePassManager &MPM) {
        MPM.addPass(createModuleToFunctionPassAdaptor(
            EntryExitInstrumenterPass(/*PostInlining=*/false)));
      });

      if (CodeGenOpts.SanitizeCoverageType ||
          CodeGenOpts.SanitizeCoverageIndirectCalls ||
          CodeGenOpts.SanitizeCoverageTraceCmp) {
        auto SancovOpts = getSancovOptsFromCGOpts(CodeGenOpts);
        PB.registerPipelineStartEPCallback(
            [SancovOpts](ModulePassManager &MPM) {
              MPM.addPass(ModuleSanitizerCoveragePass(SancovOpts));
            });
        PB.registerOptimizerLastEPCallback(
            [SancovOpts](FunctionPassManager &FPM,
                         PassBuilder::OptimizationLevel Level) {
              FPM.addPass(SanitizerCoveragePass(SancovOpts));
            });
      }

      // Register callbacks to schedule sanitizer passes at the appropriate part of
      // the pipeline.
      // FIXME: either handle asan/the remaining sanitizers or error out
      if (LangOpts.Sanitize.has(SanitizerKind::LocalBounds))
        PB.registerScalarOptimizerLateEPCallback(
            [](FunctionPassManager &FPM, PassBuilder::OptimizationLevel Level) {
              FPM.addPass(BoundsCheckingPass());
            });
      if (LangOpts.Sanitize.has(SanitizerKind::Memory))
        PB.registerOptimizerLastEPCallback(
            [](FunctionPassManager &FPM, PassBuilder::OptimizationLevel Level) {
              FPM.addPass(MemorySanitizerPass({}));
            });
      if (LangOpts.Sanitize.has(SanitizerKind::Thread))
        PB.registerOptimizerLastEPCallback(
            [](FunctionPassManager &FPM, PassBuilder::OptimizationLevel Level) {
              FPM.addPass(ThreadSanitizerPass());
            });
      if (LangOpts.Sanitize.has(SanitizerKind::Address)) {
        PB.registerPipelineStartEPCallback([&](ModulePassManager &MPM) {
          MPM.addPass(
              RequireAnalysisPass<ASanGlobalsMetadataAnalysis, Module>());
        });
        bool Recover = CodeGenOpts.SanitizeRecover.has(SanitizerKind::Address);
        bool UseAfterScope = CodeGenOpts.SanitizeAddressUseAfterScope;
        PB.registerOptimizerLastEPCallback(
            [Recover, UseAfterScope](FunctionPassManager &FPM,
                                     PassBuilder::OptimizationLevel Level) {
              FPM.addPass(AddressSanitizerPass(
                  /*CompileKernel=*/false, Recover, UseAfterScope));
            });
        bool ModuleUseAfterScope = asanUseGlobalsGC(TargetTriple, CodeGenOpts);
        bool UseOdrIndicator = CodeGenOpts.SanitizeAddressUseOdrIndicator;
        PB.registerPipelineStartEPCallback(
            [Recover, ModuleUseAfterScope,
             UseOdrIndicator](ModulePassManager &MPM) {
              MPM.addPass(ModuleAddressSanitizerPass(
                  /*CompileKernel=*/false, Recover, ModuleUseAfterScope,
                  UseOdrIndicator));
            });
      }
      if (Optional<GCOVOptions> Options = getGCOVOptions(CodeGenOpts))
        PB.registerPipelineStartEPCallback([Options](ModulePassManager &MPM) {
          MPM.addPass(GCOVProfilerPass(*Options));
        });
      if (Optional<InstrProfOptions> Options =
              getInstrProfOptions(CodeGenOpts, LangOpts))
        PB.registerPipelineStartEPCallback([Options](ModulePassManager &MPM) {
          MPM.addPass(InstrProfiling(*Options, false));
        });

      if (IsThinLTO) {
        MPM = PB.buildThinLTOPreLinkDefaultPipeline(
            Level, CodeGenOpts.DebugPassManager);
        MPM.addPass(CanonicalizeAliasesPass());
        MPM.addPass(NameAnonGlobalPass());
      } else if (IsLTO) {
        MPM = PB.buildLTOPreLinkDefaultPipeline(Level,
                                                CodeGenOpts.DebugPassManager);
        MPM.addPass(CanonicalizeAliasesPass());
        MPM.addPass(NameAnonGlobalPass());
      } else {
        MPM = PB.buildPerModuleDefaultPipeline(Level,
                                               CodeGenOpts.DebugPassManager);
      }
    }

    if (LangOpts.Sanitize.has(SanitizerKind::HWAddress)) {
      bool Recover = CodeGenOpts.SanitizeRecover.has(SanitizerKind::HWAddress);
      MPM.addPass(HWAddressSanitizerPass(
          /*CompileKernel=*/false, Recover));
    }
    if (LangOpts.Sanitize.has(SanitizerKind::KernelHWAddress)) {
      MPM.addPass(HWAddressSanitizerPass(
          /*CompileKernel=*/true, /*Recover=*/true));
    }

    if (CodeGenOpts.OptimizationLevel == 0) {
      if (CodeGenOpts.SanitizeCoverageType ||
          CodeGenOpts.SanitizeCoverageIndirectCalls ||
          CodeGenOpts.SanitizeCoverageTraceCmp) {
        auto SancovOpts = getSancovOptsFromCGOpts(CodeGenOpts);
        MPM.addPass(ModuleSanitizerCoveragePass(SancovOpts));
        MPM.addPass(createModuleToFunctionPassAdaptor(
            SanitizerCoveragePass(SancovOpts)));
      }

      addSanitizersAtO0(MPM, TargetTriple, LangOpts, CodeGenOpts);
    }
  }

  // FIXME: We still use the legacy pass manager to do code generation. We
  // create that pass manager here and use it as needed below.
  legacy::PassManager CodeGenPasses;
  bool NeedCodeGen = false;
  std::unique_ptr<llvm::ToolOutputFile> ThinLinkOS, DwoOS;

  // Append any output we need to the pass manager.
  switch (Action) {
  case Backend_EmitNothing:
    break;

  case Backend_EmitBC:
    if (CodeGenOpts.PrepareForThinLTO && !CodeGenOpts.DisableLLVMPasses) {
      if (!CodeGenOpts.ThinLinkBitcodeFile.empty()) {
        ThinLinkOS = openOutputFile(CodeGenOpts.ThinLinkBitcodeFile);
        if (!ThinLinkOS)
          return;
      }
      TheModule->addModuleFlag(Module::Error, "EnableSplitLTOUnit",
                               CodeGenOpts.EnableSplitLTOUnit);
      MPM.addPass(ThinLTOBitcodeWriterPass(*OS, ThinLinkOS ? &ThinLinkOS->os()
                                                           : nullptr));
    } else {
      // Emit a module summary by default for Regular LTO except for ld64
      // targets
      bool EmitLTOSummary =
          (CodeGenOpts.PrepareForLTO &&
           !CodeGenOpts.DisableLLVMPasses &&
           llvm::Triple(TheModule->getTargetTriple()).getVendor() !=
               llvm::Triple::Apple);
      if (EmitLTOSummary) {
        if (!TheModule->getModuleFlag("ThinLTO"))
          TheModule->addModuleFlag(Module::Error, "ThinLTO", uint32_t(0));
        TheModule->addModuleFlag(Module::Error, "EnableSplitLTOUnit",
                                 CodeGenOpts.EnableSplitLTOUnit);
      }
      MPM.addPass(
          BitcodeWriterPass(*OS, CodeGenOpts.EmitLLVMUseLists, EmitLTOSummary));
    }
    break;

  case Backend_EmitLL:
    MPM.addPass(PrintModulePass(*OS, "", CodeGenOpts.EmitLLVMUseLists));
    break;

  case Backend_EmitAssembly:
  case Backend_EmitMCNull:
  case Backend_EmitObj:
    NeedCodeGen = true;
    CodeGenPasses.add(
        createTargetTransformInfoWrapperPass(getTargetIRAnalysis()));
    if (!CodeGenOpts.SplitDwarfOutput.empty()) {
      DwoOS = openOutputFile(CodeGenOpts.SplitDwarfOutput);
      if (!DwoOS)
        return;
    }
    if (!AddEmitPasses(CodeGenPasses, Action, *OS,
                       DwoOS ? &DwoOS->os() : nullptr))
      // FIXME: Should we handle this error differently?
      return;
    break;
  }

  // Before executing passes, print the final values of the LLVM options.
  cl::PrintOptionValues();

  // Now that we have all of the passes ready, run them.
  {
    PrettyStackTraceString CrashInfo("Optimizer");
    MPM.run(*TheModule, MAM);
  }

  // Now if needed, run the legacy PM for codegen.
  if (NeedCodeGen) {
    PrettyStackTraceString CrashInfo("Code generation");
    CodeGenPasses.run(*TheModule);
  }

  if (ThinLinkOS)
    ThinLinkOS->keep();
  if (DwoOS)
    DwoOS->keep();
}

Expected<BitcodeModule> clang::FindThinLTOModule(MemoryBufferRef MBRef) {
  Expected<std::vector<BitcodeModule>> BMsOrErr = getBitcodeModuleList(MBRef);
  if (!BMsOrErr)
    return BMsOrErr.takeError();

  // The bitcode file may contain multiple modules, we want the one that is
  // marked as being the ThinLTO module.
  if (const BitcodeModule *Bm = FindThinLTOModule(*BMsOrErr))
    return *Bm;

  return make_error<StringError>("Could not find module summary",
                                 inconvertibleErrorCode());
}

BitcodeModule *clang::FindThinLTOModule(MutableArrayRef<BitcodeModule> BMs) {
  for (BitcodeModule &BM : BMs) {
    Expected<BitcodeLTOInfo> LTOInfo = BM.getLTOInfo();
    if (LTOInfo && LTOInfo->IsThinLTO)
      return &BM;
  }
  return nullptr;
}

static void runThinLTOBackend(ModuleSummaryIndex *CombinedIndex, Module *M,
                              const HeaderSearchOptions &HeaderOpts,
                              const CodeGenOptions &CGOpts,
                              const clang::TargetOptions &TOpts,
                              const LangOptions &LOpts,
                              std::unique_ptr<raw_pwrite_stream> OS,
                              std::string SampleProfile,
                              std::string ProfileRemapping,
                              BackendAction Action) {
  StringMap<DenseMap<GlobalValue::GUID, GlobalValueSummary *>>
      ModuleToDefinedGVSummaries;
  CombinedIndex->collectDefinedGVSummariesPerModule(ModuleToDefinedGVSummaries);

  setCommandLineOpts(CGOpts);

  // We can simply import the values mentioned in the combined index, since
  // we should only invoke this using the individual indexes written out
  // via a WriteIndexesThinBackend.
  FunctionImporter::ImportMapTy ImportList;
  for (auto &GlobalList : *CombinedIndex) {
    // Ignore entries for undefined references.
    if (GlobalList.second.SummaryList.empty())
      continue;

    auto GUID = GlobalList.first;
    for (auto &Summary : GlobalList.second.SummaryList) {
      // Skip the summaries for the importing module. These are included to
      // e.g. record required linkage changes.
      if (Summary->modulePath() == M->getModuleIdentifier())
        continue;
      // Add an entry to provoke importing by thinBackend.
      ImportList[Summary->modulePath()].insert(GUID);
    }
  }

  std::vector<std::unique_ptr<llvm::MemoryBuffer>> OwnedImports;
  MapVector<llvm::StringRef, llvm::BitcodeModule> ModuleMap;

  for (auto &I : ImportList) {
    ErrorOr<std::unique_ptr<llvm::MemoryBuffer>> MBOrErr =
        llvm::MemoryBuffer::getFile(I.first());
    if (!MBOrErr) {
      errs() << "Error loading imported file '" << I.first()
             << "': " << MBOrErr.getError().message() << "\n";
      return;
    }

    Expected<BitcodeModule> BMOrErr = FindThinLTOModule(**MBOrErr);
    if (!BMOrErr) {
      handleAllErrors(BMOrErr.takeError(), [&](ErrorInfoBase &EIB) {
        errs() << "Error loading imported file '" << I.first()
               << "': " << EIB.message() << '\n';
      });
      return;
    }
    ModuleMap.insert({I.first(), *BMOrErr});

    OwnedImports.push_back(std::move(*MBOrErr));
  }
  auto AddStream = [&](size_t Task) {
    return llvm::make_unique<lto::NativeObjectStream>(std::move(OS));
  };
  lto::Config Conf;
  if (CGOpts.SaveTempsFilePrefix != "") {
    if (Error E = Conf.addSaveTemps(CGOpts.SaveTempsFilePrefix + ".",
                                    /* UseInputModulePath */ false)) {
      handleAllErrors(std::move(E), [&](ErrorInfoBase &EIB) {
        errs() << "Error setting up ThinLTO save-temps: " << EIB.message()
               << '\n';
      });
    }
  }
  Conf.CPU = TOpts.CPU;
  Conf.CodeModel = getCodeModel(CGOpts);
  Conf.MAttrs = TOpts.Features;
  Conf.RelocModel = CGOpts.RelocationModel;
  Conf.CGOptLevel = getCGOptLevel(CGOpts);
  Conf.OptLevel = CGOpts.OptimizationLevel;
  initTargetOptions(Conf.Options, CGOpts, TOpts, LOpts, HeaderOpts);
  Conf.SampleProfile = std::move(SampleProfile);

  // Context sensitive profile.
  if (CGOpts.hasProfileCSIRInstr()) {
    Conf.RunCSIRInstr = true;
    Conf.CSIRProfile = std::move(CGOpts.InstrProfileOutput);
  } else if (CGOpts.hasProfileCSIRUse()) {
    Conf.RunCSIRInstr = false;
    Conf.CSIRProfile = std::move(CGOpts.ProfileInstrumentUsePath);
  }

  Conf.ProfileRemapping = std::move(ProfileRemapping);
  Conf.UseNewPM = CGOpts.ExperimentalNewPassManager;
  Conf.DebugPassManager = CGOpts.DebugPassManager;
  Conf.RemarksWithHotness = CGOpts.DiagnosticsWithHotness;
  Conf.RemarksFilename = CGOpts.OptRecordFile;
  Conf.RemarksPasses = CGOpts.OptRecordPasses;
  Conf.RemarksFormat = CGOpts.OptRecordFormat;
  Conf.SplitDwarfFile = CGOpts.SplitDwarfFile;
  Conf.SplitDwarfOutput = CGOpts.SplitDwarfOutput;
  switch (Action) {
  case Backend_EmitNothing:
    Conf.PreCodeGenModuleHook = [](size_t Task, const Module &Mod) {
      return false;
    };
    break;
  case Backend_EmitLL:
    Conf.PreCodeGenModuleHook = [&](size_t Task, const Module &Mod) {
      M->print(*OS, nullptr, CGOpts.EmitLLVMUseLists);
      return false;
    };
    break;
  case Backend_EmitBC:
    Conf.PreCodeGenModuleHook = [&](size_t Task, const Module &Mod) {
      WriteBitcodeToFile(*M, *OS, CGOpts.EmitLLVMUseLists);
      return false;
    };
    break;
  default:
    Conf.CGFileType = getCodeGenFileType(Action);
    break;
  }
  if (Error E = thinBackend(
          Conf, -1, AddStream, *M, *CombinedIndex, ImportList,
          ModuleToDefinedGVSummaries[M->getModuleIdentifier()], ModuleMap)) {
    handleAllErrors(std::move(E), [&](ErrorInfoBase &EIB) {
      errs() << "Error running ThinLTO backend: " << EIB.message() << '\n';
    });
  }
}

void clang::EmitBackendOutput(DiagnosticsEngine &Diags,
                              const HeaderSearchOptions &HeaderOpts,
                              const CodeGenOptions &CGOpts,
                              const clang::TargetOptions &TOpts,
                              const LangOptions &LOpts,
                              const llvm::DataLayout &TDesc, Module *M,
                              BackendAction Action,
<<<<<<< HEAD
                              std::unique_ptr<raw_pwrite_stream> OS,
                              bool SetLLVMOpts) {
=======
                              std::unique_ptr<raw_pwrite_stream> OS) {

  llvm::TimeTraceScope TimeScope("Backend", StringRef(""));

>>>>>>> ec4812e3
  std::unique_ptr<llvm::Module> EmptyModule;
  if (!CGOpts.ThinLTOIndexFile.empty()) {
    // If we are performing a ThinLTO importing compile, load the function index
    // into memory and pass it into runThinLTOBackend, which will run the
    // function importer and invoke LTO passes.
    Expected<std::unique_ptr<ModuleSummaryIndex>> IndexOrErr =
        llvm::getModuleSummaryIndexForFile(CGOpts.ThinLTOIndexFile,
                                           /*IgnoreEmptyThinLTOIndexFile*/true);
    if (!IndexOrErr) {
      logAllUnhandledErrors(IndexOrErr.takeError(), errs(),
                            "Error loading index file '" +
                            CGOpts.ThinLTOIndexFile + "': ");
      return;
    }
    std::unique_ptr<ModuleSummaryIndex> CombinedIndex = std::move(*IndexOrErr);
    // A null CombinedIndex means we should skip ThinLTO compilation
    // (LLVM will optionally ignore empty index files, returning null instead
    // of an error).
    if (CombinedIndex) {
      if (!CombinedIndex->skipModuleByDistributedBackend()) {
        runThinLTOBackend(CombinedIndex.get(), M, HeaderOpts, CGOpts, TOpts,
                          LOpts, std::move(OS), CGOpts.SampleProfileFile,
                          CGOpts.ProfileRemappingFile, Action);
        return;
      }
      // Distributed indexing detected that nothing from the module is needed
      // for the final linking. So we can skip the compilation. We sill need to
      // output an empty object file to make sure that a linker does not fail
      // trying to read it. Also for some features, like CFI, we must skip
      // the compilation as CombinedIndex does not contain all required
      // information.
      EmptyModule = llvm::make_unique<llvm::Module>("empty", M->getContext());
      EmptyModule->setTargetTriple(M->getTargetTriple());
      M = EmptyModule.get();
    }
  }

  EmitAssemblyHelper AsmHelper(Diags, HeaderOpts, CGOpts, TOpts, LOpts, M);

  if (SetLLVMOpts)
    setCommandLineOpts(CGOpts);
  AsmHelper.setTarget(Action);

  if (CGOpts.ExperimentalNewPassManager)
    AsmHelper.EmitAssemblyWithNewPassManager(Action, std::move(OS));
  else
    AsmHelper.EmitAssembly(Action, std::move(OS));

  // Verify clang's TargetInfo DataLayout against the LLVM TargetMachine's
  // DataLayout.
  if (AsmHelper.TM) {
    std::string DLDesc = M->getDataLayout().getStringRepresentation();
    if (DLDesc != TDesc.getStringRepresentation()) {
      unsigned DiagID = Diags.getCustomDiagID(
          DiagnosticsEngine::Error, "backend data layout '%0' does not match "
                                    "expected target description '%1'");
      Diags.Report(DiagID) << DLDesc << TDesc.getStringRepresentation();
    }
  }
}

void clang::PerformPrelinkPasses(DiagnosticsEngine &Diags,
                                 const HeaderSearchOptions &HeaderSearchOpts,
                                 const CodeGenOptions &CGOpts,
                                 const clang::TargetOptions &TOpts,
                                 const LangOptions &LOpts, const llvm::DataLayout &TDesc,
                                 Module *M, BackendAction Action) {
  EmitAssemblyHelper AsmHelper(Diags, HeaderSearchOpts, CGOpts, TOpts, LOpts,
                               M);

  setCommandLineOpts(CGOpts);
  AsmHelper.setTarget(Action);
  AsmHelper.DoPreLinkPasses();
}

static const char* getSectionNameForBitcode(const Triple &T) {
  switch (T.getObjectFormat()) {
  case Triple::MachO:
    return "__LLVM,__bitcode";
  case Triple::COFF:
  case Triple::ELF:
  case Triple::Wasm:
  case Triple::UnknownObjectFormat:
    return ".llvmbc";
  case Triple::XCOFF:
    llvm_unreachable("XCOFF is not yet implemented");
    break;
  }
  llvm_unreachable("Unimplemented ObjectFormatType");
}

static const char* getSectionNameForCommandline(const Triple &T) {
  switch (T.getObjectFormat()) {
  case Triple::MachO:
    return "__LLVM,__cmdline";
  case Triple::COFF:
  case Triple::ELF:
  case Triple::Wasm:
  case Triple::UnknownObjectFormat:
    return ".llvmcmd";
  case Triple::XCOFF:
    llvm_unreachable("XCOFF is not yet implemented");
    break;
  }
  llvm_unreachable("Unimplemented ObjectFormatType");
}

// With -fembed-bitcode, save a copy of the llvm IR as data in the
// __LLVM,__bitcode section.
void clang::EmbedBitcode(llvm::Module *M, const CodeGenOptions &CGOpts,
                         llvm::MemoryBufferRef Buf) {
  if (CGOpts.getEmbedBitcode() == CodeGenOptions::Embed_Off)
    return;

  // Save llvm.compiler.used and remote it.
  SmallVector<Constant*, 2> UsedArray;
  SmallPtrSet<GlobalValue*, 4> UsedGlobals;
  Type *UsedElementType = Type::getInt8Ty(M->getContext())->getPointerTo(0);
  GlobalVariable *Used = collectUsedGlobalVariables(*M, UsedGlobals, true);
  for (auto *GV : UsedGlobals) {
    if (GV->getName() != "llvm.embedded.module" &&
        GV->getName() != "llvm.cmdline")
      UsedArray.push_back(
          ConstantExpr::getPointerBitCastOrAddrSpaceCast(GV, UsedElementType));
  }
  if (Used)
    Used->eraseFromParent();

  // Embed the bitcode for the llvm module.
  std::string Data;
  ArrayRef<uint8_t> ModuleData;
  Triple T(M->getTargetTriple());
  // Create a constant that contains the bitcode.
  // In case of embedding a marker, ignore the input Buf and use the empty
  // ArrayRef. It is also legal to create a bitcode marker even Buf is empty.
  if (CGOpts.getEmbedBitcode() != CodeGenOptions::Embed_Marker) {
    if (!isBitcode((const unsigned char *)Buf.getBufferStart(),
                   (const unsigned char *)Buf.getBufferEnd())) {
      // If the input is LLVM Assembly, bitcode is produced by serializing
      // the module. Use-lists order need to be perserved in this case.
      llvm::raw_string_ostream OS(Data);
      llvm::WriteBitcodeToFile(*M, OS, /* ShouldPreserveUseListOrder */ true);
      ModuleData =
          ArrayRef<uint8_t>((const uint8_t *)OS.str().data(), OS.str().size());
    } else
      // If the input is LLVM bitcode, write the input byte stream directly.
      ModuleData = ArrayRef<uint8_t>((const uint8_t *)Buf.getBufferStart(),
                                     Buf.getBufferSize());
  }
  llvm::Constant *ModuleConstant =
      llvm::ConstantDataArray::get(M->getContext(), ModuleData);
  llvm::GlobalVariable *GV = new llvm::GlobalVariable(
      *M, ModuleConstant->getType(), true, llvm::GlobalValue::PrivateLinkage,
      ModuleConstant);
  GV->setSection(getSectionNameForBitcode(T));
  UsedArray.push_back(
      ConstantExpr::getPointerBitCastOrAddrSpaceCast(GV, UsedElementType));
  if (llvm::GlobalVariable *Old =
          M->getGlobalVariable("llvm.embedded.module", true)) {
    assert(Old->hasOneUse() &&
           "llvm.embedded.module can only be used once in llvm.compiler.used");
    GV->takeName(Old);
    Old->eraseFromParent();
  } else {
    GV->setName("llvm.embedded.module");
  }

  // Skip if only bitcode needs to be embedded.
  if (CGOpts.getEmbedBitcode() != CodeGenOptions::Embed_Bitcode) {
    // Embed command-line options.
    ArrayRef<uint8_t> CmdData(const_cast<uint8_t *>(CGOpts.CmdArgs.data()),
                              CGOpts.CmdArgs.size());
    llvm::Constant *CmdConstant =
      llvm::ConstantDataArray::get(M->getContext(), CmdData);
    GV = new llvm::GlobalVariable(*M, CmdConstant->getType(), true,
                                  llvm::GlobalValue::PrivateLinkage,
                                  CmdConstant);
    GV->setSection(getSectionNameForCommandline(T));
    UsedArray.push_back(
        ConstantExpr::getPointerBitCastOrAddrSpaceCast(GV, UsedElementType));
    if (llvm::GlobalVariable *Old =
            M->getGlobalVariable("llvm.cmdline", true)) {
      assert(Old->hasOneUse() &&
             "llvm.cmdline can only be used once in llvm.compiler.used");
      GV->takeName(Old);
      Old->eraseFromParent();
    } else {
      GV->setName("llvm.cmdline");
    }
  }

  if (UsedArray.empty())
    return;

  // Recreate llvm.compiler.used.
  ArrayType *ATy = ArrayType::get(UsedElementType, UsedArray.size());
  auto *NewUsed = new GlobalVariable(
      *M, ATy, false, llvm::GlobalValue::AppendingLinkage,
      llvm::ConstantArray::get(ATy, UsedArray), "llvm.compiler.used");
  NewUsed->setSection("llvm.metadata");
}<|MERGE_RESOLUTION|>--- conflicted
+++ resolved
@@ -60,7 +60,7 @@
 #include "llvm/Transforms/Instrumentation/HWAddressSanitizer.h"
 #include "llvm/Transforms/Instrumentation/InstrProfiling.h"
 #include "llvm/Transforms/Instrumentation/MemorySanitizer.h"
-#include "llvm/Transforms/Instrumentation/SanitizerCoverage.h"
+// #include "llvm/Transforms/Instrumentation/SanitizerCoverage.h"
 #include "llvm/Transforms/Instrumentation/ThreadSanitizer.h"
 #include "llvm/Transforms/ObjCARC.h"
 #include "llvm/Transforms/Scalar.h"
@@ -245,8 +245,9 @@
       static_cast<const PassManagerBuilderWrapper &>(Builder);
   const CodeGenOptions &CGOpts = BuilderWrapper.getCGOpts();
   auto Opts = getSancovOptsFromCGOpts(CGOpts);
-  PM.add(createModuleSanitizerCoverageLegacyPassPass(Opts));
+  /* TODO schi SanitizerCoverage.h PM.add(createModuleSanitizerCoverageLegacyPassPass(Opts));
   PM.add(createSanitizerCoverageLegacyPassPass(Opts));
+  */
 }
 
 // Check if ASan should use GC-friendly instrumentation for globals.
@@ -1188,6 +1189,7 @@
             EntryExitInstrumenterPass(/*PostInlining=*/false)));
       });
 
+      /* TODO schi SanitizerCoverage.h
       if (CodeGenOpts.SanitizeCoverageType ||
           CodeGenOpts.SanitizeCoverageIndirectCalls ||
           CodeGenOpts.SanitizeCoverageTraceCmp) {
@@ -1202,6 +1204,7 @@
               FPM.addPass(SanitizerCoveragePass(SancovOpts));
             });
       }
+      */
 
       // Register callbacks to schedule sanitizer passes at the appropriate part of
       // the pipeline.
@@ -1280,6 +1283,7 @@
           /*CompileKernel=*/true, /*Recover=*/true));
     }
 
+    /* TODO schi SanitizeCoverage.h
     if (CodeGenOpts.OptimizationLevel == 0) {
       if (CodeGenOpts.SanitizeCoverageType ||
           CodeGenOpts.SanitizeCoverageIndirectCalls ||
@@ -1292,6 +1296,7 @@
 
       addSanitizersAtO0(MPM, TargetTriple, LangOpts, CodeGenOpts);
     }
+    */
   }
 
   // FIXME: We still use the legacy pass manager to do code generation. We
@@ -1538,15 +1543,11 @@
                               const LangOptions &LOpts,
                               const llvm::DataLayout &TDesc, Module *M,
                               BackendAction Action,
-<<<<<<< HEAD
                               std::unique_ptr<raw_pwrite_stream> OS,
                               bool SetLLVMOpts) {
-=======
-                              std::unique_ptr<raw_pwrite_stream> OS) {
 
   llvm::TimeTraceScope TimeScope("Backend", StringRef(""));
 
->>>>>>> ec4812e3
   std::unique_ptr<llvm::Module> EmptyModule;
   if (!CGOpts.ThinLTOIndexFile.empty()) {
     // If we are performing a ThinLTO importing compile, load the function index
