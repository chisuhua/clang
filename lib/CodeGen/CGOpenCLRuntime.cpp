//===----- CGOpenCLRuntime.cpp - Interface to OpenCL Runtimes -------------===//
//
// Part of the LLVM Project, under the Apache License v2.0 with LLVM Exceptions.
// See https://llvm.org/LICENSE.txt for license information.
// SPDX-License-Identifier: Apache-2.0 WITH LLVM-exception
//
//===----------------------------------------------------------------------===//
//
// This provides an abstract class for OpenCL code generation.  Concrete
// subclasses of this implement code generation for specific OpenCL
// runtime libraries.
//
//===----------------------------------------------------------------------===//

#include "CGOpenCLRuntime.h"
#include "CodeGenFunction.h"
#include "TargetInfo.h"
#include "clang/CodeGen/ConstantInitBuilder.h"
#include "llvm/IR/DerivedTypes.h"
#include "llvm/IR/GlobalValue.h"
#include <assert.h>

using namespace clang;
using namespace CodeGen;

CGOpenCLRuntime::~CGOpenCLRuntime() {}

void CGOpenCLRuntime::EmitWorkGroupLocalVarDecl(CodeGenFunction &CGF,
                                                const VarDecl &D) {
  return CGF.EmitStaticVarDecl(D, llvm::GlobalValue::InternalLinkage);
}

llvm::Type *CGOpenCLRuntime::convertOpenCLSpecificType(const Type *T) {
  assert(T->isOpenCLSpecificType() &&
         "Not an OpenCL specific type!");

  llvm::LLVMContext& Ctx = CGM.getLLVMContext();
  uint32_t AddrSpc = CGM.getContext().getTargetAddressSpace(
      CGM.getContext().getOpenCLTypeAddrSpace(T));
  switch (cast<BuiltinType>(T)->getKind()) {
  default:
    llvm_unreachable("Unexpected opencl builtin type!");
    return nullptr;
#define IMAGE_TYPE(ImgType, Id, SingletonId, Access, Suffix) \
  case BuiltinType::Id: \
    return llvm::PointerType::get( \
        llvm::StructType::create(Ctx, "opencl." #ImgType "_" #Suffix "_t"), \
        AddrSpc);
#include "clang/Basic/OpenCLImageTypes.def"
  case BuiltinType::OCLSampler:
    return getSamplerType(T);
  case BuiltinType::OCLEvent:
    return llvm::PointerType::get(
        llvm::StructType::create(Ctx, "opencl.event_t"), AddrSpc);
  case BuiltinType::OCLClkEvent:
    return llvm::PointerType::get(
        llvm::StructType::create(Ctx, "opencl.clk_event_t"), AddrSpc);
  case BuiltinType::OCLQueue:
    return llvm::PointerType::get(
        llvm::StructType::create(Ctx, "opencl.queue_t"), AddrSpc);
  case BuiltinType::OCLReserveID:
    return llvm::PointerType::get(
        llvm::StructType::create(Ctx, "opencl.reserve_id_t"), AddrSpc);
#define EXT_OPAQUE_TYPE(ExtType, Id, Ext) \
  case BuiltinType::Id: \
    return llvm::PointerType::get( \
        llvm::StructType::create(Ctx, "opencl." #ExtType), AddrSpc);
#include "clang/Basic/OpenCLExtensionTypes.def"
  }
}

llvm::Type *CGOpenCLRuntime::getPipeType(const PipeType *T) {
  if (T->isReadOnly())
    return getPipeType(T, "opencl.pipe_ro_t", PipeROTy);
  else
    return getPipeType(T, "opencl.pipe_wo_t", PipeWOTy);
}

llvm::Type *CGOpenCLRuntime::getPipeType(const PipeType *T, StringRef Name,
                                         llvm::Type *&PipeTy) {
  if (!PipeTy)
    PipeTy = llvm::PointerType::get(llvm::StructType::create(
      CGM.getLLVMContext(), Name),
      CGM.getContext().getTargetAddressSpace(
          CGM.getContext().getOpenCLTypeAddrSpace(T)));
  return PipeTy;
}

llvm::PointerType *CGOpenCLRuntime::getSamplerType(const Type *T) {
  if (!SamplerTy)
    SamplerTy = llvm::PointerType::get(llvm::StructType::create(
      CGM.getLLVMContext(), "opencl.sampler_t"),
      CGM.getContext().getTargetAddressSpace(
          CGM.getContext().getOpenCLTypeAddrSpace(T)));
  return SamplerTy;
}

llvm::Value *CGOpenCLRuntime::getPipeElemSize(const Expr *PipeArg) {
  const PipeType *PipeTy = PipeArg->getType()->getAs<PipeType>();
  // The type of the last (implicit) argument to be passed.
  llvm::Type *Int32Ty = llvm::IntegerType::getInt32Ty(CGM.getLLVMContext());
  unsigned TypeSize = CGM.getContext()
                          .getTypeSizeInChars(PipeTy->getElementType())
                          .getQuantity();
  return llvm::ConstantInt::get(Int32Ty, TypeSize, false);
}

llvm::Value *CGOpenCLRuntime::getPipeElemAlign(const Expr *PipeArg) {
  const PipeType *PipeTy = PipeArg->getType()->getAs<PipeType>();
  // The type of the last (implicit) argument to be passed.
  llvm::Type *Int32Ty = llvm::IntegerType::getInt32Ty(CGM.getLLVMContext());
  unsigned TypeSize = CGM.getContext()
                          .getTypeAlignInChars(PipeTy->getElementType())
                          .getQuantity();
  return llvm::ConstantInt::get(Int32Ty, TypeSize, false);
}

llvm::PointerType *CGOpenCLRuntime::getGenericVoidPointerType() {
  assert(CGM.getLangOpts().OpenCL);
  return llvm::IntegerType::getInt8PtrTy(
      CGM.getLLVMContext(),
      CGM.getContext().getTargetAddressSpace(LangAS::opencl_generic));
}

// Get the block literal from an expression derived from the block expression.
// OpenCL v2.0 s6.12.5:
// Block variable declarations are implicitly qualified with const. Therefore
// all block variables must be initialized at declaration time and may not be
// reassigned.
static const BlockExpr *getBlockExpr(const Expr *E) {
<<<<<<< HEAD
  if (auto Cast = dyn_cast<CastExpr>(E)) {
    E = Cast->getSubExpr();
  }
  if (auto DR = dyn_cast<DeclRefExpr>(E)) {
    E = cast<VarDecl>(DR->getDecl())->getInit();
  }
  E = E->IgnoreImplicit();
  if (auto Cast = dyn_cast<CastExpr>(E)) {
    E = Cast->getSubExpr();
=======
  const Expr *Prev = nullptr; // to make sure we do not stuck in infinite loop.
  while(!isa<BlockExpr>(E) && E != Prev) {
    Prev = E;
    E = E->IgnoreCasts();
    if (auto DR = dyn_cast<DeclRefExpr>(E)) {
      E = cast<VarDecl>(DR->getDecl())->getInit();
    }
>>>>>>> ec4812e3
  }
  return cast<BlockExpr>(E);
}

/// Record emitted llvm invoke function and llvm block literal for the
/// corresponding block expression.
void CGOpenCLRuntime::recordBlockInfo(const BlockExpr *E,
                                      llvm::Function *InvokeF,
                                      llvm::Value *Block) {
  assert(EnqueuedBlockMap.find(E) == EnqueuedBlockMap.end() &&
         "Block expression emitted twice");
  assert(isa<llvm::Function>(InvokeF) && "Invalid invoke function");
  assert(Block->getType()->isPointerTy() && "Invalid block literal type");
  EnqueuedBlockMap[E].InvokeFunc = InvokeF;
  EnqueuedBlockMap[E].BlockArg = Block;
  EnqueuedBlockMap[E].Kernel = nullptr;
}

llvm::Function *CGOpenCLRuntime::getInvokeFunction(const Expr *E) {
  return EnqueuedBlockMap[getBlockExpr(E)].InvokeFunc;
}

CGOpenCLRuntime::EnqueuedBlockInfo
CGOpenCLRuntime::emitOpenCLEnqueuedBlock(CodeGenFunction &CGF, const Expr *E) {
  CGF.EmitScalarExpr(E);

<<<<<<< HEAD
  const BlockExpr *Block = getBlockExpr(E);
=======
  // The block literal may be assigned to a const variable. Chasing down
  // to get the block literal.
  const BlockExpr *Block = getBlockExpr(E);

>>>>>>> ec4812e3
  assert(EnqueuedBlockMap.find(Block) != EnqueuedBlockMap.end() &&
         "Block expression not emitted");

  // Do not emit the block wrapper again if it has been emitted.
  if (EnqueuedBlockMap[Block].Kernel) {
    return EnqueuedBlockMap[Block];
  }

  auto *F = CGF.getTargetHooks().createEnqueuedBlockKernel(
      CGF, EnqueuedBlockMap[Block].InvokeFunc,
      EnqueuedBlockMap[Block].BlockArg->stripPointerCasts());

  // The common part of the post-processing of the kernel goes here.
  F->addFnAttr(llvm::Attribute::NoUnwind);
  F->setCallingConv(
      CGF.getTypes().ClangCallConvToLLVMCallConv(CallingConv::CC_OpenCLKernel));
  EnqueuedBlockMap[Block].Kernel = F;
  return EnqueuedBlockMap[Block];
}<|MERGE_RESOLUTION|>--- conflicted
+++ resolved
@@ -128,7 +128,7 @@
 // all block variables must be initialized at declaration time and may not be
 // reassigned.
 static const BlockExpr *getBlockExpr(const Expr *E) {
-<<<<<<< HEAD
+  // TODO schi merge HCC2 <<<<<<< HEAD
   if (auto Cast = dyn_cast<CastExpr>(E)) {
     E = Cast->getSubExpr();
   }
@@ -138,7 +138,8 @@
   E = E->IgnoreImplicit();
   if (auto Cast = dyn_cast<CastExpr>(E)) {
     E = Cast->getSubExpr();
-=======
+  }
+  // =======
   const Expr *Prev = nullptr; // to make sure we do not stuck in infinite loop.
   while(!isa<BlockExpr>(E) && E != Prev) {
     Prev = E;
@@ -146,7 +147,7 @@
     if (auto DR = dyn_cast<DeclRefExpr>(E)) {
       E = cast<VarDecl>(DR->getDecl())->getInit();
     }
->>>>>>> ec4812e3
+  // >>>>>>> upstream/master
   }
   return cast<BlockExpr>(E);
 }
@@ -173,14 +174,10 @@
 CGOpenCLRuntime::emitOpenCLEnqueuedBlock(CodeGenFunction &CGF, const Expr *E) {
   CGF.EmitScalarExpr(E);
 
-<<<<<<< HEAD
-  const BlockExpr *Block = getBlockExpr(E);
-=======
   // The block literal may be assigned to a const variable. Chasing down
   // to get the block literal.
   const BlockExpr *Block = getBlockExpr(E);
 
->>>>>>> ec4812e3
   assert(EnqueuedBlockMap.find(Block) != EnqueuedBlockMap.end() &&
          "Block expression not emitted");
 
