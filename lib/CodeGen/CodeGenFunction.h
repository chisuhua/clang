--- conflicted
+++ resolved
@@ -28,9 +28,10 @@
 #include "clang/AST/Type.h"
 #include "clang/Basic/ABI.h"
 #include "clang/Basic/CapturedStmt.h"
-#include "clang/Basic/CodeGenOptions.h"
 #include "clang/Basic/OpenMPKinds.h"
 #include "clang/Basic/TargetInfo.h"
+// schi TODO hcc2 #include "clang/Frontend/CodeGenOptions.h"
+#include "clang/Basic/CodeGenOptions.h"
 #include "llvm/ADT/ArrayRef.h"
 #include "llvm/ADT/DenseMap.h"
 #include "llvm/ADT/MapVector.h"
@@ -3698,15 +3699,6 @@
   RValue EmitAMDGPUDevicePrintfCallExpr(const CallExpr *E,
                                         ReturnValueSlot ReturnValue);
 
-<<<<<<< HEAD
-  // it look git merge can't replace below , I should remote it, but now I comment out
-  // TODO schi
-  // RValue EmitBuiltinExpr(const FunctionDecl *FD,
-  //                        unsigned BuiltinID, const CallExpr *E,
-  //                        ReturnValueSlot ReturnValue);
-
-=======
->>>>>>> 1ef3504b
   RValue EmitBuiltinExpr(const GlobalDecl GD, unsigned BuiltinID,
                          const CallExpr *E, ReturnValueSlot ReturnValue);
 
