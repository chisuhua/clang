--- conflicted
+++ resolved
@@ -723,7 +723,7 @@
   }
 
   case Type::BlockPointer: {
-<<<<<<< HEAD
+    // TODO schi merge HCC2 <<<<<<< HEAD
     clang::LangAS DAS =
         GetDeterminedAS(T, cast<BlockPointerType>(Ty)->getPointeeType());
     const QualType FTy =
@@ -734,12 +734,13 @@
                                            DAS)
             : cast<BlockPointerType>(Ty)->getPointeeType();
     llvm::Type *PointeeType = ConvertTypeForMem(FTy);
-=======
+    /* =======
     const QualType FTy = cast<BlockPointerType>(Ty)->getPointeeType();
     llvm::Type *PointeeType = CGM.getLangOpts().OpenCL
                                   ? CGM.getGenericBlockLiteralType()
                                   : ConvertTypeForMem(FTy);
->>>>>>> ec4812e3
+    // >>>>>>> upstream/master
+    */
     unsigned AS = Context.getTargetAddressSpace(FTy);
     ResultType = llvm::PointerType::get(PointeeType, AS);
     break;
