//===---- CGOpenMPRuntimeNVPTX.cpp - Interface to OpenMP NVPTX Runtimes ---===//
//
// Part of the LLVM Project, under the Apache License v2.0 with LLVM Exceptions.
// See https://llvm.org/LICENSE.txt for license information.
// SPDX-License-Identifier: Apache-2.0 WITH LLVM-exception
//
//===----------------------------------------------------------------------===//
//
// This provides a class for OpenMP runtime code generation specialized to NVPTX
// targets.
//
//===----------------------------------------------------------------------===//

#include "CGOpenMPRuntimeNVPTX.h"
#include "CodeGenFunction.h"
#include "clang/AST/DeclOpenMP.h"
#include "clang/AST/StmtOpenMP.h"
#include "clang/AST/StmtVisitor.h"
#include "clang/Basic/Cuda.h"
#include "llvm/ADT/SmallPtrSet.h"
#include "llvm/IR/Metadata.h"

using namespace clang;
using namespace CodeGen;

namespace {
enum OpenMPRTLFunctionNVPTX {
  /// Call to void __kmpc_kernel_init(kmp_int32 thread_limit,
  /// int16_t RequiresOMPRuntime);
  OMPRTL_NVPTX__kmpc_kernel_init,
  /// Call to void __kmpc_kernel_deinit(int16_t IsOMPRuntimeInitialized);
  OMPRTL_NVPTX__kmpc_kernel_deinit,
  /// Call to void __kmpc_spmd_kernel_init(kmp_int32 thread_limit,
  /// int16_t RequiresOMPRuntime, int16_t RequiresDataSharing);
  OMPRTL_NVPTX__kmpc_spmd_kernel_init,
  /// Call to void __kmpc_spmd_kernel_deinit_v2(int16_t RequiresOMPRuntime);
  OMPRTL_NVPTX__kmpc_spmd_kernel_deinit_v2,
  /// Call to void __kmpc_kernel_prepare_parallel(void
  /// *outlined_function, int16_t
  /// IsOMPRuntimeInitialized);
  OMPRTL_NVPTX__kmpc_kernel_prepare_parallel,
  /// Call to bool __kmpc_kernel_parallel(void **outlined_function,
  /// int16_t IsOMPRuntimeInitialized);
  OMPRTL_NVPTX__kmpc_kernel_parallel,
  /// Call to void __kmpc_kernel_end_parallel();
  OMPRTL_NVPTX__kmpc_kernel_end_parallel,
  /// Call to void __kmpc_serialized_parallel(ident_t *loc, kmp_int32
  /// global_tid);
  OMPRTL_NVPTX__kmpc_serialized_parallel,
  /// Call to void __kmpc_end_serialized_parallel(ident_t *loc, kmp_int32
  /// global_tid);
  OMPRTL_NVPTX__kmpc_end_serialized_parallel,
  /// Call to int32_t __kmpc_shuffle_int32(int32_t element,
  /// int16_t lane_offset, int16_t warp_size);
  OMPRTL_NVPTX__kmpc_shuffle_int32,
  /// Call to int64_t __kmpc_shuffle_int64(int64_t element,
  /// int16_t lane_offset, int16_t warp_size);
  OMPRTL_NVPTX__kmpc_shuffle_int64,
  /// Call to __kmpc_nvptx_parallel_reduce_nowait_v2(ident_t *loc, kmp_int32
  /// global_tid, kmp_int32 num_vars, size_t reduce_size, void* reduce_data,
  /// void (*kmp_ShuffleReductFctPtr)(void *rhsData, int16_t lane_id, int16_t
  /// lane_offset, int16_t shortCircuit),
  /// void (*kmp_InterWarpCopyFctPtr)(void* src, int32_t warp_num));
  OMPRTL_NVPTX__kmpc_parallel_reduce_nowait_v2,
  /// Call to __kmpc_nvptx_teams_reduce_nowait_simple(ident_t *loc, kmp_int32
  /// global_tid, kmp_critical_name *lck)
  OMPRTL_NVPTX__kmpc_nvptx_teams_reduce_nowait_simple,
  /// Call to __kmpc_nvptx_teams_end_reduce_nowait_simple(ident_t *loc,
  /// kmp_int32 global_tid, kmp_critical_name *lck)
  OMPRTL_NVPTX__kmpc_nvptx_teams_end_reduce_nowait_simple,
  /// Call to __kmpc_nvptx_end_reduce_nowait(int32_t global_tid);
  OMPRTL_NVPTX__kmpc_end_reduce_nowait,
  /// Call to void __kmpc_data_sharing_init_stack();
  OMPRTL_NVPTX__kmpc_data_sharing_init_stack,
  /// Call to void __kmpc_data_sharing_init_stack_spmd();
  OMPRTL_NVPTX__kmpc_data_sharing_init_stack_spmd,
  /// Call to void* __kmpc_data_sharing_coalesced_push_stack(size_t size,
  /// int16_t UseSharedMemory);
  OMPRTL_NVPTX__kmpc_data_sharing_coalesced_push_stack,
  /// Call to void __kmpc_data_sharing_pop_stack(void *a);
  OMPRTL_NVPTX__kmpc_data_sharing_pop_stack,
  /// Call to void __kmpc_begin_sharing_variables(void ***args,
  /// size_t n_args);
  OMPRTL_NVPTX__kmpc_begin_sharing_variables,
  /// Call to void __kmpc_end_sharing_variables();
  OMPRTL_NVPTX__kmpc_end_sharing_variables,
  /// Call to void __kmpc_get_shared_variables(void ***GlobalArgs)
  OMPRTL_NVPTX__kmpc_get_shared_variables,
  /// Call to uint16_t __kmpc_parallel_level(ident_t *loc, kmp_int32
  /// global_tid);
  OMPRTL_NVPTX__kmpc_parallel_level,
  /// Call to int8_t __kmpc_is_spmd_exec_mode();
  OMPRTL_NVPTX__kmpc_is_spmd_exec_mode,
  /// Call to void __kmpc_get_team_static_memory(int16_t isSPMDExecutionMode,
  /// const void *buf, size_t size, int16_t is_shared, const void **res);
  OMPRTL_NVPTX__kmpc_get_team_static_memory,
  /// Call to void __kmpc_restore_team_static_memory(int16_t
  /// isSPMDExecutionMode, int16_t is_shared);
  OMPRTL_NVPTX__kmpc_restore_team_static_memory,
  /// Call to void __kmpc_barrier(ident_t *loc, kmp_int32 global_tid);
  OMPRTL__kmpc_barrier,
  /// Call to void __kmpc_barrier_simple_spmd(ident_t *loc, kmp_int32
  /// global_tid);
  OMPRTL__kmpc_barrier_simple_spmd,
};

/// Pre(post)-action for different OpenMP constructs specialized for NVPTX.
class NVPTXActionTy final : public PrePostActionTy {
  llvm::Value *EnterCallee = nullptr;
  ArrayRef<llvm::Value *> EnterArgs;
  llvm::Value *ExitCallee = nullptr;
  ArrayRef<llvm::Value *> ExitArgs;
  bool Conditional = false;
  llvm::BasicBlock *ContBlock = nullptr;

public:
  NVPTXActionTy(llvm::Value *EnterCallee, ArrayRef<llvm::Value *> EnterArgs,
                llvm::Value *ExitCallee, ArrayRef<llvm::Value *> ExitArgs,
                bool Conditional = false)
      : EnterCallee(EnterCallee), EnterArgs(EnterArgs), ExitCallee(ExitCallee),
        ExitArgs(ExitArgs), Conditional(Conditional) {}
  void Enter(CodeGenFunction &CGF) override {
    llvm::Value *EnterRes = CGF.EmitRuntimeCall(EnterCallee, EnterArgs);
    if (Conditional) {
      llvm::Value *CallBool = CGF.Builder.CreateIsNotNull(EnterRes);
      auto *ThenBlock = CGF.createBasicBlock("omp_if.then");
      ContBlock = CGF.createBasicBlock("omp_if.end");
      // Generate the branch (If-stmt)
      CGF.Builder.CreateCondBr(CallBool, ThenBlock, ContBlock);
      CGF.EmitBlock(ThenBlock);
    }
  }
  void Done(CodeGenFunction &CGF) {
    // Emit the rest of blocks/branches
    CGF.EmitBranch(ContBlock);
    CGF.EmitBlock(ContBlock, true);
  }
  void Exit(CodeGenFunction &CGF) override {
    CGF.EmitRuntimeCall(ExitCallee, ExitArgs);
  }
};

/// A class to track the execution mode when codegening directives within
/// a target region. The appropriate mode (SPMD|NON-SPMD) is set on entry
/// to the target region and used by containing directives such as 'parallel'
/// to emit optimized code.
class ExecutionRuntimeModesRAII {
private:
  CGOpenMPRuntimeNVPTX::ExecutionMode SavedExecMode =
      CGOpenMPRuntimeNVPTX::EM_Unknown;
  CGOpenMPRuntimeNVPTX::ExecutionMode &ExecMode;
  bool SavedRuntimeMode = false;
  bool *RuntimeMode = nullptr;

public:
  /// Constructor for Non-SPMD mode.
  ExecutionRuntimeModesRAII(CGOpenMPRuntimeNVPTX::ExecutionMode &ExecMode)
      : ExecMode(ExecMode) {
    SavedExecMode = ExecMode;
    ExecMode = CGOpenMPRuntimeNVPTX::EM_NonSPMD;
  }
  /// Constructor for SPMD mode.
  ExecutionRuntimeModesRAII(CGOpenMPRuntimeNVPTX::ExecutionMode &ExecMode,
                            bool &RuntimeMode, bool FullRuntimeMode)
      : ExecMode(ExecMode), RuntimeMode(&RuntimeMode) {
    SavedExecMode = ExecMode;
    SavedRuntimeMode = RuntimeMode;
    ExecMode = CGOpenMPRuntimeNVPTX::EM_SPMD;
    RuntimeMode = FullRuntimeMode;
  }
  ~ExecutionRuntimeModesRAII() {
    ExecMode = SavedExecMode;
    if (RuntimeMode)
      *RuntimeMode = SavedRuntimeMode;
  }
};

/// GPU Configuration:  This information can be derived from cuda registers,
/// however, providing compile time constants helps generate more efficient
/// code.  For all practical purposes this is fine because the configuration
/// is the same for all known NVPTX architectures.
enum MachineConfiguration : unsigned {
  WarpSize = 32,
  /// Number of bits required to represent a lane identifier, which is
  /// computed as log_2(WarpSize).
  LaneIDBits = 5,
  LaneIDMask = WarpSize - 1,

  /// Global memory alignment for performance.
  GlobalMemoryAlignment = 128,

  /// Maximal size of the shared memory buffer.
  SharedMemorySize = 128,
};

static const ValueDecl *getPrivateItem(const Expr *RefExpr) {
  RefExpr = RefExpr->IgnoreParens();
  if (const auto *ASE = dyn_cast<ArraySubscriptExpr>(RefExpr)) {
    const Expr *Base = ASE->getBase()->IgnoreParenImpCasts();
    while (const auto *TempASE = dyn_cast<ArraySubscriptExpr>(Base))
      Base = TempASE->getBase()->IgnoreParenImpCasts();
    RefExpr = Base;
  } else if (auto *OASE = dyn_cast<OMPArraySectionExpr>(RefExpr)) {
    const Expr *Base = OASE->getBase()->IgnoreParenImpCasts();
    while (const auto *TempOASE = dyn_cast<OMPArraySectionExpr>(Base))
      Base = TempOASE->getBase()->IgnoreParenImpCasts();
    while (const auto *TempASE = dyn_cast<ArraySubscriptExpr>(Base))
      Base = TempASE->getBase()->IgnoreParenImpCasts();
    RefExpr = Base;
  }
  RefExpr = RefExpr->IgnoreParenImpCasts();
  if (const auto *DE = dyn_cast<DeclRefExpr>(RefExpr))
    return cast<ValueDecl>(DE->getDecl()->getCanonicalDecl());
  const auto *ME = cast<MemberExpr>(RefExpr);
  return cast<ValueDecl>(ME->getMemberDecl()->getCanonicalDecl());
}

typedef std::pair<CharUnits /*Align*/, const ValueDecl *> VarsDataTy;
static bool stable_sort_comparator(const VarsDataTy P1, const VarsDataTy P2) {
  return P1.first > P2.first;
}

static RecordDecl *buildRecordForGlobalizedVars(
    ASTContext &C, ArrayRef<const ValueDecl *> EscapedDecls,
    ArrayRef<const ValueDecl *> EscapedDeclsForTeams,
    llvm::SmallDenseMap<const ValueDecl *, const FieldDecl *>
        &MappedDeclsFields) {
  if (EscapedDecls.empty() && EscapedDeclsForTeams.empty())
    return nullptr;
  SmallVector<VarsDataTy, 4> GlobalizedVars;
  for (const ValueDecl *D : EscapedDecls)
    GlobalizedVars.emplace_back(
        CharUnits::fromQuantity(std::max(
            C.getDeclAlign(D).getQuantity(),
            static_cast<CharUnits::QuantityType>(GlobalMemoryAlignment))),
        D);
  for (const ValueDecl *D : EscapedDeclsForTeams)
    GlobalizedVars.emplace_back(C.getDeclAlign(D), D);
  std::stable_sort(GlobalizedVars.begin(), GlobalizedVars.end(),
                   stable_sort_comparator);
  // Build struct _globalized_locals_ty {
  //         /*  globalized vars  */[WarSize] align (max(decl_align,
  //         GlobalMemoryAlignment))
  //         /*  globalized vars  */ for EscapedDeclsForTeams
  //       };
  RecordDecl *GlobalizedRD = C.buildImplicitRecord("_globalized_locals_ty");
  GlobalizedRD->startDefinition();
  llvm::SmallPtrSet<const ValueDecl *, 16> SingleEscaped(
      EscapedDeclsForTeams.begin(), EscapedDeclsForTeams.end());
  for (const auto &Pair : GlobalizedVars) {
    const ValueDecl *VD = Pair.second;
    QualType Type = VD->getType();
    if (Type->isLValueReferenceType())
      Type = C.getPointerType(Type.getNonReferenceType());
    else
      Type = Type.getNonReferenceType();
    SourceLocation Loc = VD->getLocation();
    FieldDecl *Field;
    if (SingleEscaped.count(VD)) {
      Field = FieldDecl::Create(
          C, GlobalizedRD, Loc, Loc, VD->getIdentifier(), Type,
          C.getTrivialTypeSourceInfo(Type, SourceLocation()),
          /*BW=*/nullptr, /*Mutable=*/false,
          /*InitStyle=*/ICIS_NoInit);
      Field->setAccess(AS_public);
      if (VD->hasAttrs()) {
        for (specific_attr_iterator<AlignedAttr> I(VD->getAttrs().begin()),
             E(VD->getAttrs().end());
             I != E; ++I)
          Field->addAttr(*I);
      }
    } else {
      llvm::APInt ArraySize(32, WarpSize);
      Type = C.getConstantArrayType(Type, ArraySize, ArrayType::Normal, 0);
      Field = FieldDecl::Create(
          C, GlobalizedRD, Loc, Loc, VD->getIdentifier(), Type,
          C.getTrivialTypeSourceInfo(Type, SourceLocation()),
          /*BW=*/nullptr, /*Mutable=*/false,
          /*InitStyle=*/ICIS_NoInit);
      Field->setAccess(AS_public);
      llvm::APInt Align(32, std::max(C.getDeclAlign(VD).getQuantity(),
                                     static_cast<CharUnits::QuantityType>(
                                         GlobalMemoryAlignment)));
      Field->addAttr(AlignedAttr::CreateImplicit(
          C, AlignedAttr::GNU_aligned, /*IsAlignmentExpr=*/true,
          IntegerLiteral::Create(C, Align,
                                 C.getIntTypeForBitwidth(32, /*Signed=*/0),
                                 SourceLocation())));
    }
    GlobalizedRD->addDecl(Field);
    MappedDeclsFields.try_emplace(VD, Field);
  }
  GlobalizedRD->completeDefinition();
  return GlobalizedRD;
}

/// Get the list of variables that can escape their declaration context.
class CheckVarsEscapingDeclContext final
    : public ConstStmtVisitor<CheckVarsEscapingDeclContext> {
  CodeGenFunction &CGF;
  llvm::SetVector<const ValueDecl *> EscapedDecls;
  llvm::SetVector<const ValueDecl *> EscapedVariableLengthDecls;
  llvm::SmallPtrSet<const Decl *, 4> EscapedParameters;
  RecordDecl *GlobalizedRD = nullptr;
  llvm::SmallDenseMap<const ValueDecl *, const FieldDecl *> MappedDeclsFields;
  bool AllEscaped = false;
  bool IsForCombinedParallelRegion = false;

  void markAsEscaped(const ValueDecl *VD) {
    // Do not globalize declare target variables.
    if (!isa<VarDecl>(VD) ||
        OMPDeclareTargetDeclAttr::isDeclareTargetDeclaration(VD))
      return;
    VD = cast<ValueDecl>(VD->getCanonicalDecl());
    // Variables captured by value must be globalized.
    if (auto *CSI = CGF.CapturedStmtInfo) {
      if (const FieldDecl *FD = CSI->lookup(cast<VarDecl>(VD))) {
        // Check if need to capture the variable that was already captured by
        // value in the outer region.
        if (!IsForCombinedParallelRegion) {
          if (!FD->hasAttrs())
            return;
          const auto *Attr = FD->getAttr<OMPCaptureKindAttr>();
          if (!Attr)
            return;
          if (((Attr->getCaptureKind() != OMPC_map) &&
               !isOpenMPPrivate(
                   static_cast<OpenMPClauseKind>(Attr->getCaptureKind()))) ||
              ((Attr->getCaptureKind() == OMPC_map) &&
               !FD->getType()->isAnyPointerType()))
            return;
        }
        if (!FD->getType()->isReferenceType()) {
          assert(!VD->getType()->isVariablyModifiedType() &&
                 "Parameter captured by value with variably modified type");
          EscapedParameters.insert(VD);
        } else if (!IsForCombinedParallelRegion) {
          return;
        }
      }
    }
    if ((!CGF.CapturedStmtInfo ||
         (IsForCombinedParallelRegion && CGF.CapturedStmtInfo)) &&
        VD->getType()->isReferenceType())
      // Do not globalize variables with reference type.
      return;
    if (VD->getType()->isVariablyModifiedType())
      EscapedVariableLengthDecls.insert(VD);
    else
      EscapedDecls.insert(VD);
  }

  void VisitValueDecl(const ValueDecl *VD) {
    if (VD->getType()->isLValueReferenceType())
      markAsEscaped(VD);
    if (const auto *VarD = dyn_cast<VarDecl>(VD)) {
      if (!isa<ParmVarDecl>(VarD) && VarD->hasInit()) {
        const bool SavedAllEscaped = AllEscaped;
        AllEscaped = VD->getType()->isLValueReferenceType();
        Visit(VarD->getInit());
        AllEscaped = SavedAllEscaped;
      }
    }
  }
  void VisitOpenMPCapturedStmt(const CapturedStmt *S,
                               ArrayRef<OMPClause *> Clauses,
                               bool IsCombinedParallelRegion) {
    if (!S)
      return;
    for (const CapturedStmt::Capture &C : S->captures()) {
      if (C.capturesVariable() && !C.capturesVariableByCopy()) {
        const ValueDecl *VD = C.getCapturedVar();
        bool SavedIsForCombinedParallelRegion = IsForCombinedParallelRegion;
        if (IsCombinedParallelRegion) {
          // Check if the variable is privatized in the combined construct and
          // those private copies must be shared in the inner parallel
          // directive.
          IsForCombinedParallelRegion = false;
          for (const OMPClause *C : Clauses) {
            if (!isOpenMPPrivate(C->getClauseKind()) ||
                C->getClauseKind() == OMPC_reduction ||
                C->getClauseKind() == OMPC_linear ||
                C->getClauseKind() == OMPC_private)
              continue;
            ArrayRef<const Expr *> Vars;
            if (const auto *PC = dyn_cast<OMPFirstprivateClause>(C))
              Vars = PC->getVarRefs();
            else if (const auto *PC = dyn_cast<OMPLastprivateClause>(C))
              Vars = PC->getVarRefs();
            else
              llvm_unreachable("Unexpected clause.");
            for (const auto *E : Vars) {
              const Decl *D =
                  cast<DeclRefExpr>(E)->getDecl()->getCanonicalDecl();
              if (D == VD->getCanonicalDecl()) {
                IsForCombinedParallelRegion = true;
                break;
              }
            }
            if (IsForCombinedParallelRegion)
              break;
          }
        }
        markAsEscaped(VD);
        if (isa<OMPCapturedExprDecl>(VD))
          VisitValueDecl(VD);
        IsForCombinedParallelRegion = SavedIsForCombinedParallelRegion;
      }
    }
  }

  void buildRecordForGlobalizedVars(bool IsInTTDRegion) {
    assert(!GlobalizedRD &&
           "Record for globalized variables is built already.");
    ArrayRef<const ValueDecl *> EscapedDeclsForParallel, EscapedDeclsForTeams;
    if (IsInTTDRegion)
      EscapedDeclsForTeams = EscapedDecls.getArrayRef();
    else
      EscapedDeclsForParallel = EscapedDecls.getArrayRef();
    GlobalizedRD = ::buildRecordForGlobalizedVars(
        CGF.getContext(), EscapedDeclsForParallel, EscapedDeclsForTeams,
        MappedDeclsFields);
  }

public:
  CheckVarsEscapingDeclContext(CodeGenFunction &CGF,
                               ArrayRef<const ValueDecl *> TeamsReductions)
      : CGF(CGF), EscapedDecls(TeamsReductions.begin(), TeamsReductions.end()) {
  }
  virtual ~CheckVarsEscapingDeclContext() = default;
  void VisitDeclStmt(const DeclStmt *S) {
    if (!S)
      return;
    for (const Decl *D : S->decls())
      if (const auto *VD = dyn_cast_or_null<ValueDecl>(D))
        VisitValueDecl(VD);
  }
  void VisitOMPExecutableDirective(const OMPExecutableDirective *D) {
    if (!D)
      return;
    if (!D->hasAssociatedStmt())
      return;
    if (const auto *S =
            dyn_cast_or_null<CapturedStmt>(D->getAssociatedStmt())) {
      // Do not analyze directives that do not actually require capturing,
      // like `omp for` or `omp simd` directives.
      llvm::SmallVector<OpenMPDirectiveKind, 4> CaptureRegions;
      getOpenMPCaptureRegions(CaptureRegions, D->getDirectiveKind());
      if (CaptureRegions.size() == 1 && CaptureRegions.back() == OMPD_unknown) {
        VisitStmt(S->getCapturedStmt());
        return;
      }
      VisitOpenMPCapturedStmt(
          S, D->clauses(),
          CaptureRegions.back() == OMPD_parallel &&
              isOpenMPDistributeDirective(D->getDirectiveKind()));
    }
  }
  void VisitCapturedStmt(const CapturedStmt *S) {
    if (!S)
      return;
    for (const CapturedStmt::Capture &C : S->captures()) {
      if (C.capturesVariable() && !C.capturesVariableByCopy()) {
        const ValueDecl *VD = C.getCapturedVar();
        markAsEscaped(VD);
        if (isa<OMPCapturedExprDecl>(VD))
          VisitValueDecl(VD);
      }
    }
  }
  void VisitLambdaExpr(const LambdaExpr *E) {
    if (!E)
      return;
    for (const LambdaCapture &C : E->captures()) {
      if (C.capturesVariable()) {
        if (C.getCaptureKind() == LCK_ByRef) {
          const ValueDecl *VD = C.getCapturedVar();
          markAsEscaped(VD);
          if (E->isInitCapture(&C) || isa<OMPCapturedExprDecl>(VD))
            VisitValueDecl(VD);
        }
      }
    }
  }
  void VisitBlockExpr(const BlockExpr *E) {
    if (!E)
      return;
    for (const BlockDecl::Capture &C : E->getBlockDecl()->captures()) {
      if (C.isByRef()) {
        const VarDecl *VD = C.getVariable();
        markAsEscaped(VD);
        if (isa<OMPCapturedExprDecl>(VD) || VD->isInitCapture())
          VisitValueDecl(VD);
      }
    }
  }
  void VisitCallExpr(const CallExpr *E) {
    if (!E)
      return;
    for (const Expr *Arg : E->arguments()) {
      if (!Arg)
        continue;
      if (Arg->isLValue()) {
        const bool SavedAllEscaped = AllEscaped;
        AllEscaped = true;
        Visit(Arg);
        AllEscaped = SavedAllEscaped;
      } else {
        Visit(Arg);
      }
    }
    Visit(E->getCallee());
  }
  void VisitDeclRefExpr(const DeclRefExpr *E) {
    if (!E)
      return;
    const ValueDecl *VD = E->getDecl();
    if (AllEscaped)
      markAsEscaped(VD);
    if (isa<OMPCapturedExprDecl>(VD))
      VisitValueDecl(VD);
    else if (const auto *VarD = dyn_cast<VarDecl>(VD))
      if (VarD->isInitCapture())
        VisitValueDecl(VD);
  }
  void VisitUnaryOperator(const UnaryOperator *E) {
    if (!E)
      return;
    if (E->getOpcode() == UO_AddrOf) {
      const bool SavedAllEscaped = AllEscaped;
      AllEscaped = true;
      Visit(E->getSubExpr());
      AllEscaped = SavedAllEscaped;
    } else {
      Visit(E->getSubExpr());
    }
  }
  void VisitImplicitCastExpr(const ImplicitCastExpr *E) {
    if (!E)
      return;
    if (E->getCastKind() == CK_ArrayToPointerDecay) {
      const bool SavedAllEscaped = AllEscaped;
      AllEscaped = true;
      Visit(E->getSubExpr());
      AllEscaped = SavedAllEscaped;
    } else {
      Visit(E->getSubExpr());
    }
  }
  void VisitExpr(const Expr *E) {
    if (!E)
      return;
    bool SavedAllEscaped = AllEscaped;
    if (!E->isLValue())
      AllEscaped = false;
    for (const Stmt *Child : E->children())
      if (Child)
        Visit(Child);
    AllEscaped = SavedAllEscaped;
  }
  void VisitStmt(const Stmt *S) {
    if (!S)
      return;
    for (const Stmt *Child : S->children())
      if (Child)
        Visit(Child);
  }

  /// Returns the record that handles all the escaped local variables and used
  /// instead of their original storage.
  const RecordDecl *getGlobalizedRecord(bool IsInTTDRegion) {
    if (!GlobalizedRD)
      buildRecordForGlobalizedVars(IsInTTDRegion);
    return GlobalizedRD;
  }

  /// Returns the field in the globalized record for the escaped variable.
  const FieldDecl *getFieldForGlobalizedVar(const ValueDecl *VD) const {
    assert(GlobalizedRD &&
           "Record for globalized variables must be generated already.");
    auto I = MappedDeclsFields.find(VD);
    if (I == MappedDeclsFields.end())
      return nullptr;
    return I->getSecond();
  }

  /// Returns the list of the escaped local variables/parameters.
  ArrayRef<const ValueDecl *> getEscapedDecls() const {
    return EscapedDecls.getArrayRef();
  }

  /// Checks if the escaped local variable is actually a parameter passed by
  /// value.
  const llvm::SmallPtrSetImpl<const Decl *> &getEscapedParameters() const {
    return EscapedParameters;
  }

  /// Returns the list of the escaped variables with the variably modified
  /// types.
  ArrayRef<const ValueDecl *> getEscapedVariableLengthDecls() const {
    return EscapedVariableLengthDecls.getArrayRef();
  }
};
} // anonymous namespace

/// Get the GPU warp size.
static llvm::Value *getNVPTXWarpSize(CodeGenFunction &CGF) {
  CGBuilderTy &Bld = CGF.Builder;
  // return constant compile-time target-specific warp size
  int TargetWarpSize = CGF.getTarget().getGridValue(GPU::GVIDX::GV_Warp_Size);
  return Bld.getInt32(TargetWarpSize);
}

/// Get the id of the current thread on the GPU.
static llvm::Value *getNVPTXThreadID(CodeGenFunction &CGF) {
  CGBuilderTy &Bld = CGF.Builder;
  llvm::Module *M = &CGF.CGM.getModule();
  llvm::Function *F;
  if (CGF.getTarget().getTriple().getArch() == llvm::Triple::amdgcn) {
    F = M->getFunction("nvvm.read.ptx.sreg.tid.x");
    if (!F)
      F = llvm::Function::Create(
          llvm::FunctionType::get(CGF.Int32Ty, None, false),
          llvm::GlobalVariable::ExternalLinkage, "nvvm.read.ptx.sreg.tid.x", M);
  } else
    F = llvm::Intrinsic::getDeclaration(
        M, llvm::Intrinsic::nvvm_read_ptx_sreg_tid_x);
  return Bld.CreateCall(F, llvm::None, "nvptx_tid");
}

/// Get the id of the warp in the block.
/// We assume that the warp size is 32, which is always the case
/// on the NVPTX device, to generate more efficient code.
static llvm::Value *getNVPTXWarpID(CodeGenFunction &CGF) {
  CGBuilderTy &Bld = CGF.Builder;
  unsigned warp_size_log2 =
      CGF.getTarget().getGridValue(GPU::GVIDX::GV_Warp_Size_Log2);
  return Bld.CreateAShr(getNVPTXThreadID(CGF), warp_size_log2, "nvptx_warp_id");

}

/// Get the id of the current lane in the Warp.
/// We assume that the warp size is 32, which is always the case
/// on the NVPTX device, to generate more efficient code.
static llvm::Value *getNVPTXLaneID(CodeGenFunction &CGF) {
  CGBuilderTy &Bld = CGF.Builder;
  unsigned mask2 = CGF.getContext().getTargetInfo().getGridValue(
      GPU::GVIDX::GV_Warp_Size_Log2_Mask);
  return Bld.CreateAnd(getNVPTXThreadID(CGF), Bld.getInt32(mask2),
                       "nvptx_lane_id");
}

/// Get the maximum number of threads in a block of the GPU.
static llvm::Value *getNVPTXNumThreads(CodeGenFunction &CGF) {
  CGBuilderTy &Bld = CGF.Builder;
  llvm::Module *M = &CGF.CGM.getModule();
  llvm::Function *F;
  if (CGF.getTarget().getTriple().getArch() == llvm::Triple::amdgcn) {
    F = M->getFunction("nvvm.read.ptx.sreg.ntid.x");
    if (!F)
      F = llvm::Function::Create(
          llvm::FunctionType::get(CGF.Int32Ty, None, false),
          llvm::GlobalVariable::ExternalLinkage, "nvvm.read.ptx.sreg.ntid.x",
          M);
  } else
    F = llvm::Intrinsic::getDeclaration(
        M, llvm::Intrinsic::nvvm_read_ptx_sreg_ntid_x);
  return Bld.CreateCall(F, llvm::None, "nvptx_num_threads");

}

<<<<<<< HEAD
=======
/// Get barrier to synchronize all threads in a block.
static void getNVPTXCTABarrier(CodeGenFunction &CGF) {
  CGBuilderTy &Bld = CGF.Builder;
  llvm::Module *M = &CGF.CGM.getModule();
  llvm::Function *F;
  if (CGF.getTarget().getTriple().getArch() == llvm::Triple::amdgcn) {
    F = M->getFunction("nvvm.barrier0");
    if (!F)
      F = llvm::Function::Create(
          llvm::FunctionType::get(CGF.VoidTy, None, false),
          llvm::GlobalVariable::ExternalLinkage, "nvvm.barrier0", M);
  } else
    F = llvm::Intrinsic::getDeclaration(M, llvm::Intrinsic::nvvm_barrier0);
  F->addFnAttr(llvm::Attribute::Convergent);
  Bld.CreateCall(F);
}

/// Get barrier #ID to synchronize selected (multiple of warp size) threads in
/// a CTA.
static void getNVPTXBarrier(CodeGenFunction &CGF, int ID,
                            llvm::Value *NumThreads) {
  CGBuilderTy &Bld = CGF.Builder;
  llvm::Value *Args[] = {Bld.getInt32(ID), NumThreads};
  llvm::Module *M = &CGF.CGM.getModule();
  llvm::Function *F;
  if (CGF.getTarget().getTriple().getArch() == llvm::Triple::amdgcn) {
    F = M->getFunction("nvvm.barrier");
    if (!F)
      F = llvm::Function::Create(
          llvm::FunctionType::get(CGF.VoidTy, {CGF.Int32Ty, CGF.Int32Ty},
                                  false),
          llvm::GlobalVariable::ExternalLinkage, "nvvm.barrier", M);
  } else
    F = llvm::Intrinsic::getDeclaration(M, llvm::Intrinsic::nvvm_barrier);
  F->addFnAttr(llvm::Attribute::Convergent);
  Bld.CreateCall(F, Args);
}

/// Synchronize all GPU threads in a block.
static void syncCTAThreads(CodeGenFunction &CGF) { getNVPTXCTABarrier(CGF); }

/// Synchronize worker threads in a parallel region.
static void syncParallelThreads(CodeGenFunction &CGF, llvm::Value *NumThreads) {
  return getNVPTXBarrier(CGF, NB_Parallel, NumThreads);
}

>>>>>>> 1ef3504b
/// Get the value of the thread_limit clause in the teams directive.
/// For the 'generic' execution mode, the runtime encodes thread_limit in
/// the launch parameters, always starting thread_limit+warpSize threads per
/// CTA. The threads in the last warp are reserved for master execution.
/// For the 'spmd' execution mode, all threads in a CTA are part of the team.
static llvm::Value *getThreadLimit(CodeGenFunction &CGF,
                                   bool IsInSPMDExecutionMode = false) {
  CGBuilderTy &Bld = CGF.Builder;
  return IsInSPMDExecutionMode
             ? getNVPTXNumThreads(CGF)
             : Bld.CreateNUWSub(getNVPTXNumThreads(CGF), getNVPTXWarpSize(CGF),
                                "thread_limit");
}

/// Get the thread id of the OMP master thread.
/// The master thread id is the first thread (lane) of the last warp in the
/// GPU block.  Warp size is assumed to be some power of 2.
/// Thread id is 0 indexed.
/// E.g: If NumThreads is 33, master id is 32.
///      If NumThreads is 64, master id is 32.
///      If NumThreads is 1024, master id is 992.
static llvm::Value *getMasterThreadID(CodeGenFunction &CGF) {
  CGBuilderTy &Bld = CGF.Builder;
  llvm::Value *NumThreads = getNVPTXNumThreads(CGF);

  // We assume that the warp size is a power of 2.
  llvm::Value *Mask = Bld.CreateNUWSub(getNVPTXWarpSize(CGF), Bld.getInt32(1));

  return Bld.CreateAnd(Bld.CreateNUWSub(NumThreads, Bld.getInt32(1)),
                       Bld.CreateNot(Mask), "master_tid");
}

static void DotToUnderbar(llvm::Function *Fn) {
  std::string name = Fn->getName().str();
  replace(name.begin(), name.end(), '.', '_');
  Fn->setName(name);
  return;
}

CGOpenMPRuntimeNVPTX::WorkerFunctionState::WorkerFunctionState(
    CodeGenModule &CGM, SourceLocation Loc)
    : WorkerFn(nullptr), CGFI(CGM.getTypes().arrangeNullaryFunction()),
      Loc(Loc) {
  createWorkerFunction(CGM);
}

void CGOpenMPRuntimeNVPTX::WorkerFunctionState::createWorkerFunction(
    CodeGenModule &CGM) {
  // Create an worker function with no arguments.

  WorkerFn = llvm::Function::Create(
      CGM.getTypes().GetFunctionType(CGFI), llvm::GlobalValue::InternalLinkage,
      /*placeholder=*/"_worker", &CGM.getModule());
  CGM.SetInternalFunctionAttributes(GlobalDecl(), WorkerFn, CGFI);
  WorkerFn->setDoesNotRecurse();
}

CGOpenMPRuntimeNVPTX::ExecutionMode
CGOpenMPRuntimeNVPTX::getExecutionMode() const {
  return CurrentExecutionMode;
}

static CGOpenMPRuntimeNVPTX::DataSharingMode
getDataSharingMode(CodeGenModule &CGM) {
  return CGM.getLangOpts().OpenMPCUDAMode ? CGOpenMPRuntimeNVPTX::CUDA
                                          : CGOpenMPRuntimeNVPTX::Generic;
}

/// Checks if the expression is constant or does not have non-trivial function
/// calls.
static bool isTrivial(ASTContext &Ctx, const Expr * E) {
  // We can skip constant expressions.
  // We can skip expressions with trivial calls or simple expressions.
  return (E->isEvaluatable(Ctx, Expr::SE_AllowUndefinedBehavior) ||
          !E->hasNonTrivialCall(Ctx)) &&
         !E->HasSideEffects(Ctx, /*IncludePossibleEffects=*/true);
}

/// Checks if the \p Body is the \a CompoundStmt and returns its child statement
/// iff there is only one that is not evaluatable at the compile time.
static const Stmt *getSingleCompoundChild(ASTContext &Ctx, const Stmt *Body) {
  if (const auto *C = dyn_cast<CompoundStmt>(Body)) {
    const Stmt *Child = nullptr;
    for (const Stmt *S : C->body()) {
      if (const auto *E = dyn_cast<Expr>(S)) {
        if (isTrivial(Ctx, E))
          continue;
      }
      // Some of the statements can be ignored.
      if (isa<AsmStmt>(S) || isa<NullStmt>(S) || isa<OMPFlushDirective>(S) ||
          isa<OMPBarrierDirective>(S) || isa<OMPTaskyieldDirective>(S))
        continue;
      // Analyze declarations.
      if (const auto *DS = dyn_cast<DeclStmt>(S)) {
        if (llvm::all_of(DS->decls(), [&Ctx](const Decl *D) {
              if (isa<EmptyDecl>(D) || isa<DeclContext>(D) ||
                  isa<TypeDecl>(D) || isa<PragmaCommentDecl>(D) ||
                  isa<PragmaDetectMismatchDecl>(D) || isa<UsingDecl>(D) ||
                  isa<UsingDirectiveDecl>(D) ||
                  isa<OMPDeclareReductionDecl>(D) ||
                  isa<OMPThreadPrivateDecl>(D))
                return true;
              const auto *VD = dyn_cast<VarDecl>(D);
              if (!VD)
                return false;
              return VD->isConstexpr() ||
                     ((VD->getType().isTrivialType(Ctx) ||
                       VD->getType()->isReferenceType()) &&
                      (!VD->hasInit() || isTrivial(Ctx, VD->getInit())));
            }))
          continue;
      }
      // Found multiple children - cannot get the one child only.
      if (Child)
        return Body;
      Child = S;
    }
    if (Child)
      return Child;
  }
  return Body;
}

/// Check if the parallel directive has an 'if' clause with non-constant or
/// false condition. Also, check if the number of threads is strictly specified
/// and run those directives in non-SPMD mode.
static bool hasParallelIfNumThreadsClause(ASTContext &Ctx,
                                          const OMPExecutableDirective &D) {
  if (D.hasClausesOfKind<OMPNumThreadsClause>())
    return true;
  for (const auto *C : D.getClausesOfKind<OMPIfClause>()) {
    OpenMPDirectiveKind NameModifier = C->getNameModifier();
    if (NameModifier != OMPD_parallel && NameModifier != OMPD_unknown)
      continue;
    const Expr *Cond = C->getCondition();
    bool Result;
    if (!Cond->EvaluateAsBooleanCondition(Result, Ctx) || !Result)
      return true;
  }
  return false;
}

/// Check for inner (nested) SPMD construct, if any
static bool hasNestedSPMDDirective(ASTContext &Ctx,
                                   const OMPExecutableDirective &D) {
  const auto *CS = D.getInnermostCapturedStmt();
  const auto *Body =
      CS->getCapturedStmt()->IgnoreContainers(/*IgnoreCaptured=*/true);
  const Stmt *ChildStmt = getSingleCompoundChild(Ctx, Body);

  if (const auto *NestedDir = dyn_cast<OMPExecutableDirective>(ChildStmt)) {
    OpenMPDirectiveKind DKind = NestedDir->getDirectiveKind();
    switch (D.getDirectiveKind()) {
    case OMPD_target:
      if (isOpenMPParallelDirective(DKind) &&
          !hasParallelIfNumThreadsClause(Ctx, *NestedDir))
        return true;
      if (DKind == OMPD_teams) {
        Body = NestedDir->getInnermostCapturedStmt()->IgnoreContainers(
            /*IgnoreCaptured=*/true);
        if (!Body)
          return false;
        ChildStmt = getSingleCompoundChild(Ctx, Body);
        if (const auto *NND = dyn_cast<OMPExecutableDirective>(ChildStmt)) {
          DKind = NND->getDirectiveKind();
          if (isOpenMPParallelDirective(DKind) &&
              !hasParallelIfNumThreadsClause(Ctx, *NND))
            return true;
        }
      }
      return false;
    case OMPD_target_teams:
      return isOpenMPParallelDirective(DKind) &&
             !hasParallelIfNumThreadsClause(Ctx, *NestedDir);
    case OMPD_target_simd:
    case OMPD_target_parallel:
    case OMPD_target_parallel_for:
    case OMPD_target_parallel_for_simd:
    case OMPD_target_teams_distribute:
    case OMPD_target_teams_distribute_simd:
    case OMPD_target_teams_distribute_parallel_for:
    case OMPD_target_teams_distribute_parallel_for_simd:
    case OMPD_parallel:
    case OMPD_for:
    case OMPD_parallel_for:
    case OMPD_parallel_sections:
    case OMPD_for_simd:
    case OMPD_parallel_for_simd:
    case OMPD_cancel:
    case OMPD_cancellation_point:
    case OMPD_ordered:
    case OMPD_threadprivate:
    case OMPD_task:
    case OMPD_simd:
    case OMPD_sections:
    case OMPD_section:
    case OMPD_single:
    case OMPD_master:
    case OMPD_critical:
    case OMPD_taskyield:
    case OMPD_barrier:
    case OMPD_taskwait:
    case OMPD_taskgroup:
    case OMPD_atomic:
    case OMPD_flush:
    case OMPD_teams:
    case OMPD_target_data:
    case OMPD_target_exit_data:
    case OMPD_target_enter_data:
    case OMPD_distribute:
    case OMPD_distribute_simd:
    case OMPD_distribute_parallel_for:
    case OMPD_distribute_parallel_for_simd:
    case OMPD_teams_distribute:
    case OMPD_teams_distribute_simd:
    case OMPD_teams_distribute_parallel_for:
    case OMPD_teams_distribute_parallel_for_simd:
    case OMPD_target_update:
    case OMPD_declare_simd:
    case OMPD_declare_target:
    case OMPD_end_declare_target:
    case OMPD_declare_reduction:
    case OMPD_taskloop:
    case OMPD_taskloop_simd:
    case OMPD_requires:
    case OMPD_unknown:
      llvm_unreachable("Unexpected directive.");
    }
  }

  return false;
}

static bool supportsSPMDExecutionMode(ASTContext &Ctx,
                                      const OMPExecutableDirective &D) {
  OpenMPDirectiveKind DirectiveKind = D.getDirectiveKind();
  switch (DirectiveKind) {
  case OMPD_target:
  case OMPD_target_teams:
    return hasNestedSPMDDirective(Ctx, D);
  case OMPD_target_parallel:
  case OMPD_target_parallel_for:
  case OMPD_target_parallel_for_simd:
  case OMPD_target_teams_distribute_parallel_for:
  case OMPD_target_teams_distribute_parallel_for_simd:
    return !hasParallelIfNumThreadsClause(Ctx, D);
  case OMPD_target_simd:
  case OMPD_target_teams_distribute:
  case OMPD_target_teams_distribute_simd:
    return false;
  case OMPD_parallel:
  case OMPD_for:
  case OMPD_parallel_for:
  case OMPD_parallel_sections:
  case OMPD_for_simd:
  case OMPD_parallel_for_simd:
  case OMPD_cancel:
  case OMPD_cancellation_point:
  case OMPD_ordered:
  case OMPD_threadprivate:
  case OMPD_task:
  case OMPD_simd:
  case OMPD_sections:
  case OMPD_section:
  case OMPD_single:
  case OMPD_master:
  case OMPD_critical:
  case OMPD_taskyield:
  case OMPD_barrier:
  case OMPD_taskwait:
  case OMPD_taskgroup:
  case OMPD_atomic:
  case OMPD_flush:
  case OMPD_teams:
  case OMPD_target_data:
  case OMPD_target_exit_data:
  case OMPD_target_enter_data:
  case OMPD_distribute:
  case OMPD_distribute_simd:
  case OMPD_distribute_parallel_for:
  case OMPD_distribute_parallel_for_simd:
  case OMPD_teams_distribute:
  case OMPD_teams_distribute_simd:
  case OMPD_teams_distribute_parallel_for:
  case OMPD_teams_distribute_parallel_for_simd:
  case OMPD_target_update:
  case OMPD_declare_simd:
  case OMPD_declare_target:
  case OMPD_end_declare_target:
  case OMPD_declare_reduction:
  case OMPD_taskloop:
  case OMPD_taskloop_simd:
  case OMPD_requires:
  case OMPD_unknown:
    break;
  }
  llvm_unreachable(
      "Unknown programming model for OpenMP directive on NVPTX target.");
}

/// Check if the directive is loops based and has schedule clause at all or has
/// static scheduling.
static bool hasStaticScheduling(const OMPExecutableDirective &D) {
  assert(isOpenMPWorksharingDirective(D.getDirectiveKind()) &&
         isOpenMPLoopDirective(D.getDirectiveKind()) &&
         "Expected loop-based directive.");
  return !D.hasClausesOfKind<OMPOrderedClause>() &&
         (!D.hasClausesOfKind<OMPScheduleClause>() ||
          llvm::any_of(D.getClausesOfKind<OMPScheduleClause>(),
                       [](const OMPScheduleClause *C) {
                         return C->getScheduleKind() == OMPC_SCHEDULE_static;
                       }));
}

/// Check for inner (nested) lightweight runtime construct, if any
static bool hasNestedLightweightDirective(ASTContext &Ctx,
                                          const OMPExecutableDirective &D) {
  assert(supportsSPMDExecutionMode(Ctx, D) && "Expected SPMD mode directive.");
  const auto *CS = D.getInnermostCapturedStmt();
  const auto *Body =
      CS->getCapturedStmt()->IgnoreContainers(/*IgnoreCaptured=*/true);
  const Stmt *ChildStmt = getSingleCompoundChild(Ctx, Body);

  if (const auto *NestedDir = dyn_cast<OMPExecutableDirective>(ChildStmt)) {
    OpenMPDirectiveKind DKind = NestedDir->getDirectiveKind();
    switch (D.getDirectiveKind()) {
    case OMPD_target:
      if (isOpenMPParallelDirective(DKind) &&
          isOpenMPWorksharingDirective(DKind) && isOpenMPLoopDirective(DKind) &&
          hasStaticScheduling(*NestedDir))
        return true;
      if (DKind == OMPD_parallel) {
        Body = NestedDir->getInnermostCapturedStmt()->IgnoreContainers(
            /*IgnoreCaptured=*/true);
        if (!Body)
          return false;
        ChildStmt = getSingleCompoundChild(Ctx, Body);
        if (const auto *NND = dyn_cast<OMPExecutableDirective>(ChildStmt)) {
          DKind = NND->getDirectiveKind();
          if (isOpenMPWorksharingDirective(DKind) &&
              isOpenMPLoopDirective(DKind) && hasStaticScheduling(*NND))
            return true;
        }
      } else if (DKind == OMPD_teams) {
        Body = NestedDir->getInnermostCapturedStmt()->IgnoreContainers(
            /*IgnoreCaptured=*/true);
        if (!Body)
          return false;
        ChildStmt = getSingleCompoundChild(Ctx, Body);
        if (const auto *NND = dyn_cast<OMPExecutableDirective>(ChildStmt)) {
          DKind = NND->getDirectiveKind();
          if (isOpenMPParallelDirective(DKind) &&
              isOpenMPWorksharingDirective(DKind) &&
              isOpenMPLoopDirective(DKind) && hasStaticScheduling(*NND))
            return true;
          if (DKind == OMPD_parallel) {
            Body = NND->getInnermostCapturedStmt()->IgnoreContainers(
                /*IgnoreCaptured=*/true);
            if (!Body)
              return false;
            ChildStmt = getSingleCompoundChild(Ctx, Body);
            if (const auto *NND = dyn_cast<OMPExecutableDirective>(ChildStmt)) {
              DKind = NND->getDirectiveKind();
              if (isOpenMPWorksharingDirective(DKind) &&
                  isOpenMPLoopDirective(DKind) && hasStaticScheduling(*NND))
                return true;
            }
          }
        }
      }
      return false;
    case OMPD_target_teams:
      if (isOpenMPParallelDirective(DKind) &&
          isOpenMPWorksharingDirective(DKind) && isOpenMPLoopDirective(DKind) &&
          hasStaticScheduling(*NestedDir))
        return true;
      if (DKind == OMPD_parallel) {
        Body = NestedDir->getInnermostCapturedStmt()->IgnoreContainers(
            /*IgnoreCaptured=*/true);
        if (!Body)
          return false;
        ChildStmt = getSingleCompoundChild(Ctx, Body);
        if (const auto *NND = dyn_cast<OMPExecutableDirective>(ChildStmt)) {
          DKind = NND->getDirectiveKind();
          if (isOpenMPWorksharingDirective(DKind) &&
              isOpenMPLoopDirective(DKind) && hasStaticScheduling(*NND))
            return true;
        }
      }
      return false;
    case OMPD_target_parallel:
      return isOpenMPWorksharingDirective(DKind) &&
             isOpenMPLoopDirective(DKind) && hasStaticScheduling(*NestedDir);
    case OMPD_target_teams_distribute:
    case OMPD_target_simd:
    case OMPD_target_parallel_for:
    case OMPD_target_parallel_for_simd:
    case OMPD_target_teams_distribute_simd:
    case OMPD_target_teams_distribute_parallel_for:
    case OMPD_target_teams_distribute_parallel_for_simd:
    case OMPD_parallel:
    case OMPD_for:
    case OMPD_parallel_for:
    case OMPD_parallel_sections:
    case OMPD_for_simd:
    case OMPD_parallel_for_simd:
    case OMPD_cancel:
    case OMPD_cancellation_point:
    case OMPD_ordered:
    case OMPD_threadprivate:
    case OMPD_task:
    case OMPD_simd:
    case OMPD_sections:
    case OMPD_section:
    case OMPD_single:
    case OMPD_master:
    case OMPD_critical:
    case OMPD_taskyield:
    case OMPD_barrier:
    case OMPD_taskwait:
    case OMPD_taskgroup:
    case OMPD_atomic:
    case OMPD_flush:
    case OMPD_teams:
    case OMPD_target_data:
    case OMPD_target_exit_data:
    case OMPD_target_enter_data:
    case OMPD_distribute:
    case OMPD_distribute_simd:
    case OMPD_distribute_parallel_for:
    case OMPD_distribute_parallel_for_simd:
    case OMPD_teams_distribute:
    case OMPD_teams_distribute_simd:
    case OMPD_teams_distribute_parallel_for:
    case OMPD_teams_distribute_parallel_for_simd:
    case OMPD_target_update:
    case OMPD_declare_simd:
    case OMPD_declare_target:
    case OMPD_end_declare_target:
    case OMPD_declare_reduction:
    case OMPD_taskloop:
    case OMPD_taskloop_simd:
    case OMPD_requires:
    case OMPD_unknown:
      llvm_unreachable("Unexpected directive.");
    }
  }

  return false;
}

/// Checks if the construct supports lightweight runtime. It must be SPMD
/// construct + inner loop-based construct with static scheduling.
static bool supportsLightweightRuntime(ASTContext &Ctx,
                                       const OMPExecutableDirective &D) {
  if (!supportsSPMDExecutionMode(Ctx, D))
    return false;
  OpenMPDirectiveKind DirectiveKind = D.getDirectiveKind();
  switch (DirectiveKind) {
  case OMPD_target:
  case OMPD_target_teams:
  case OMPD_target_parallel:
    return hasNestedLightweightDirective(Ctx, D);
  case OMPD_target_parallel_for:
  case OMPD_target_parallel_for_simd:
  case OMPD_target_teams_distribute_parallel_for:
  case OMPD_target_teams_distribute_parallel_for_simd:
    // (Last|First)-privates must be shared in parallel region.
    return hasStaticScheduling(D);
  case OMPD_target_simd:
  case OMPD_target_teams_distribute:
  case OMPD_target_teams_distribute_simd:
    return false;
  case OMPD_parallel:
  case OMPD_for:
  case OMPD_parallel_for:
  case OMPD_parallel_sections:
  case OMPD_for_simd:
  case OMPD_parallel_for_simd:
  case OMPD_cancel:
  case OMPD_cancellation_point:
  case OMPD_ordered:
  case OMPD_threadprivate:
  case OMPD_task:
  case OMPD_simd:
  case OMPD_sections:
  case OMPD_section:
  case OMPD_single:
  case OMPD_master:
  case OMPD_critical:
  case OMPD_taskyield:
  case OMPD_barrier:
  case OMPD_taskwait:
  case OMPD_taskgroup:
  case OMPD_atomic:
  case OMPD_flush:
  case OMPD_teams:
  case OMPD_target_data:
  case OMPD_target_exit_data:
  case OMPD_target_enter_data:
  case OMPD_distribute:
  case OMPD_distribute_simd:
  case OMPD_distribute_parallel_for:
  case OMPD_distribute_parallel_for_simd:
  case OMPD_teams_distribute:
  case OMPD_teams_distribute_simd:
  case OMPD_teams_distribute_parallel_for:
  case OMPD_teams_distribute_parallel_for_simd:
  case OMPD_target_update:
  case OMPD_declare_simd:
  case OMPD_declare_target:
  case OMPD_end_declare_target:
  case OMPD_declare_reduction:
  case OMPD_taskloop:
  case OMPD_taskloop_simd:
  case OMPD_requires:
  case OMPD_unknown:
    break;
  }
  llvm_unreachable(
      "Unknown programming model for OpenMP directive on NVPTX target.");
}

void CGOpenMPRuntimeNVPTX::emitNonSPMDKernel(const OMPExecutableDirective &D,
                                             StringRef ParentName,
                                             llvm::Function *&OutlinedFn,
                                             llvm::Constant *&OutlinedFnID,
                                             bool IsOffloadEntry,
                                             const RegionCodeGenTy &CodeGen) {
  ExecutionRuntimeModesRAII ModeRAII(CurrentExecutionMode);
  EntryFunctionState EST;
  WorkerFunctionState WST(CGM, D.getBeginLoc());
  Work.clear();
  WrapperFunctionsMap.clear();

  // Emit target region as a standalone region.
  class NVPTXPrePostActionTy : public PrePostActionTy {
    CGOpenMPRuntimeNVPTX::EntryFunctionState &EST;
    CGOpenMPRuntimeNVPTX::WorkerFunctionState &WST;

  public:
    NVPTXPrePostActionTy(CGOpenMPRuntimeNVPTX::EntryFunctionState &EST,
                         CGOpenMPRuntimeNVPTX::WorkerFunctionState &WST)
        : EST(EST), WST(WST) {}
    void Enter(CodeGenFunction &CGF) override {
      auto &RT =
          static_cast<CGOpenMPRuntimeNVPTX &>(CGF.CGM.getOpenMPRuntime());
      RT.emitNonSPMDEntryHeader(CGF, EST, WST);
      // Skip target region initialization.
      RT.setLocThreadIdInsertPt(CGF, /*AtCurrentPoint=*/true);
    }
    void Exit(CodeGenFunction &CGF) override {
      auto &RT =
          static_cast<CGOpenMPRuntimeNVPTX &>(CGF.CGM.getOpenMPRuntime());
      RT.clearLocThreadIdInsertPt(CGF);
      RT.emitNonSPMDEntryFooter(CGF, EST);
    }
  } Action(EST, WST);
  CodeGen.setAction(Action);
  IsInTTDRegion = true;
  // Reserve place for the globalized memory.
  GlobalizedRecords.emplace_back();
  if (!KernelStaticGlobalized) {
    KernelStaticGlobalized = (CGM.getTriple().getArch() == llvm::Triple::amdgcn)
      ? new llvm::GlobalVariable(
        CGM.getModule(), CGM.VoidPtrTy, /*isConstant=*/false,
        llvm::GlobalValue::WeakAnyLinkage,
        llvm::UndefValue::get(CGM.VoidPtrTy),
        "_openmp_kernel_static_glob_rd$ptr", /*InsertBefore=*/nullptr,
        llvm::GlobalValue::NotThreadLocal,
        CGM.getContext().getTargetAddressSpace(LangAS::cuda_shared),
        /*isExternallyInitialized*/ true)
      : new llvm::GlobalVariable(
        CGM.getModule(), CGM.VoidPtrTy, /*isConstant=*/false,
        llvm::GlobalValue::InternalLinkage,
        llvm::ConstantPointerNull::get(CGM.VoidPtrTy),
        "_openmp_kernel_static_glob_rd$ptr", /*InsertBefore=*/nullptr,
        llvm::GlobalValue::NotThreadLocal,
        CGM.getContext().getTargetAddressSpace(LangAS::cuda_shared));
  }
  emitTargetOutlinedFunctionHelper(D, ParentName, OutlinedFn, OutlinedFnID,
                                   IsOffloadEntry, CodeGen);
  IsInTTDRegion = false;

  // Now change the name of the worker function to correspond to this target
  // region's entry function.
  WST.WorkerFn->setName(Twine(OutlinedFn->getName(), "_worker"));

  // Create the worker function
  emitWorkerFunction(WST);

  // If constant ThreadLimit(), set reqd_work_group_size metadata
  if ((CGM.getTriple().getArch() == llvm::Triple::amdgcn) &&
      (isOpenMPTeamsDirective(D.getDirectiveKind()) ||
       isOpenMPParallelDirective(D.getDirectiveKind()))) {
    llvm::LLVMContext &Ctx = CGM.getLLVMContext();
    bool wgs_is_constant = false;
    const auto *ThreadLimitClause = D.getSingleClause<OMPThreadLimitClause>();
    const auto *NumThreadsClause = D.getSingleClause<OMPNumThreadsClause>();
    int MaxWorkGroupSz =
        CGM.getTarget().getGridValue(GPU::GVIDX::GV_Max_WG_Size);
    if (ThreadLimitClause && !NumThreadsClause) {
      Expr *ThreadLimitExpr = ThreadLimitClause->getThreadLimit();
      clang::Expr::EvalResult Result;
      // Add kernel metadata if ThreadLimit Clause is compile time constant > 0
      if (ThreadLimitExpr->EvaluateAsInt(Result, CGM.getContext())) {
        int compileTimeThreadLimit = Result.Val.getInt().getExtValue();
        if (compileTimeThreadLimit > 0) {
          // Limit flat workgroup size just like the runtime would limit it
          if (compileTimeThreadLimit > MaxWorkGroupSz)
            compileTimeThreadLimit = MaxWorkGroupSz;
          // printf("========= WARNING CONSTANT Compile-Time TL: %d\n",
          //       compileTimeThreadLimit);
          llvm::Metadata *AttrMDArgs[] = {
              llvm::ConstantAsMetadata::get(llvm::ConstantInt::get(
                  llvm::Type::getInt32Ty(Ctx), compileTimeThreadLimit)),
              llvm::ConstantAsMetadata::get(
                  llvm::ConstantInt::get(llvm::Type::getInt32Ty(Ctx), 1)),
              llvm::ConstantAsMetadata::get(
                  llvm::ConstantInt::get(llvm::Type::getInt32Ty(Ctx), 1))};
          OutlinedFn->setMetadata("reqd_work_group_size",
                                  llvm::MDNode::get(Ctx, AttrMDArgs));
          OutlinedFn->setMetadata("work_group_size_hint",
                                  llvm::MDNode::get(Ctx, AttrMDArgs));
          wgs_is_constant = true;
        } // end   > 0
      }
    }
    // If not constant, at least hint what the hard limit will be
    if (!wgs_is_constant) {
      llvm::Metadata *AttrMDArgs[] = {
          llvm::ConstantAsMetadata::get(llvm::ConstantInt::get(
              llvm::Type::getInt32Ty(Ctx), MaxWorkGroupSz)),
          llvm::ConstantAsMetadata::get(
              llvm::ConstantInt::get(llvm::Type::getInt32Ty(Ctx), 1)),
          llvm::ConstantAsMetadata::get(
              llvm::ConstantInt::get(llvm::Type::getInt32Ty(Ctx), 1))};
      OutlinedFn->setMetadata("work_group_size_hint",
                              llvm::MDNode::get(Ctx, AttrMDArgs));
    }
  } // end of amdgcn teams or parallel directive
}

// Setup NVPTX threads for master-worker OpenMP scheme.
void CGOpenMPRuntimeNVPTX::emitNonSPMDEntryHeader(CodeGenFunction &CGF,
                                                  EntryFunctionState &EST,
                                                  WorkerFunctionState &WST) {
  CGBuilderTy &Bld = CGF.Builder;

  llvm::BasicBlock *WorkerBB = CGF.createBasicBlock(".worker");
  llvm::BasicBlock *MasterCheckBB = CGF.createBasicBlock(".mastercheck");
  llvm::BasicBlock *MasterBB = CGF.createBasicBlock(".master");
  EST.ExitBB = CGF.createBasicBlock(".exit");

  llvm::Value *IsWorker =
      Bld.CreateICmpULT(getNVPTXThreadID(CGF), getThreadLimit(CGF));
  Bld.CreateCondBr(IsWorker, WorkerBB, MasterCheckBB);

  CGF.EmitBlock(WorkerBB);
  emitCall(CGF, WST.Loc, WST.WorkerFn);
  CGF.EmitBranch(EST.ExitBB);

  CGF.EmitBlock(MasterCheckBB);
  llvm::Value *IsMaster =
      Bld.CreateICmpEQ(getNVPTXThreadID(CGF), getMasterThreadID(CGF));
  Bld.CreateCondBr(IsMaster, MasterBB, EST.ExitBB);

  CGF.EmitBlock(MasterBB);
  IsInTargetMasterThreadRegion = true;
  // SEQUENTIAL (MASTER) REGION START
  // First action in sequential region:
  // Initialize the state of the OpenMP runtime library on the GPU.
  // TODO: Optimize runtime initialization and pass in correct value.
  llvm::Value *Args[] = {getThreadLimit(CGF),
                         Bld.getInt16(/*RequiresOMPRuntime=*/1)};
  CGF.EmitRuntimeCall(
      createNVPTXRuntimeFunction(OMPRTL_NVPTX__kmpc_kernel_init), Args);

  // For data sharing, we need to initialize the stack.
  CGF.EmitRuntimeCall(
      createNVPTXRuntimeFunction(
          OMPRTL_NVPTX__kmpc_data_sharing_init_stack));

  emitGenericVarsProlog(CGF, WST.Loc);
}

void CGOpenMPRuntimeNVPTX::emitNonSPMDEntryFooter(CodeGenFunction &CGF,
                                                  EntryFunctionState &EST) {
  IsInTargetMasterThreadRegion = false;
  if (!CGF.HaveInsertPoint())
    return;

  emitGenericVarsEpilog(CGF);

  if (!EST.ExitBB)
    EST.ExitBB = CGF.createBasicBlock(".exit");

  llvm::BasicBlock *TerminateBB = CGF.createBasicBlock(".termination.notifier");
  CGF.EmitBranch(TerminateBB);

  CGF.EmitBlock(TerminateBB);
  // Signal termination condition.
  // TODO: Optimize runtime initialization and pass in correct value.
  llvm::Value *Args[] = {CGF.Builder.getInt16(/*IsOMPRuntimeInitialized=*/1)};
  CGF.EmitRuntimeCall(
      createNVPTXRuntimeFunction(OMPRTL_NVPTX__kmpc_kernel_deinit), Args);
  // Barrier to terminate worker threads.
  syncCTAThreads(CGF);
  // Master thread jumps to exit point.
  CGF.EmitBranch(EST.ExitBB);

  CGF.EmitBlock(EST.ExitBB);
  EST.ExitBB = nullptr;
}

void CGOpenMPRuntimeNVPTX::emitSPMDKernel(const OMPExecutableDirective &D,
                                          StringRef ParentName,
                                          llvm::Function *&OutlinedFn,
                                          llvm::Constant *&OutlinedFnID,
                                          bool IsOffloadEntry,
                                          const RegionCodeGenTy &CodeGen) {
  ExecutionRuntimeModesRAII ModeRAII(
      CurrentExecutionMode, RequiresFullRuntime,
      CGM.getLangOpts().OpenMPCUDAForceFullRuntime ||
          !supportsLightweightRuntime(CGM.getContext(), D));
  EntryFunctionState EST;

  // Emit target region as a standalone region.
  class NVPTXPrePostActionTy : public PrePostActionTy {
    CGOpenMPRuntimeNVPTX &RT;
    CGOpenMPRuntimeNVPTX::EntryFunctionState &EST;
    const OMPExecutableDirective &D;

  public:
    NVPTXPrePostActionTy(CGOpenMPRuntimeNVPTX &RT,
                         CGOpenMPRuntimeNVPTX::EntryFunctionState &EST,
                         const OMPExecutableDirective &D)
        : RT(RT), EST(EST), D(D) {}
    void Enter(CodeGenFunction &CGF) override {
      RT.emitSPMDEntryHeader(CGF, EST, D);
      // Skip target region initialization.
      RT.setLocThreadIdInsertPt(CGF, /*AtCurrentPoint=*/true);
    }
    void Exit(CodeGenFunction &CGF) override {
      RT.clearLocThreadIdInsertPt(CGF);
      RT.emitSPMDEntryFooter(CGF, EST);
    }
  } Action(*this, EST, D);
  CodeGen.setAction(Action);
  IsInTTDRegion = true;
  // Reserve place for the globalized memory.
  GlobalizedRecords.emplace_back();
  if (!KernelStaticGlobalized) {
    KernelStaticGlobalized = (CGM.getTriple().getArch() == llvm::Triple::amdgcn)
      ? new llvm::GlobalVariable(
        CGM.getModule(), CGM.VoidPtrTy, /*isConstant=*/false,
        llvm::GlobalValue::WeakAnyLinkage,
        llvm::UndefValue::get(CGM.VoidPtrTy),
        "_openmp_kernel_static_glob_rd$ptr", /*InsertBefore=*/nullptr,
        llvm::GlobalValue::NotThreadLocal,
        CGM.getContext().getTargetAddressSpace(LangAS::cuda_shared),
        /*isExternallyInitialized*/ true)
      : new llvm::GlobalVariable(
        CGM.getModule(), CGM.VoidPtrTy, /*isConstant=*/false,
        llvm::GlobalValue::InternalLinkage,
        llvm::ConstantPointerNull::get(CGM.VoidPtrTy),
        "_openmp_kernel_static_glob_rd$ptr", /*InsertBefore=*/nullptr,
        llvm::GlobalValue::NotThreadLocal,
        CGM.getContext().getTargetAddressSpace(LangAS::cuda_shared));
  }
  emitTargetOutlinedFunctionHelper(D, ParentName, OutlinedFn, OutlinedFnID,
                                   IsOffloadEntry, CodeGen);
  IsInTTDRegion = false;
}

void CGOpenMPRuntimeNVPTX::emitSPMDEntryHeader(
    CodeGenFunction &CGF, EntryFunctionState &EST,
    const OMPExecutableDirective &D) {
  CGBuilderTy &Bld = CGF.Builder;

  // Setup BBs in entry function.
  llvm::BasicBlock *ExecuteBB = CGF.createBasicBlock(".execute");
  EST.ExitBB = CGF.createBasicBlock(".exit");

  llvm::Value *Args[] = {getThreadLimit(CGF, /*IsInSPMDExecutionMode=*/true),
                         /*RequiresOMPRuntime=*/
                         Bld.getInt16(RequiresFullRuntime ? 1 : 0),
                         /*RequiresDataSharing=*/Bld.getInt16(0)};
  CGF.EmitRuntimeCall(
      createNVPTXRuntimeFunction(OMPRTL_NVPTX__kmpc_spmd_kernel_init), Args);

  if (RequiresFullRuntime) {
    // For data sharing, we need to initialize the stack.
    CGF.EmitRuntimeCall(createNVPTXRuntimeFunction(
        OMPRTL_NVPTX__kmpc_data_sharing_init_stack_spmd));
  }

  CGF.EmitBranch(ExecuteBB);

  CGF.EmitBlock(ExecuteBB);

  IsInTargetMasterThreadRegion = true;
}

void CGOpenMPRuntimeNVPTX::emitSPMDEntryFooter(CodeGenFunction &CGF,
                                               EntryFunctionState &EST) {
  IsInTargetMasterThreadRegion = false;
  if (!CGF.HaveInsertPoint())
    return;

  if (!EST.ExitBB)
    EST.ExitBB = CGF.createBasicBlock(".exit");

  llvm::BasicBlock *OMPDeInitBB = CGF.createBasicBlock(".omp.deinit");
  CGF.EmitBranch(OMPDeInitBB);

  CGF.EmitBlock(OMPDeInitBB);
  // DeInitialize the OMP state in the runtime; called by all active threads.
  llvm::Value *Args[] = {/*RequiresOMPRuntime=*/
                         CGF.Builder.getInt16(RequiresFullRuntime ? 1 : 0)};
  CGF.EmitRuntimeCall(
      createNVPTXRuntimeFunction(
          OMPRTL_NVPTX__kmpc_spmd_kernel_deinit_v2), Args);
  CGF.EmitBranch(EST.ExitBB);

  CGF.EmitBlock(EST.ExitBB);
  EST.ExitBB = nullptr;
}

// Create a unique global variable to indicate the execution mode of this target
// region. The execution mode is either 'generic', or 'spmd' depending on the
// target directive. This variable is picked up by the offload library to setup
// the device appropriately before kernel launch. If the execution mode is
// 'generic', the runtime reserves one warp for the master, otherwise, all
// warps participate in parallel work.
static void setPropertyExecutionMode(CodeGenModule &CGM, StringRef Name,
                                     bool Mode) {
  auto *GVMode =
      (CGM.getTriple().getArch() == llvm::Triple::amdgcn)
          ? new llvm::GlobalVariable(
                CGM.getModule(), CGM.Int8Ty, /*isConstant=*/true,
                llvm::GlobalValue::ExternalLinkage, // FIXME: will
                                                    // WeakAnyLinkage work?
                llvm::ConstantInt::get(CGM.Int8Ty, Mode ? 0 : 1),
                Name + Twine("_exec_mode"),
                /*InsertBefore=*/nullptr, llvm::GlobalVariable::NotThreadLocal,
                CGM.getContext().getTargetAddressSpace(LangAS::cuda_device),
                /*isExternallyInitialized*/ false)
          : new llvm::GlobalVariable(
                CGM.getModule(), CGM.Int8Ty,
                /*isConstant=*/true, llvm::GlobalValue::WeakAnyLinkage,
                llvm::ConstantInt::get(CGM.Int8Ty, Mode ? 0 : 1),
                Twine(Name, "_exec_mode"));

  CGM.addCompilerUsedGlobal(GVMode);
}

void CGOpenMPRuntimeNVPTX::emitWorkerFunction(WorkerFunctionState &WST) {
  ASTContext &Ctx = CGM.getContext();

  CodeGenFunction CGF(CGM, /*suppressNewContext=*/true);
  CGF.StartFunction(GlobalDecl(), Ctx.VoidTy, WST.WorkerFn, WST.CGFI, {},
                    WST.Loc, WST.Loc);
  emitWorkerLoop(CGF, WST);
  CGF.FinishFunction();
}

void CGOpenMPRuntimeNVPTX::emitWorkerLoop(CodeGenFunction &CGF,
                                          WorkerFunctionState &WST) {
  //
  // The workers enter this loop and wait for parallel work from the master.
  // When the master encounters a parallel region it sets up the work + variable
  // arguments, and wakes up the workers.  The workers first check to see if
  // they are required for the parallel region, i.e., within the # of requested
  // parallel threads.  The activated workers load the variable arguments and
  // execute the parallel work.
  //

  CGBuilderTy &Bld = CGF.Builder;

  llvm::BasicBlock *AwaitBB = CGF.createBasicBlock(".await.work");
  llvm::BasicBlock *SelectWorkersBB = CGF.createBasicBlock(".select.workers");
  llvm::BasicBlock *ExecuteBB = CGF.createBasicBlock(".execute.parallel");
  llvm::BasicBlock *TerminateBB = CGF.createBasicBlock(".terminate.parallel");
  llvm::BasicBlock *BarrierBB = CGF.createBasicBlock(".barrier.parallel");
  llvm::BasicBlock *ExitBB = CGF.createBasicBlock(".exit");

  CGF.EmitBranch(AwaitBB);

  // Workers wait for work from master.
  CGF.EmitBlock(AwaitBB);
  // Wait for parallel work
  syncCTAThreads(CGF);

  Address WorkFn =
      CGF.CreateDefaultAlignTempAlloca(CGF.Int8PtrTy, /*Name=*/"work_fn");
  Address ExecStatus =
      CGF.CreateDefaultAlignTempAlloca(CGF.Int8Ty, /*Name=*/"exec_status");
  Bld.CreateStore(Bld.getInt8(0), ExecStatus);
  Bld.CreateStore(llvm::Constant::getNullValue(CGF.Int8PtrTy), WorkFn);

  // TODO: Optimize runtime initialization and pass in correct value.
  llvm::Value *Args[] = {WorkFn.getPointer(),
                         /*RequiresOMPRuntime=*/Bld.getInt16(1)};
  llvm::Value *Ret = CGF.EmitRuntimeCall(
      createNVPTXRuntimeFunction(OMPRTL_NVPTX__kmpc_kernel_parallel), Args);
  Bld.CreateStore(Bld.CreateZExt(Ret, CGF.Int8Ty), ExecStatus);

  // On termination condition (workid == 0), exit loop.
  llvm::Value *WorkID = Bld.CreateLoad(WorkFn);
  llvm::Value *ShouldTerminate = Bld.CreateIsNull(WorkID, "should_terminate");
  Bld.CreateCondBr(ShouldTerminate, ExitBB, SelectWorkersBB);

  // Activate requested workers.
  CGF.EmitBlock(SelectWorkersBB);
  llvm::Value *IsActive =
      Bld.CreateIsNotNull(Bld.CreateLoad(ExecStatus), "is_active");
  Bld.CreateCondBr(IsActive, ExecuteBB, BarrierBB);

  // Signal start of parallel region.
  CGF.EmitBlock(ExecuteBB);
  // Skip initialization.
  setLocThreadIdInsertPt(CGF, /*AtCurrentPoint=*/true);

  // Process work items: outlined parallel functions.
  for (llvm::Function *W : Work) {
    // Try to match this outlined function.
    llvm::Value *ID =
        (CGM.getTriple().getArch() == llvm::Triple::amdgcn)
            ? Bld.CreateIntToPtr(
                  llvm::ConstantInt::get(CGM.SizeTy,
                                         llvm::hash_value(W->getName())),
                  CGM.Int8PtrTy)
            : Bld.CreatePointerBitCastOrAddrSpaceCast(W, CGM.Int8PtrTy);

    llvm::Value *WorkFnMatch =
        Bld.CreateICmpEQ(Bld.CreateLoad(WorkFn), ID, "work_match");

    llvm::BasicBlock *ExecuteFNBB = CGF.createBasicBlock(".execute.fn");
    llvm::BasicBlock *CheckNextBB = CGF.createBasicBlock(".check.next");
    Bld.CreateCondBr(WorkFnMatch, ExecuteFNBB, CheckNextBB);

    // Execute this outlined function.
    CGF.EmitBlock(ExecuteFNBB);

    if (CGM.getTriple().getArch() == llvm::Triple::amdgcn) {
      // For amdgcn, insert call to select_outline_wrapper function
      // select_outline_wrapper is generated by clang-build-select
      // as first step in the HIP TC device link phase for OpenMP.
      // This avoids the function pointer for the work function wrapper
      // and allows better post-llvm-link optimization.
      // The generated select_outline_wrapper is a big switch statement
      // with one case for each wrapper based on constant hash value.
      // select_outline_wrapper takes three arguments:
      //   - the parallelism level;
      //   - the thread ID;
      //   - hash pointer to identify the wrapper function;
      llvm::Value *hashcode = Bld.CreatePtrToInt(ID, CGM.Int64Ty, "hashcode");
      llvm::FunctionType *FnTy = llvm::FunctionType::get(
          CGM.VoidTy, {CGM.Int16Ty, CGM.Int32Ty, hashcode->getType()},
          /*isVarArg*/ false);
      llvm::Constant *SelectWrapper =
          CGM.CreateRuntimeFunction(FnTy, "select_outline_wrapper");
      llvm::Function *SelectWrapperFn = cast<llvm::Function>(SelectWrapper);
      SelectWrapperFn->removeFnAttr(llvm::Attribute::OptimizeNone);
      SelectWrapperFn->addFnAttr(llvm::Attribute::AlwaysInline);
      CGF.EmitCallOrInvoke(SelectWrapperFn,
                           {Bld.getInt16(/*ParallelLevel=*/0),
                            getThreadID(CGF, WST.Loc), hashcode});
    } else {
      // Insert call to work function via shared wrapper. The shared
      // wrapper takes two arguments:
      //   - the parallelism level;
      //   - the thread ID;
      emitCall(CGF, WST.Loc, W,
               {Bld.getInt16(/*ParallelLevel=*/0), getThreadID(CGF, WST.Loc)});
    }

    // Go to end of parallel region.
    CGF.EmitBranch(TerminateBB);

    CGF.EmitBlock(CheckNextBB);
  }
  if (CGM.getTriple().getArch() == llvm::Triple::amdgcn) {
    llvm::Value *hashcode = Bld.CreatePtrToInt(WorkID, CGM.Int64Ty, "hashcode");
    llvm::FunctionType *FnTy = llvm::FunctionType::get(
        CGM.VoidTy, {CGM.Int16Ty, CGM.Int32Ty, hashcode->getType()},
        /*isVarArg*/ false);
    llvm::Constant *SelectWrapper =
        CGM.CreateRuntimeFunction(FnTy, "select_outline_wrapper");
    llvm::Function *SelectWrapperFn = cast<llvm::Function>(SelectWrapper);
    SelectWrapperFn->removeFnAttr(llvm::Attribute::OptimizeNone);
    SelectWrapperFn->addFnAttr(llvm::Attribute::AlwaysInline);
    CGF.EmitCallOrInvoke(SelectWrapperFn,
                         {Bld.getInt16(/*ParallelLevel=*/0),
                          getThreadID(CGF, WST.Loc), hashcode});
  } else {
    // Default case: call to outlined function through pointer if the target
    // region makes a declare target call that may contain an orphaned parallel
    // directive.
    auto *ParallelFnTy =
        llvm::FunctionType::get(CGM.VoidTy, {CGM.Int16Ty, CGM.Int32Ty},
                                /*isVarArg=*/false)
            ->getPointerTo();
    llvm::Value *WorkFnCast = Bld.CreateBitCast(WorkID, ParallelFnTy);
    // Insert call to work function via shared wrapper. The shared
    // wrapper takes two arguments:
    //   - the parallelism level;
    //   - the thread ID;
    emitCall(CGF, WST.Loc, WorkFnCast,
             {Bld.getInt16(/*ParallelLevel=*/0), getThreadID(CGF, WST.Loc)});
  }
  // Go to end of parallel region.
  CGF.EmitBranch(TerminateBB);

  // Signal end of parallel region.
  CGF.EmitBlock(TerminateBB);
  CGF.EmitRuntimeCall(
      createNVPTXRuntimeFunction(OMPRTL_NVPTX__kmpc_kernel_end_parallel),
      llvm::None);
  CGF.EmitBranch(BarrierBB);

  // All active and inactive workers wait at a barrier after parallel region.
  CGF.EmitBlock(BarrierBB);
  // Barrier after parallel region.
  syncCTAThreads(CGF);
  CGF.EmitBranch(AwaitBB);

  // Exit target region.
  CGF.EmitBlock(ExitBB);
  // Skip initialization.
  clearLocThreadIdInsertPt(CGF);
}

/// Returns specified OpenMP runtime function for the current OpenMP
/// implementation.  Specialized for the NVPTX device.
/// \param Function OpenMP runtime function.
/// \return Specified function.
llvm::Constant *
CGOpenMPRuntimeNVPTX::createNVPTXRuntimeFunction(unsigned Function) {
  llvm::Constant *RTLFn = nullptr;
  switch (static_cast<OpenMPRTLFunctionNVPTX>(Function)) {
  case OMPRTL_NVPTX__kmpc_kernel_init: {
    // Build void __kmpc_kernel_init(kmp_int32 thread_limit, int16_t
    // RequiresOMPRuntime);
    llvm::Type *TypeParams[] = {CGM.Int32Ty, CGM.Int16Ty};
    auto *FnTy =
        llvm::FunctionType::get(CGM.VoidTy, TypeParams, /*isVarArg*/ false);
    RTLFn = CGM.CreateRuntimeFunction(FnTy, "__kmpc_kernel_init");
    break;
  }
  case OMPRTL_NVPTX__kmpc_kernel_deinit: {
    // Build void __kmpc_kernel_deinit(int16_t IsOMPRuntimeInitialized);
    llvm::Type *TypeParams[] = {CGM.Int16Ty};
    auto *FnTy =
        llvm::FunctionType::get(CGM.VoidTy, TypeParams, /*isVarArg*/ false);
    RTLFn = CGM.CreateRuntimeFunction(FnTy, "__kmpc_kernel_deinit");
    break;
  }
  case OMPRTL_NVPTX__kmpc_spmd_kernel_init: {
    // Build void __kmpc_spmd_kernel_init(kmp_int32 thread_limit,
    // int16_t RequiresOMPRuntime, int16_t RequiresDataSharing);
    llvm::Type *TypeParams[] = {CGM.Int32Ty, CGM.Int16Ty, CGM.Int16Ty};
    auto *FnTy =
        llvm::FunctionType::get(CGM.VoidTy, TypeParams, /*isVarArg*/ false);
    RTLFn = CGM.CreateRuntimeFunction(FnTy, "__kmpc_spmd_kernel_init");
    break;
  }
  case OMPRTL_NVPTX__kmpc_spmd_kernel_deinit_v2: {
    // Build void __kmpc_spmd_kernel_deinit_v2(int16_t RequiresOMPRuntime);
    llvm::Type *TypeParams[] = {CGM.Int16Ty};
    auto *FnTy =
        llvm::FunctionType::get(CGM.VoidTy, TypeParams, /*isVarArg*/ false);
    RTLFn = CGM.CreateRuntimeFunction(FnTy, "__kmpc_spmd_kernel_deinit_v2");
    break;
  }
  case OMPRTL_NVPTX__kmpc_kernel_prepare_parallel: {
    /// Build void __kmpc_kernel_prepare_parallel(
    /// void *outlined_function, int16_t IsOMPRuntimeInitialized);
    llvm::Type *TypeParams[] = {CGM.Int8PtrTy, CGM.Int16Ty};
    auto *FnTy =
        llvm::FunctionType::get(CGM.VoidTy, TypeParams, /*isVarArg*/ false);
    RTLFn = CGM.CreateRuntimeFunction(FnTy, "__kmpc_kernel_prepare_parallel");
    break;
  }
  case OMPRTL_NVPTX__kmpc_kernel_parallel: {
    /// Build bool __kmpc_kernel_parallel(void **outlined_function,
    /// int16_t IsOMPRuntimeInitialized);
    llvm::Type *TypeParams[] = {CGM.Int8PtrPtrTy, CGM.Int16Ty};
    llvm::Type *RetTy = CGM.getTypes().ConvertType(CGM.getContext().BoolTy);
    auto *FnTy =
        llvm::FunctionType::get(RetTy, TypeParams, /*isVarArg*/ false);
    RTLFn = CGM.CreateRuntimeFunction(FnTy, "__kmpc_kernel_parallel");
    break;
  }
  case OMPRTL_NVPTX__kmpc_kernel_end_parallel: {
    /// Build void __kmpc_kernel_end_parallel();
    auto *FnTy =
        llvm::FunctionType::get(CGM.VoidTy, llvm::None, /*isVarArg*/ false);
    RTLFn = CGM.CreateRuntimeFunction(FnTy, "__kmpc_kernel_end_parallel");
    break;
  }
  case OMPRTL_NVPTX__kmpc_serialized_parallel: {
    // Build void __kmpc_serialized_parallel(ident_t *loc, kmp_int32
    // global_tid);
    llvm::Type *TypeParams[] = {getIdentTyPointerTy(), CGM.Int32Ty};
    auto *FnTy =
        llvm::FunctionType::get(CGM.VoidTy, TypeParams, /*isVarArg*/ false);
    RTLFn = CGM.CreateRuntimeFunction(FnTy, "__kmpc_serialized_parallel");
    break;
  }
  case OMPRTL_NVPTX__kmpc_end_serialized_parallel: {
    // Build void __kmpc_end_serialized_parallel(ident_t *loc, kmp_int32
    // global_tid);
    llvm::Type *TypeParams[] = {getIdentTyPointerTy(), CGM.Int32Ty};
    auto *FnTy =
        llvm::FunctionType::get(CGM.VoidTy, TypeParams, /*isVarArg*/ false);
    RTLFn = CGM.CreateRuntimeFunction(FnTy, "__kmpc_end_serialized_parallel");
    break;
  }
  case OMPRTL_NVPTX__kmpc_shuffle_int32: {
    // Build int32_t __kmpc_shuffle_int32(int32_t element,
    // int16_t lane_offset, int16_t warp_size);
    llvm::Type *TypeParams[] = {CGM.Int32Ty, CGM.Int16Ty, CGM.Int16Ty};
    auto *FnTy =
        llvm::FunctionType::get(CGM.Int32Ty, TypeParams, /*isVarArg*/ false);
    RTLFn = CGM.CreateRuntimeFunction(FnTy, "__kmpc_shuffle_int32");
    break;
  }
  case OMPRTL_NVPTX__kmpc_shuffle_int64: {
    // Build int64_t __kmpc_shuffle_int64(int64_t element,
    // int16_t lane_offset, int16_t warp_size);
    llvm::Type *TypeParams[] = {CGM.Int64Ty, CGM.Int16Ty, CGM.Int16Ty};
    auto *FnTy =
        llvm::FunctionType::get(CGM.Int64Ty, TypeParams, /*isVarArg*/ false);
    RTLFn = CGM.CreateRuntimeFunction(FnTy, "__kmpc_shuffle_int64");
    break;
  }
  case OMPRTL_NVPTX__kmpc_parallel_reduce_nowait_v2: {
    // Build int32_t kmpc_nvptx_parallel_reduce_nowait_v2(ident_t *loc,
    // kmp_int32 global_tid, kmp_int32 num_vars, size_t reduce_size, void*
    // reduce_data, void (*kmp_ShuffleReductFctPtr)(void *rhsData, int16_t
    // lane_id, int16_t lane_offset, int16_t Algorithm Version), void
    // (*kmp_InterWarpCopyFctPtr)(void* src, int warp_num));
    llvm::Type *ShuffleReduceTypeParams[] = {CGM.VoidPtrTy, CGM.Int16Ty,
                                             CGM.Int16Ty, CGM.Int16Ty};
    auto *ShuffleReduceFnTy =
        llvm::FunctionType::get(CGM.VoidTy, ShuffleReduceTypeParams,
                                /*isVarArg=*/false);
    llvm::Type *InterWarpCopyTypeParams[] = {CGM.VoidPtrTy, CGM.Int32Ty};
    auto *InterWarpCopyFnTy =
        llvm::FunctionType::get(CGM.VoidTy, InterWarpCopyTypeParams,
                                /*isVarArg=*/false);
    llvm::Type *TypeParams[] = {getIdentTyPointerTy(),
                                CGM.Int32Ty,
                                CGM.Int32Ty,
                                CGM.SizeTy,
                                CGM.VoidPtrTy,
                                ShuffleReduceFnTy->getPointerTo(),
                                InterWarpCopyFnTy->getPointerTo()};
    auto *FnTy =
        llvm::FunctionType::get(CGM.Int32Ty, TypeParams, /*isVarArg=*/false);
    RTLFn = CGM.CreateRuntimeFunction(
        FnTy, /*Name=*/"__kmpc_nvptx_parallel_reduce_nowait_v2");
    break;
  }
  case OMPRTL_NVPTX__kmpc_end_reduce_nowait: {
    // Build __kmpc_end_reduce_nowait(kmp_int32 global_tid);
    llvm::Type *TypeParams[] = {CGM.Int32Ty};
    auto *FnTy =
        llvm::FunctionType::get(CGM.VoidTy, TypeParams, /*isVarArg=*/false);
    RTLFn = CGM.CreateRuntimeFunction(
        FnTy, /*Name=*/"__kmpc_nvptx_end_reduce_nowait");
    break;
  }
  case OMPRTL_NVPTX__kmpc_nvptx_teams_reduce_nowait_simple: {
    // Build __kmpc_nvptx_teams_reduce_nowait_simple(ident_t *loc, kmp_int32
    // global_tid, kmp_critical_name *lck)
    llvm::Type *TypeParams[] = {
        getIdentTyPointerTy(), CGM.Int32Ty,
        llvm::PointerType::getUnqual(getKmpCriticalNameTy())};
    auto *FnTy =
        llvm::FunctionType::get(CGM.Int32Ty, TypeParams, /*isVarArg=*/false);
    RTLFn = CGM.CreateRuntimeFunction(
        FnTy, /*Name=*/"__kmpc_nvptx_teams_reduce_nowait_simple");
    break;
  }
  case OMPRTL_NVPTX__kmpc_nvptx_teams_end_reduce_nowait_simple: {
    // Build __kmpc_nvptx_teams_end_reduce_nowait_simple(ident_t *loc, kmp_int32
    // global_tid, kmp_critical_name *lck)
    llvm::Type *TypeParams[] = {
        getIdentTyPointerTy(), CGM.Int32Ty,
        llvm::PointerType::getUnqual(getKmpCriticalNameTy())};
    auto *FnTy =
        llvm::FunctionType::get(CGM.VoidTy, TypeParams, /*isVarArg=*/false);
    RTLFn = CGM.CreateRuntimeFunction(
        FnTy, /*Name=*/"__kmpc_nvptx_teams_end_reduce_nowait_simple");
    break;
  }
  case OMPRTL_NVPTX__kmpc_data_sharing_init_stack: {
    /// Build void __kmpc_data_sharing_init_stack();
    auto *FnTy =
        llvm::FunctionType::get(CGM.VoidTy, llvm::None, /*isVarArg*/ false);
    RTLFn = CGM.CreateRuntimeFunction(FnTy, "__kmpc_data_sharing_init_stack");
    break;
  }
  case OMPRTL_NVPTX__kmpc_data_sharing_init_stack_spmd: {
    /// Build void __kmpc_data_sharing_init_stack_spmd();
    auto *FnTy =
        llvm::FunctionType::get(CGM.VoidTy, llvm::None, /*isVarArg*/ false);
    RTLFn =
        CGM.CreateRuntimeFunction(FnTy, "__kmpc_data_sharing_init_stack_spmd");
    break;
  }
  case OMPRTL_NVPTX__kmpc_data_sharing_coalesced_push_stack: {
    // Build void *__kmpc_data_sharing_coalesced_push_stack(size_t size,
    // int16_t UseSharedMemory);
    llvm::Type *TypeParams[] = {CGM.SizeTy, CGM.Int16Ty};
    auto *FnTy =
        llvm::FunctionType::get(CGM.VoidPtrTy, TypeParams, /*isVarArg=*/false);
    RTLFn = CGM.CreateRuntimeFunction(
        FnTy, /*Name=*/"__kmpc_data_sharing_coalesced_push_stack");
    break;
  }
  case OMPRTL_NVPTX__kmpc_data_sharing_pop_stack: {
    // Build void __kmpc_data_sharing_pop_stack(void *a);
    llvm::Type *TypeParams[] = {CGM.VoidPtrTy};
    auto *FnTy =
        llvm::FunctionType::get(CGM.VoidTy, TypeParams, /*isVarArg=*/false);
    RTLFn = CGM.CreateRuntimeFunction(FnTy,
                                      /*Name=*/"__kmpc_data_sharing_pop_stack");
    break;
  }
  case OMPRTL_NVPTX__kmpc_begin_sharing_variables: {
    /// Build void __kmpc_begin_sharing_variables(void ***args,
    /// size_t n_args);
    llvm::Type *TypeParams[] = {CGM.Int8PtrPtrTy->getPointerTo(), CGM.SizeTy};
    auto *FnTy =
        llvm::FunctionType::get(CGM.VoidTy, TypeParams, /*isVarArg*/ false);
    RTLFn = CGM.CreateRuntimeFunction(FnTy, "__kmpc_begin_sharing_variables");
    break;
  }
  case OMPRTL_NVPTX__kmpc_end_sharing_variables: {
    /// Build void __kmpc_end_sharing_variables();
    auto *FnTy =
        llvm::FunctionType::get(CGM.VoidTy, llvm::None, /*isVarArg*/ false);
    RTLFn = CGM.CreateRuntimeFunction(FnTy, "__kmpc_end_sharing_variables");
    break;
  }
  case OMPRTL_NVPTX__kmpc_get_shared_variables: {
    /// Build void __kmpc_get_shared_variables(void ***GlobalArgs);
    llvm::Type *TypeParams[] = {CGM.Int8PtrPtrTy->getPointerTo()};
    auto *FnTy =
        llvm::FunctionType::get(CGM.VoidTy, TypeParams, /*isVarArg*/ false);
    RTLFn = CGM.CreateRuntimeFunction(FnTy, "__kmpc_get_shared_variables");
    break;
  }
  case OMPRTL_NVPTX__kmpc_parallel_level: {
    // Build uint16_t __kmpc_parallel_level(ident_t *loc, kmp_int32 global_tid);
    llvm::Type *TypeParams[] = {getIdentTyPointerTy(), CGM.Int32Ty};
    auto *FnTy =
        llvm::FunctionType::get(CGM.Int16Ty, TypeParams, /*isVarArg*/ false);
    RTLFn = CGM.CreateRuntimeFunction(FnTy, "__kmpc_parallel_level");
    break;
  }
  case OMPRTL_NVPTX__kmpc_is_spmd_exec_mode: {
    // Build int8_t __kmpc_is_spmd_exec_mode();
    auto *FnTy = llvm::FunctionType::get(CGM.Int8Ty, /*isVarArg=*/false);
    RTLFn = CGM.CreateRuntimeFunction(FnTy, "__kmpc_is_spmd_exec_mode");
    break;
  }
  case OMPRTL_NVPTX__kmpc_get_team_static_memory: {
    // Build void __kmpc_get_team_static_memory(int16_t isSPMDExecutionMode,
    // const void *buf, size_t size, int16_t is_shared, const void **res);
    llvm::Type *TypeParams[] = {CGM.Int16Ty, CGM.VoidPtrTy, CGM.SizeTy,
                                CGM.Int16Ty, CGM.VoidPtrPtrTy};
    auto *FnTy =
        llvm::FunctionType::get(CGM.VoidTy, TypeParams, /*isVarArg*/ false);
    RTLFn = CGM.CreateRuntimeFunction(FnTy, "__kmpc_get_team_static_memory");
    break;
  }
  case OMPRTL_NVPTX__kmpc_restore_team_static_memory: {
    // Build void __kmpc_restore_team_static_memory(int16_t isSPMDExecutionMode,
    // int16_t is_shared);
    llvm::Type *TypeParams[] = {CGM.Int16Ty, CGM.Int16Ty};
    auto *FnTy =
        llvm::FunctionType::get(CGM.VoidTy, TypeParams, /*isVarArg=*/false);
    RTLFn =
        CGM.CreateRuntimeFunction(FnTy, "__kmpc_restore_team_static_memory");
    break;
  }
  case OMPRTL__kmpc_barrier: {
    // Build void __kmpc_barrier(ident_t *loc, kmp_int32 global_tid);
    llvm::Type *TypeParams[] = {getIdentTyPointerTy(), CGM.Int32Ty};
    auto *FnTy =
        llvm::FunctionType::get(CGM.VoidTy, TypeParams, /*isVarArg*/ false);
    RTLFn = CGM.CreateRuntimeFunction(FnTy, /*Name*/ "__kmpc_barrier");
    cast<llvm::Function>(RTLFn)->addFnAttr(llvm::Attribute::Convergent);
    break;
  }
  case OMPRTL__kmpc_barrier_simple_spmd: {
    // Build void __kmpc_barrier_simple_spmd(ident_t *loc, kmp_int32
    // global_tid);
    llvm::Type *TypeParams[] = {getIdentTyPointerTy(), CGM.Int32Ty};
    auto *FnTy =
        llvm::FunctionType::get(CGM.VoidTy, TypeParams, /*isVarArg*/ false);
    RTLFn =
        CGM.CreateRuntimeFunction(FnTy, /*Name*/ "__kmpc_barrier_simple_spmd");
    cast<llvm::Function>(RTLFn)->addFnAttr(llvm::Attribute::Convergent);
    break;
  }
  }
  return RTLFn;
}

void CGOpenMPRuntimeNVPTX::createOffloadEntry(llvm::Constant *ID,
                                              llvm::Constant *Addr,
                                              uint64_t Size, int32_t,
                                              llvm::GlobalValue::LinkageTypes) {
  // TODO: Add support for global variables on the device after declare target
  // support.
  if (!isa<llvm::Function>(Addr))
    return;
  llvm::Module &M = CGM.getModule();
  llvm::LLVMContext &Ctx = CGM.getLLVMContext();

  // Get "nvvm.annotations" metadata node
  llvm::NamedMDNode *MD = M.getOrInsertNamedMetadata("nvvm.annotations");

  llvm::Metadata *MDVals[] = {
      llvm::ConstantAsMetadata::get(Addr), llvm::MDString::get(Ctx, "kernel"),
      llvm::ConstantAsMetadata::get(
          llvm::ConstantInt::get(llvm::Type::getInt32Ty(Ctx), 1))};
  // Append metadata to nvvm.annotations
  MD->addOperand(llvm::MDNode::get(Ctx, MDVals));
}

void CGOpenMPRuntimeNVPTX::emitTargetOutlinedFunction(
    const OMPExecutableDirective &D, StringRef ParentName,
    llvm::Function *&OutlinedFn, llvm::Constant *&OutlinedFnID,
    bool IsOffloadEntry, const RegionCodeGenTy &CodeGen) {
  if (!IsOffloadEntry) // Nothing to do.
    return;

  assert(!ParentName.empty() && "Invalid target region parent name!");

  bool Mode = supportsSPMDExecutionMode(CGM.getContext(), D);
  if (Mode)
    emitSPMDKernel(D, ParentName, OutlinedFn, OutlinedFnID, IsOffloadEntry,
                   CodeGen);
  else
    emitNonSPMDKernel(D, ParentName, OutlinedFn, OutlinedFnID, IsOffloadEntry,
                      CodeGen);

  setPropertyExecutionMode(CGM, OutlinedFn->getName(), Mode);
}

namespace {
LLVM_ENABLE_BITMASK_ENUMS_IN_NAMESPACE();
/// Enum for accesseing the reserved_2 field of the ident_t struct.
enum ModeFlagsTy : unsigned {
  /// Bit set to 1 when in SPMD mode.
  KMP_IDENT_SPMD_MODE = 0x01,
  /// Bit set to 1 when a simplified runtime is used.
  KMP_IDENT_SIMPLE_RT_MODE = 0x02,
  LLVM_MARK_AS_BITMASK_ENUM(/*LargestValue=*/KMP_IDENT_SIMPLE_RT_MODE)
};

/// Special mode Undefined. Is the combination of Non-SPMD mode + SimpleRuntime.
static const ModeFlagsTy UndefinedMode =
    (~KMP_IDENT_SPMD_MODE) & KMP_IDENT_SIMPLE_RT_MODE;
} // anonymous namespace

unsigned CGOpenMPRuntimeNVPTX::getDefaultLocationReserved2Flags() const {
  switch (getExecutionMode()) {
  case EM_SPMD:
    if (requiresFullRuntime())
      return KMP_IDENT_SPMD_MODE & (~KMP_IDENT_SIMPLE_RT_MODE);
    return KMP_IDENT_SPMD_MODE | KMP_IDENT_SIMPLE_RT_MODE;
  case EM_NonSPMD:
    assert(requiresFullRuntime() && "Expected full runtime.");
    return (~KMP_IDENT_SPMD_MODE) & (~KMP_IDENT_SIMPLE_RT_MODE);
  case EM_Unknown:
    return UndefinedMode;
  }
  llvm_unreachable("Unknown flags are requested.");
}

CGOpenMPRuntimeNVPTX::CGOpenMPRuntimeNVPTX(CodeGenModule &CGM)
    : CGOpenMPRuntime(CGM, "_", "$") {
  if (!CGM.getLangOpts().OpenMPIsDevice)
    llvm_unreachable("OpenMP NVPTX can only handle device code.");
}

void CGOpenMPRuntimeNVPTX::emitProcBindClause(CodeGenFunction &CGF,
                                              OpenMPProcBindClauseKind ProcBind,
                                              SourceLocation Loc) {
  // Do nothing in case of SPMD mode and L0 parallel.
  if (getExecutionMode() == CGOpenMPRuntimeNVPTX::EM_SPMD)
    return;

  CGOpenMPRuntime::emitProcBindClause(CGF, ProcBind, Loc);
}

void CGOpenMPRuntimeNVPTX::emitNumThreadsClause(CodeGenFunction &CGF,
                                                llvm::Value *NumThreads,
                                                SourceLocation Loc) {
  // Do nothing in case of SPMD mode and L0 parallel.
  if (getExecutionMode() == CGOpenMPRuntimeNVPTX::EM_SPMD)
    return;

  CGOpenMPRuntime::emitNumThreadsClause(CGF, NumThreads, Loc);
}

void CGOpenMPRuntimeNVPTX::emitNumTeamsClause(CodeGenFunction &CGF,
                                              const Expr *NumTeams,
                                              const Expr *ThreadLimit,
                                              SourceLocation Loc) {}

llvm::Value *CGOpenMPRuntimeNVPTX::emitParallelOutlinedFunction(
    const OMPExecutableDirective &D, const VarDecl *ThreadIDVar,
    OpenMPDirectiveKind InnermostKind, const RegionCodeGenTy &CodeGen) {
  // Emit target region as a standalone region.
  class NVPTXPrePostActionTy : public PrePostActionTy {
    bool &IsInParallelRegion;
    bool PrevIsInParallelRegion;

  public:
    NVPTXPrePostActionTy(bool &IsInParallelRegion)
        : IsInParallelRegion(IsInParallelRegion) {}
    void Enter(CodeGenFunction &CGF) override {
      PrevIsInParallelRegion = IsInParallelRegion;
      IsInParallelRegion = true;
    }
    void Exit(CodeGenFunction &CGF) override {
      IsInParallelRegion = PrevIsInParallelRegion;
    }
  } Action(IsInParallelRegion);
  CodeGen.setAction(Action);
  bool PrevIsInTTDRegion = IsInTTDRegion;
  IsInTTDRegion = false;
  bool PrevIsInTargetMasterThreadRegion = IsInTargetMasterThreadRegion;
  IsInTargetMasterThreadRegion = false;
  auto *OutlinedFun =
      cast<llvm::Function>(CGOpenMPRuntime::emitParallelOutlinedFunction(
          D, ThreadIDVar, InnermostKind, CodeGen));
  IsInTargetMasterThreadRegion = PrevIsInTargetMasterThreadRegion;
  IsInTTDRegion = PrevIsInTTDRegion;
  if (getExecutionMode() != CGOpenMPRuntimeNVPTX::EM_SPMD &&
      !IsInParallelRegion) {
    llvm::Function *WrapperFun =
        createParallelDataSharingWrapper(OutlinedFun, D);
    WrapperFunctionsMap[OutlinedFun] = WrapperFun;
  }

  return OutlinedFun;
}

/// Get list of lastprivate variables from the teams distribute ... or
/// teams {distribute ...} directives.
static void
getDistributeLastprivateVars(ASTContext &Ctx, const OMPExecutableDirective &D,
                             llvm::SmallVectorImpl<const ValueDecl *> &Vars) {
  assert(isOpenMPTeamsDirective(D.getDirectiveKind()) &&
         "expected teams directive.");
  const OMPExecutableDirective *Dir = &D;
  if (!isOpenMPDistributeDirective(D.getDirectiveKind())) {
    if (const Stmt *S = getSingleCompoundChild(
            Ctx,
            D.getInnermostCapturedStmt()->getCapturedStmt()->IgnoreContainers(
                /*IgnoreCaptured=*/true))) {
      Dir = dyn_cast<OMPExecutableDirective>(S);
      if (Dir && !isOpenMPDistributeDirective(Dir->getDirectiveKind()))
        Dir = nullptr;
    }
  }
  if (!Dir)
    return;
  for (const auto *C : Dir->getClausesOfKind<OMPLastprivateClause>()) {
    for (const Expr *E : C->getVarRefs())
      Vars.push_back(getPrivateItem(E));
  }
}

/// Get list of reduction variables from the teams ... directives.
static void
getTeamsReductionVars(ASTContext &Ctx, const OMPExecutableDirective &D,
                      llvm::SmallVectorImpl<const ValueDecl *> &Vars) {
  assert(isOpenMPTeamsDirective(D.getDirectiveKind()) &&
         "expected teams directive.");
  for (const auto *C : D.getClausesOfKind<OMPReductionClause>()) {
    for (const Expr *E : C->privates())
      Vars.push_back(getPrivateItem(E));
  }
}

llvm::Value *CGOpenMPRuntimeNVPTX::emitTeamsOutlinedFunction(
    const OMPExecutableDirective &D, const VarDecl *ThreadIDVar,
    OpenMPDirectiveKind InnermostKind, const RegionCodeGenTy &CodeGen) {
  SourceLocation Loc = D.getBeginLoc();

  const RecordDecl *GlobalizedRD = nullptr;
  llvm::SmallVector<const ValueDecl *, 4> LastPrivatesReductions;
  llvm::SmallDenseMap<const ValueDecl *, const FieldDecl *> MappedDeclsFields;
  // Globalize team reductions variable unconditionally in all modes.
  getTeamsReductionVars(CGM.getContext(), D, LastPrivatesReductions);
  if (getExecutionMode() == CGOpenMPRuntimeNVPTX::EM_SPMD) {
    getDistributeLastprivateVars(CGM.getContext(), D, LastPrivatesReductions);
    if (!LastPrivatesReductions.empty()) {
      GlobalizedRD = ::buildRecordForGlobalizedVars(
          CGM.getContext(), llvm::None, LastPrivatesReductions,
          MappedDeclsFields);
    }
  } else if (!LastPrivatesReductions.empty()) {
    assert(!TeamAndReductions.first &&
           "Previous team declaration is not expected.");
    TeamAndReductions.first = D.getCapturedStmt(OMPD_teams)->getCapturedDecl();
    std::swap(TeamAndReductions.second, LastPrivatesReductions);
  }

  // Emit target region as a standalone region.
  class NVPTXPrePostActionTy : public PrePostActionTy {
    SourceLocation &Loc;
    const RecordDecl *GlobalizedRD;
    llvm::SmallDenseMap<const ValueDecl *, const FieldDecl *>
        &MappedDeclsFields;

  public:
    NVPTXPrePostActionTy(
        SourceLocation &Loc, const RecordDecl *GlobalizedRD,
        llvm::SmallDenseMap<const ValueDecl *, const FieldDecl *>
            &MappedDeclsFields)
        : Loc(Loc), GlobalizedRD(GlobalizedRD),
          MappedDeclsFields(MappedDeclsFields) {}
    void Enter(CodeGenFunction &CGF) override {
      auto &Rt =
          static_cast<CGOpenMPRuntimeNVPTX &>(CGF.CGM.getOpenMPRuntime());
      if (GlobalizedRD) {
        auto I = Rt.FunctionGlobalizedDecls.try_emplace(CGF.CurFn).first;
        I->getSecond().GlobalRecord = GlobalizedRD;
        I->getSecond().MappedParams =
            llvm::make_unique<CodeGenFunction::OMPMapVars>();
        DeclToAddrMapTy &Data = I->getSecond().LocalVarData;
        for (const auto &Pair : MappedDeclsFields) {
          assert(Pair.getFirst()->isCanonicalDecl() &&
                 "Expected canonical declaration");
          Data.insert(std::make_pair(Pair.getFirst(),
                                     MappedVarData(Pair.getSecond(),
                                                   /*IsOnePerTeam=*/true)));
        }
      }
      Rt.emitGenericVarsProlog(CGF, Loc);
    }
    void Exit(CodeGenFunction &CGF) override {
      static_cast<CGOpenMPRuntimeNVPTX &>(CGF.CGM.getOpenMPRuntime())
          .emitGenericVarsEpilog(CGF);
    }
  } Action(Loc, GlobalizedRD, MappedDeclsFields);
  CodeGen.setAction(Action);
  llvm::Value *OutlinedFunVal = CGOpenMPRuntime::emitTeamsOutlinedFunction(
      D, ThreadIDVar, InnermostKind, CodeGen);
  llvm::Function *OutlinedFun = cast<llvm::Function>(OutlinedFunVal);
  OutlinedFun->removeFnAttr(llvm::Attribute::NoInline);
  OutlinedFun->removeFnAttr(llvm::Attribute::OptimizeNone);
  OutlinedFun->addFnAttr(llvm::Attribute::AlwaysInline);

  return OutlinedFun;
}

void CGOpenMPRuntimeNVPTX::emitGenericVarsProlog(CodeGenFunction &CGF,
                                                 SourceLocation Loc,
                                                 bool WithSPMDCheck) {
  if (getDataSharingMode(CGM) != CGOpenMPRuntimeNVPTX::Generic &&
      getExecutionMode() != CGOpenMPRuntimeNVPTX::EM_SPMD)
    return;

  CGBuilderTy &Bld = CGF.Builder;

  const auto I = FunctionGlobalizedDecls.find(CGF.CurFn);
  if (I == FunctionGlobalizedDecls.end())
    return;
  if (const RecordDecl *GlobalizedVarsRecord = I->getSecond().GlobalRecord) {
    QualType GlobalRecTy = CGM.getContext().getRecordType(GlobalizedVarsRecord);
    QualType SecGlobalRecTy;

    // Recover pointer to this function's global record. The runtime will
    // handle the specifics of the allocation of the memory.
    // Use actual memory size of the record including the padding
    // for alignment purposes.
    unsigned Alignment =
        CGM.getContext().getTypeAlignInChars(GlobalRecTy).getQuantity();
    unsigned GlobalRecordSize =
        CGM.getContext().getTypeSizeInChars(GlobalRecTy).getQuantity();
    GlobalRecordSize = llvm::alignTo(GlobalRecordSize, Alignment);

    llvm::PointerType *GlobalRecPtrTy =
        CGF.ConvertTypeForMem(GlobalRecTy)->getPointerTo();
    llvm::Value *GlobalRecCastAddr;
    llvm::Value *IsTTD = nullptr;
    if (!IsInTTDRegion &&
        (WithSPMDCheck ||
         getExecutionMode() == CGOpenMPRuntimeNVPTX::EM_Unknown)) {
      llvm::BasicBlock *ExitBB = CGF.createBasicBlock(".exit");
      llvm::BasicBlock *SPMDBB = CGF.createBasicBlock(".spmd");
      llvm::BasicBlock *NonSPMDBB = CGF.createBasicBlock(".non-spmd");
      if (I->getSecond().SecondaryGlobalRecord.hasValue()) {
        llvm::Value *RTLoc = emitUpdateLocation(CGF, Loc);
        llvm::Value *ThreadID = getThreadID(CGF, Loc);
        llvm::Value *PL = CGF.EmitRuntimeCall(
            createNVPTXRuntimeFunction(OMPRTL_NVPTX__kmpc_parallel_level),
            {RTLoc, ThreadID});
        IsTTD = Bld.CreateIsNull(PL);
      }
      llvm::Value *IsSPMD = Bld.CreateIsNotNull(CGF.EmitNounwindRuntimeCall(
          createNVPTXRuntimeFunction(OMPRTL_NVPTX__kmpc_is_spmd_exec_mode)));
      Bld.CreateCondBr(IsSPMD, SPMDBB, NonSPMDBB);
      // There is no need to emit line number for unconditional branch.
      (void)ApplyDebugLocation::CreateEmpty(CGF);
      CGF.EmitBlock(SPMDBB);
      Address RecPtr = Address(llvm::ConstantPointerNull::get(GlobalRecPtrTy),
                               CharUnits::fromQuantity(Alignment));
      CGF.EmitBranch(ExitBB);
      // There is no need to emit line number for unconditional branch.
      (void)ApplyDebugLocation::CreateEmpty(CGF);
      CGF.EmitBlock(NonSPMDBB);
      llvm::Value *Size = llvm::ConstantInt::get(CGM.SizeTy, GlobalRecordSize);
      if (const RecordDecl *SecGlobalizedVarsRecord =
              I->getSecond().SecondaryGlobalRecord.getValueOr(nullptr)) {
        SecGlobalRecTy =
            CGM.getContext().getRecordType(SecGlobalizedVarsRecord);

        // Recover pointer to this function's global record. The runtime will
        // handle the specifics of the allocation of the memory.
        // Use actual memory size of the record including the padding
        // for alignment purposes.
        unsigned Alignment =
            CGM.getContext().getTypeAlignInChars(SecGlobalRecTy).getQuantity();
        unsigned GlobalRecordSize =
            CGM.getContext().getTypeSizeInChars(SecGlobalRecTy).getQuantity();
        GlobalRecordSize = llvm::alignTo(GlobalRecordSize, Alignment);
        Size = Bld.CreateSelect(
            IsTTD, llvm::ConstantInt::get(CGM.SizeTy, GlobalRecordSize), Size);
      }
      // TODO: allow the usage of shared memory to be controlled by
      // the user, for now, default to global.
      llvm::Value *GlobalRecordSizeArg[] = {
          Size, CGF.Builder.getInt16(/*UseSharedMemory=*/0)};
      llvm::Value *GlobalRecValue = CGF.EmitRuntimeCall(
          createNVPTXRuntimeFunction(
              OMPRTL_NVPTX__kmpc_data_sharing_coalesced_push_stack),
          GlobalRecordSizeArg);
      GlobalRecCastAddr = Bld.CreatePointerBitCastOrAddrSpaceCast(
          GlobalRecValue, GlobalRecPtrTy);
      CGF.EmitBlock(ExitBB);
      auto *Phi = Bld.CreatePHI(GlobalRecPtrTy,
                                /*NumReservedValues=*/2, "_select_stack");
      Phi->addIncoming(RecPtr.getPointer(), SPMDBB);
      Phi->addIncoming(GlobalRecCastAddr, NonSPMDBB);
      GlobalRecCastAddr = Phi;
      I->getSecond().GlobalRecordAddr = Phi;
      I->getSecond().IsInSPMDModeFlag = IsSPMD;
    } else if (IsInTTDRegion) {
      assert(GlobalizedRecords.back().Records.size() < 2 &&
             "Expected less than 2 globalized records: one for target and one "
             "for teams.");
      unsigned Offset = 0;
      for (const RecordDecl *RD : GlobalizedRecords.back().Records) {
        QualType RDTy = CGM.getContext().getRecordType(RD);
        unsigned Alignment =
            CGM.getContext().getTypeAlignInChars(RDTy).getQuantity();
        unsigned Size = CGM.getContext().getTypeSizeInChars(RDTy).getQuantity();
        Offset =
            llvm::alignTo(llvm::alignTo(Offset, Alignment) + Size, Alignment);
      }
      unsigned Alignment =
          CGM.getContext().getTypeAlignInChars(GlobalRecTy).getQuantity();
      Offset = llvm::alignTo(Offset, Alignment);
      GlobalizedRecords.back().Records.push_back(GlobalizedVarsRecord);
      ++GlobalizedRecords.back().RegionCounter;
      if (GlobalizedRecords.back().Records.size() == 1) {
        assert(KernelStaticGlobalized &&
               "Kernel static pointer must be initialized already.");
        auto *UseSharedMemory = new llvm::GlobalVariable(
            CGM.getModule(), CGM.Int16Ty, /*isConstant=*/true,
            llvm::GlobalValue::InternalLinkage, nullptr,
            "_openmp_static_kernel$is_shared");
        UseSharedMemory->setUnnamedAddr(llvm::GlobalValue::UnnamedAddr::Global);
        QualType Int16Ty = CGM.getContext().getIntTypeForBitwidth(
            /*DestWidth=*/16, /*Signed=*/0);
        llvm::Value *IsInSharedMemory = CGF.EmitLoadOfScalar(
            Address(UseSharedMemory,
                    CGM.getContext().getTypeAlignInChars(Int16Ty)),
            /*Volatile=*/false, Int16Ty, Loc);
        auto *StaticGlobalized = new llvm::GlobalVariable(
            CGM.getModule(), CGM.Int8Ty, /*isConstant=*/false,
            llvm::GlobalValue::CommonLinkage, nullptr);
        auto *RecSize = new llvm::GlobalVariable(
            CGM.getModule(), CGM.SizeTy, /*isConstant=*/true,
            llvm::GlobalValue::InternalLinkage, nullptr,
            "_openmp_static_kernel$size");
        RecSize->setUnnamedAddr(llvm::GlobalValue::UnnamedAddr::Global);
        llvm::Value *Ld = CGF.EmitLoadOfScalar(
            Address(RecSize, CGM.getSizeAlign()), /*Volatile=*/false,
            CGM.getContext().getSizeType(), Loc);
        llvm::Value *ResAddr = Bld.CreatePointerBitCastOrAddrSpaceCast(
            KernelStaticGlobalized, CGM.VoidPtrPtrTy);
        llvm::Value *GlobalRecordSizeArg[] = {
            llvm::ConstantInt::get(
                CGM.Int16Ty,
                getExecutionMode() == CGOpenMPRuntimeNVPTX::EM_SPMD ? 1 : 0),
            StaticGlobalized, Ld, IsInSharedMemory, ResAddr};
        CGF.EmitRuntimeCall(createNVPTXRuntimeFunction(
                                OMPRTL_NVPTX__kmpc_get_team_static_memory),
                            GlobalRecordSizeArg);
        GlobalizedRecords.back().Buffer = StaticGlobalized;
        GlobalizedRecords.back().RecSize = RecSize;
        GlobalizedRecords.back().UseSharedMemory = UseSharedMemory;
        GlobalizedRecords.back().Loc = Loc;
      }
      assert(KernelStaticGlobalized && "Global address must be set already.");
      Address FrameAddr = CGF.EmitLoadOfPointer(
          Address(KernelStaticGlobalized, CGM.getPointerAlign()),
          CGM.getContext()
              .getPointerType(CGM.getContext().VoidPtrTy)
              .castAs<PointerType>());
      llvm::Value *GlobalRecValue =
          Bld.CreateConstInBoundsGEP(FrameAddr, Offset, CharUnits::One())
              .getPointer();
      I->getSecond().GlobalRecordAddr = GlobalRecValue;
      I->getSecond().IsInSPMDModeFlag = nullptr;
      GlobalRecCastAddr = Bld.CreatePointerBitCastOrAddrSpaceCast(
          GlobalRecValue, CGF.ConvertTypeForMem(GlobalRecTy)->getPointerTo());
    } else {
      // TODO: allow the usage of shared memory to be controlled by
      // the user, for now, default to global.
      llvm::Value *GlobalRecordSizeArg[] = {
          llvm::ConstantInt::get(CGM.SizeTy, GlobalRecordSize),
          CGF.Builder.getInt16(/*UseSharedMemory=*/0)};
      llvm::Value *GlobalRecValue = CGF.EmitRuntimeCall(
          createNVPTXRuntimeFunction(
              OMPRTL_NVPTX__kmpc_data_sharing_coalesced_push_stack),
          GlobalRecordSizeArg);
      GlobalRecCastAddr = Bld.CreatePointerBitCastOrAddrSpaceCast(
          GlobalRecValue, GlobalRecPtrTy);
      I->getSecond().GlobalRecordAddr = GlobalRecValue;
      I->getSecond().IsInSPMDModeFlag = nullptr;
    }
    LValue Base =
        CGF.MakeNaturalAlignPointeeAddrLValue(GlobalRecCastAddr, GlobalRecTy);

    // Emit the "global alloca" which is a GEP from the global declaration
    // record using the pointer returned by the runtime.
    LValue SecBase;
    decltype(I->getSecond().LocalVarData)::const_iterator SecIt;
    if (IsTTD) {
      SecIt = I->getSecond().SecondaryLocalVarData->begin();
      llvm::PointerType *SecGlobalRecPtrTy =
          CGF.ConvertTypeForMem(SecGlobalRecTy)->getPointerTo();
      SecBase = CGF.MakeNaturalAlignPointeeAddrLValue(
          Bld.CreatePointerBitCastOrAddrSpaceCast(
              I->getSecond().GlobalRecordAddr, SecGlobalRecPtrTy),
          SecGlobalRecTy);
    }
    for (auto &Rec : I->getSecond().LocalVarData) {
      bool EscapedParam = I->getSecond().EscapedParameters.count(Rec.first);
      llvm::Value *ParValue;
      if (EscapedParam) {
        const auto *VD = cast<VarDecl>(Rec.first);
        LValue ParLVal =
            CGF.MakeAddrLValue(CGF.GetAddrOfLocalVar(VD), VD->getType());
        ParValue = CGF.EmitLoadOfScalar(ParLVal, Loc);
      }
      LValue VarAddr = CGF.EmitLValueForField(Base, Rec.second.FD);
      // Emit VarAddr basing on lane-id if required.
      QualType VarTy;
      if (Rec.second.IsOnePerTeam) {
        VarTy = Rec.second.FD->getType();
      } else {
        llvm::Value *Ptr = CGF.Builder.CreateInBoundsGEP(
            VarAddr.getAddress().getPointer(),
            {Bld.getInt32(0), getNVPTXLaneID(CGF)});
        VarTy =
            Rec.second.FD->getType()->castAsArrayTypeUnsafe()->getElementType();
        VarAddr = CGF.MakeAddrLValue(
            Address(Ptr, CGM.getContext().getDeclAlign(Rec.first)), VarTy,
            AlignmentSource::Decl);
      }
      Rec.second.PrivateAddr = VarAddr.getAddress();
      if (!IsInTTDRegion &&
          (WithSPMDCheck ||
           getExecutionMode() == CGOpenMPRuntimeNVPTX::EM_Unknown)) {
        assert(I->getSecond().IsInSPMDModeFlag &&
               "Expected unknown execution mode or required SPMD check.");
        if (IsTTD) {
          assert(SecIt->second.IsOnePerTeam &&
                 "Secondary glob data must be one per team.");
          LValue SecVarAddr = CGF.EmitLValueForField(SecBase, SecIt->second.FD);
          VarAddr.setAddress(
              Address(Bld.CreateSelect(IsTTD, SecVarAddr.getPointer(),
                                       VarAddr.getPointer()),
                      VarAddr.getAlignment()));
          Rec.second.PrivateAddr = VarAddr.getAddress();
        }
        Address GlobalPtr = Rec.second.PrivateAddr;
        Address LocalAddr = CGF.CreateMemTemp(VarTy, Rec.second.FD->getName());
        Rec.second.PrivateAddr = Address(
            Bld.CreateSelect(I->getSecond().IsInSPMDModeFlag,
                             LocalAddr.getPointer(), GlobalPtr.getPointer()),
            LocalAddr.getAlignment());
      }
      if (EscapedParam) {
        const auto *VD = cast<VarDecl>(Rec.first);
        if (VarAddr.getAddress().getElementType() != ParValue->getType())
          ParValue = CGF.Builder.CreatePointerBitCastOrAddrSpaceCast(
              ParValue, VarAddr.getAddress().getElementType());
        CGF.EmitStoreOfScalar(ParValue, VarAddr);
        I->getSecond().MappedParams->setVarAddr(CGF, VD, VarAddr.getAddress());
      }
      if (IsTTD)
        ++SecIt;
    }
  }
  for (const ValueDecl *VD : I->getSecond().EscapedVariableLengthDecls) {
    // Recover pointer to this function's global record. The runtime will
    // handle the specifics of the allocation of the memory.
    // Use actual memory size of the record including the padding
    // for alignment purposes.
    CGBuilderTy &Bld = CGF.Builder;
    llvm::Value *Size = CGF.getTypeSize(VD->getType());
    CharUnits Align = CGM.getContext().getDeclAlign(VD);
    Size = Bld.CreateNUWAdd(
        Size, llvm::ConstantInt::get(CGF.SizeTy, Align.getQuantity() - 1));
    llvm::Value *AlignVal =
        llvm::ConstantInt::get(CGF.SizeTy, Align.getQuantity());
    Size = Bld.CreateUDiv(Size, AlignVal);
    Size = Bld.CreateNUWMul(Size, AlignVal);
    // TODO: allow the usage of shared memory to be controlled by
    // the user, for now, default to global.
    llvm::Value *GlobalRecordSizeArg[] = {
        Size, CGF.Builder.getInt16(/*UseSharedMemory=*/0)};
    llvm::Value *GlobalRecValue = CGF.EmitRuntimeCall(
        createNVPTXRuntimeFunction(
            OMPRTL_NVPTX__kmpc_data_sharing_coalesced_push_stack),
        GlobalRecordSizeArg);
    llvm::Value *GlobalRecCastAddr = Bld.CreatePointerBitCastOrAddrSpaceCast(
        GlobalRecValue, CGF.ConvertTypeForMem(VD->getType())->getPointerTo());
    LValue Base = CGF.MakeAddrLValue(GlobalRecCastAddr, VD->getType(),
                                     CGM.getContext().getDeclAlign(VD),
                                     AlignmentSource::Decl);
    I->getSecond().MappedParams->setVarAddr(CGF, cast<VarDecl>(VD),
                                            Base.getAddress());
    I->getSecond().EscapedVariableLengthDeclsAddrs.emplace_back(GlobalRecValue);
  }
  I->getSecond().MappedParams->apply(CGF);
}

void CGOpenMPRuntimeNVPTX::emitGenericVarsEpilog(CodeGenFunction &CGF,
                                                 bool WithSPMDCheck) {
  if (getDataSharingMode(CGM) != CGOpenMPRuntimeNVPTX::Generic &&
      getExecutionMode() != CGOpenMPRuntimeNVPTX::EM_SPMD)
    return;

  const auto I = FunctionGlobalizedDecls.find(CGF.CurFn);
  if (I != FunctionGlobalizedDecls.end()) {
    I->getSecond().MappedParams->restore(CGF);
    if (!CGF.HaveInsertPoint())
      return;
    for (llvm::Value *Addr :
         llvm::reverse(I->getSecond().EscapedVariableLengthDeclsAddrs)) {
      CGF.EmitRuntimeCall(
          createNVPTXRuntimeFunction(OMPRTL_NVPTX__kmpc_data_sharing_pop_stack),
          Addr);
    }
    if (I->getSecond().GlobalRecordAddr) {
      if (!IsInTTDRegion &&
          (WithSPMDCheck ||
           getExecutionMode() == CGOpenMPRuntimeNVPTX::EM_Unknown)) {
        CGBuilderTy &Bld = CGF.Builder;
        llvm::BasicBlock *ExitBB = CGF.createBasicBlock(".exit");
        llvm::BasicBlock *NonSPMDBB = CGF.createBasicBlock(".non-spmd");
        Bld.CreateCondBr(I->getSecond().IsInSPMDModeFlag, ExitBB, NonSPMDBB);
        // There is no need to emit line number for unconditional branch.
        (void)ApplyDebugLocation::CreateEmpty(CGF);
        CGF.EmitBlock(NonSPMDBB);
        CGF.EmitRuntimeCall(
            createNVPTXRuntimeFunction(
                OMPRTL_NVPTX__kmpc_data_sharing_pop_stack),
            CGF.EmitCastToVoidPtr(I->getSecond().GlobalRecordAddr));
        CGF.EmitBlock(ExitBB);
      } else if (IsInTTDRegion) {
        assert(GlobalizedRecords.back().RegionCounter > 0 &&
               "region counter must be > 0.");
        --GlobalizedRecords.back().RegionCounter;
        // Emit the restore function only in the target region.
        if (GlobalizedRecords.back().RegionCounter == 0) {
          QualType Int16Ty = CGM.getContext().getIntTypeForBitwidth(
              /*DestWidth=*/16, /*Signed=*/0);
          llvm::Value *IsInSharedMemory = CGF.EmitLoadOfScalar(
              Address(GlobalizedRecords.back().UseSharedMemory,
                      CGM.getContext().getTypeAlignInChars(Int16Ty)),
              /*Volatile=*/false, Int16Ty, GlobalizedRecords.back().Loc);
          llvm::Value *Args[] = {
              llvm::ConstantInt::get(
                  CGM.Int16Ty,
                  getExecutionMode() == CGOpenMPRuntimeNVPTX::EM_SPMD ? 1 : 0),
              IsInSharedMemory};
          CGF.EmitRuntimeCall(
              createNVPTXRuntimeFunction(
                  OMPRTL_NVPTX__kmpc_restore_team_static_memory),
              Args);
        }
      } else {
        CGF.EmitRuntimeCall(createNVPTXRuntimeFunction(
                                OMPRTL_NVPTX__kmpc_data_sharing_pop_stack),
                            I->getSecond().GlobalRecordAddr);
      }
    }
  }
}

void CGOpenMPRuntimeNVPTX::emitTeamsCall(CodeGenFunction &CGF,
                                         const OMPExecutableDirective &D,
                                         SourceLocation Loc,
                                         llvm::Value *OutlinedFn,
                                         ArrayRef<llvm::Value *> CapturedVars) {
  if (!CGF.HaveInsertPoint())
    return;

  Address ZeroAddr = CGF.CreateMemTemp(
      CGF.getContext().getIntTypeForBitwidth(/*DestWidth=*/32, /*Signed=*/1),
      /*Name*/ ".zero.addr");
  CGF.Builder.CreateStore(CGF.Builder.getInt32(0), ZeroAddr);
  llvm::SmallVector<llvm::Value *, 16> OutlinedFnArgs;
  OutlinedFnArgs.push_back(emitThreadIDAddress(CGF, Loc).getPointer());
  OutlinedFnArgs.push_back(ZeroAddr.getPointer());
  OutlinedFnArgs.append(CapturedVars.begin(), CapturedVars.end());
  emitOutlinedFunctionCall(CGF, Loc, OutlinedFn, OutlinedFnArgs);
}

void CGOpenMPRuntimeNVPTX::emitParallelCall(
    CodeGenFunction &CGF, SourceLocation Loc, llvm::Value *OutlinedFn,
    ArrayRef<llvm::Value *> CapturedVars, const Expr *IfCond) {
  if (!CGF.HaveInsertPoint())
    return;

  if (getExecutionMode() == CGOpenMPRuntimeNVPTX::EM_SPMD)
    emitSPMDParallelCall(CGF, Loc, OutlinedFn, CapturedVars, IfCond);
  else
    emitNonSPMDParallelCall(CGF, Loc, OutlinedFn, CapturedVars, IfCond);
}

void CGOpenMPRuntimeNVPTX::emitNonSPMDParallelCall(
    CodeGenFunction &CGF, SourceLocation Loc, llvm::Value *OutlinedFn,
    ArrayRef<llvm::Value *> CapturedVars, const Expr *IfCond) {
  llvm::Function *Fn = cast<llvm::Function>(OutlinedFn);

  // Force inline this outlined function at its call site.
  Fn->setLinkage(llvm::GlobalValue::InternalLinkage);

  bool Is_amdgcn =
      (CGM.getTriple().getArch() == llvm::Triple::amdgcn) ? true : false;

  Address ZeroAddr = CGF.CreateMemTemp(CGF.getContext().getIntTypeForBitwidth(
                                           /*DestWidth=*/32, /*Signed=*/1),
                                       ".zero.addr");
  CGF.Builder.CreateStore(CGF.Builder.getInt32(0), ZeroAddr);
  // ThreadId for serialized parallels is 0.
  Address ThreadIDAddr = ZeroAddr;
  auto &&CodeGen = [this, Fn, CapturedVars, Loc, ZeroAddr, &ThreadIDAddr](
                       CodeGenFunction &CGF, PrePostActionTy &Action) {
    Action.Enter(CGF);

    llvm::SmallVector<llvm::Value *, 16> OutlinedFnArgs;
    OutlinedFnArgs.push_back(ThreadIDAddr.getPointer());
    OutlinedFnArgs.push_back(ZeroAddr.getPointer());
    OutlinedFnArgs.append(CapturedVars.begin(), CapturedVars.end());
    emitOutlinedFunctionCall(CGF, Loc, Fn, OutlinedFnArgs);
  };
  auto &&SeqGen = [this, &CodeGen, Loc](CodeGenFunction &CGF,
                                        PrePostActionTy &) {

    RegionCodeGenTy RCG(CodeGen);
    llvm::Value *RTLoc = emitUpdateLocation(CGF, Loc);
    llvm::Value *ThreadID = getThreadID(CGF, Loc);
    llvm::Value *Args[] = {RTLoc, ThreadID};

    NVPTXActionTy Action(
        createNVPTXRuntimeFunction(OMPRTL_NVPTX__kmpc_serialized_parallel),
        Args,
        createNVPTXRuntimeFunction(OMPRTL_NVPTX__kmpc_end_serialized_parallel),
        Args);
    RCG.setAction(Action);
    RCG(CGF);
  };

  auto &&L0ParallelGen = [this, CapturedVars, Fn, Is_amdgcn](
                             CodeGenFunction &CGF, PrePostActionTy &Action) {
    CGBuilderTy &Bld = CGF.Builder;
    llvm::Function *WFn = WrapperFunctionsMap[Fn];
    assert(WFn && "Wrapper function does not exist!");

    if (Is_amdgcn) {
      auto &CGM = CGF.CGM;
      // For amdgcn, replace fctptr with hash code of function name
      auto HashCode = llvm::hash_value(WFn->getName());
      auto Size = llvm::ConstantInt::get(CGM.SizeTy, HashCode);
      llvm::Value *ID = Bld.CreateIntToPtr(Size, CGM.Int8PtrTy);
      llvm::Value *Args[] = {ID, /*RequiresOMPRuntime=*/Bld.getInt16(1)};
      CGF.EmitRuntimeCall(createNVPTXRuntimeFunction(
                              OMPRTL_NVPTX__kmpc_kernel_prepare_parallel),
                          Args);
    } else {
      llvm::Value *ID = Bld.CreateBitOrPointerCast(WFn, CGM.Int8PtrTy);
      // Prepare for parallel region. Indicate the outlined function.
      llvm::Value *Args[] = {ID, /*RequiresOMPRuntime=*/Bld.getInt16(1)};
      CGF.EmitRuntimeCall(createNVPTXRuntimeFunction(
                              OMPRTL_NVPTX__kmpc_kernel_prepare_parallel),
                          Args);
    }

    // Create a private scope that will globalize the arguments
    // passed from the outside of the target region.
    CodeGenFunction::OMPPrivateScope PrivateArgScope(CGF);

    // There's something to share.
    if (!CapturedVars.empty()) {
      // Prepare for parallel region. Indicate the outlined function.
      Address SharedArgs =
          CGF.CreateDefaultAlignTempAlloca(CGF.VoidPtrPtrTy, "shared_arg_refs");
      llvm::Value *SharedArgsPtr = SharedArgs.getPointer();

      llvm::Value *DataSharingArgs[] = {
          SharedArgsPtr,
          llvm::ConstantInt::get(CGM.SizeTy, CapturedVars.size())};
      CGF.EmitRuntimeCall(createNVPTXRuntimeFunction(
                              OMPRTL_NVPTX__kmpc_begin_sharing_variables),
                          DataSharingArgs);

      // Store variable address in a list of references to pass to workers.
      unsigned Idx = 0;
      ASTContext &Ctx = CGF.getContext();
      Address SharedArgListAddress = CGF.EmitLoadOfPointer(
          SharedArgs, Ctx.getPointerType(Ctx.getPointerType(Ctx.VoidPtrTy))
                          .castAs<PointerType>());
      for (llvm::Value *V : CapturedVars) {
        Address Dst = Bld.CreateConstInBoundsGEP(SharedArgListAddress, Idx,
                                                 CGF.getPointerSize());
        llvm::Value *PtrV;
        if (V->getType()->isIntegerTy())
          PtrV = Bld.CreateIntToPtr(V, CGF.VoidPtrTy);
        else
          PtrV = Bld.CreatePointerBitCastOrAddrSpaceCast(V, CGF.VoidPtrTy);
        CGF.EmitStoreOfScalar(PtrV, Dst, /*Volatile=*/false,
                              Ctx.getPointerType(Ctx.VoidPtrTy));
        ++Idx;
      }
    }

    // Activate workers. This barrier is used by the master to signal
    // work for the workers.
    syncCTAThreads(CGF);

    // OpenMP [2.5, Parallel Construct, p.49]
    // There is an implied barrier at the end of a parallel region. After the
    // end of a parallel region, only the master thread of the team resumes
    // execution of the enclosing task region.
    //
    // The master waits at this barrier until all workers are done.
    syncCTAThreads(CGF);

    if (!CapturedVars.empty())
      CGF.EmitRuntimeCall(
          createNVPTXRuntimeFunction(OMPRTL_NVPTX__kmpc_end_sharing_variables));

    // Remember for post-processing in worker loop.
    Work.emplace_back(WFn);
  };

  auto &&LNParallelGen = [this, Loc, &SeqGen, &L0ParallelGen](
                             CodeGenFunction &CGF, PrePostActionTy &Action) {
    if (IsInParallelRegion) {
      SeqGen(CGF, Action);
    } else if (IsInTargetMasterThreadRegion) {
      L0ParallelGen(CGF, Action);
    } else {
      // Check for master and then parallelism:
      // if (__kmpc_is_spmd_exec_mode() || __kmpc_parallel_level(loc, gtid)) {
      //   Serialized execution.
      // } else {
      //   Worker call.
      // }
      CGBuilderTy &Bld = CGF.Builder;
      llvm::BasicBlock *ExitBB = CGF.createBasicBlock(".exit");
      llvm::BasicBlock *SeqBB = CGF.createBasicBlock(".sequential");
      llvm::BasicBlock *ParallelCheckBB = CGF.createBasicBlock(".parcheck");
      llvm::BasicBlock *MasterBB = CGF.createBasicBlock(".master");
      llvm::Value *IsSPMD = Bld.CreateIsNotNull(CGF.EmitNounwindRuntimeCall(
          createNVPTXRuntimeFunction(OMPRTL_NVPTX__kmpc_is_spmd_exec_mode)));
      Bld.CreateCondBr(IsSPMD, SeqBB, ParallelCheckBB);
      // There is no need to emit line number for unconditional branch.
      (void)ApplyDebugLocation::CreateEmpty(CGF);
      CGF.EmitBlock(ParallelCheckBB);
      llvm::Value *RTLoc = emitUpdateLocation(CGF, Loc);
      llvm::Value *ThreadID = getThreadID(CGF, Loc);
      llvm::Value *PL = CGF.EmitRuntimeCall(
          createNVPTXRuntimeFunction(OMPRTL_NVPTX__kmpc_parallel_level),
          {RTLoc, ThreadID});
      llvm::Value *Res = Bld.CreateIsNotNull(PL);
      Bld.CreateCondBr(Res, SeqBB, MasterBB);
      CGF.EmitBlock(SeqBB);
      SeqGen(CGF, Action);
      CGF.EmitBranch(ExitBB);
      // There is no need to emit line number for unconditional branch.
      (void)ApplyDebugLocation::CreateEmpty(CGF);
      CGF.EmitBlock(MasterBB);
      L0ParallelGen(CGF, Action);
      CGF.EmitBranch(ExitBB);
      // There is no need to emit line number for unconditional branch.
      (void)ApplyDebugLocation::CreateEmpty(CGF);
      // Emit the continuation block for code after the if.
      CGF.EmitBlock(ExitBB, /*IsFinished=*/true);
    }
  };

  if (IfCond) {
    emitOMPIfClause(CGF, IfCond, LNParallelGen, SeqGen);
  } else {
    CodeGenFunction::RunCleanupsScope Scope(CGF);
    RegionCodeGenTy ThenRCG(LNParallelGen);
    ThenRCG(CGF);
  }
}

void CGOpenMPRuntimeNVPTX::emitSPMDParallelCall(
    CodeGenFunction &CGF, SourceLocation Loc, llvm::Value *OutlinedFn,
    ArrayRef<llvm::Value *> CapturedVars, const Expr *IfCond) {
  // Just call the outlined function to execute the parallel region.
  // OutlinedFn(&GTid, &zero, CapturedStruct);
  //
  llvm::SmallVector<llvm::Value *, 16> OutlinedFnArgs;

  Address ZeroAddr = CGF.CreateMemTemp(CGF.getContext().getIntTypeForBitwidth(
                                           /*DestWidth=*/32, /*Signed=*/1),
                                       ".zero.addr");
  CGF.Builder.CreateStore(CGF.Builder.getInt32(0), ZeroAddr);
  // ThreadId for serialized parallels is 0.
  Address ThreadIDAddr = ZeroAddr;
  auto &&CodeGen = [this, OutlinedFn, CapturedVars, Loc, ZeroAddr,
                    &ThreadIDAddr](CodeGenFunction &CGF,
                                   PrePostActionTy &Action) {
    Action.Enter(CGF);

    llvm::SmallVector<llvm::Value *, 16> OutlinedFnArgs;
    OutlinedFnArgs.push_back(ThreadIDAddr.getPointer());
    OutlinedFnArgs.push_back(ZeroAddr.getPointer());
    OutlinedFnArgs.append(CapturedVars.begin(), CapturedVars.end());
    emitOutlinedFunctionCall(CGF, Loc, OutlinedFn, OutlinedFnArgs);
  };
  auto &&SeqGen = [this, &CodeGen, Loc](CodeGenFunction &CGF,
                                        PrePostActionTy &) {

    RegionCodeGenTy RCG(CodeGen);
    llvm::Value *RTLoc = emitUpdateLocation(CGF, Loc);
    llvm::Value *ThreadID = getThreadID(CGF, Loc);
    llvm::Value *Args[] = {RTLoc, ThreadID};

    NVPTXActionTy Action(
        createNVPTXRuntimeFunction(OMPRTL_NVPTX__kmpc_serialized_parallel),
        Args,
        createNVPTXRuntimeFunction(OMPRTL_NVPTX__kmpc_end_serialized_parallel),
        Args);
    RCG.setAction(Action);
    RCG(CGF);
  };

  if (IsInTargetMasterThreadRegion) {
    // In the worker need to use the real thread id.
    ThreadIDAddr = emitThreadIDAddress(CGF, Loc);
    RegionCodeGenTy RCG(CodeGen);
    RCG(CGF);
  } else {
    // If we are not in the target region, it is definitely L2 parallelism or
    // more, because for SPMD mode we always has L1 parallel level, sowe don't
    // need to check for orphaned directives.
    RegionCodeGenTy RCG(SeqGen);
    RCG(CGF);
  }
}

void CGOpenMPRuntimeNVPTX::syncCTAThreads(CodeGenFunction &CGF) {
  // Always emit simple barriers!
  if (!CGF.HaveInsertPoint())
    return;
  // Build call __kmpc_barrier_simple_spmd(nullptr, 0);
  // This function does not use parameters, so we can emit just default values.
  llvm::Value *Args[] = {
      llvm::ConstantPointerNull::get(
          cast<llvm::PointerType>(getIdentTyPointerTy())),
      llvm::ConstantInt::get(CGF.Int32Ty, /*V=*/0, /*isSigned=*/true)};
  CGF.EmitRuntimeCall(
      createNVPTXRuntimeFunction(OMPRTL__kmpc_barrier_simple_spmd), Args);
}

void CGOpenMPRuntimeNVPTX::emitBarrierCall(CodeGenFunction &CGF,
                                           SourceLocation Loc,
                                           OpenMPDirectiveKind Kind, bool,
                                           bool) {
  // Always emit simple barriers!
  if (!CGF.HaveInsertPoint())
    return;
  // Build call __kmpc_cancel_barrier(loc, thread_id);
  unsigned Flags = getDefaultFlagsForBarriers(Kind);
  llvm::Value *Args[] = {emitUpdateLocation(CGF, Loc, Flags),
                         getThreadID(CGF, Loc)};
  CGF.EmitRuntimeCall(createNVPTXRuntimeFunction(OMPRTL__kmpc_barrier), Args);
}

void CGOpenMPRuntimeNVPTX::emitCriticalRegion(
    CodeGenFunction &CGF, StringRef CriticalName,
    const RegionCodeGenTy &CriticalOpGen, SourceLocation Loc,
    const Expr *Hint) {
  llvm::BasicBlock *LoopBB = CGF.createBasicBlock("omp.critical.loop");
  llvm::BasicBlock *TestBB = CGF.createBasicBlock("omp.critical.test");
  llvm::BasicBlock *SyncBB = CGF.createBasicBlock("omp.critical.sync");
  llvm::BasicBlock *BodyBB = CGF.createBasicBlock("omp.critical.body");
  llvm::BasicBlock *ExitBB = CGF.createBasicBlock("omp.critical.exit");

  // Fetch team-local id of the thread.
  llvm::Value *ThreadID = getNVPTXThreadID(CGF);

  // Get the width of the team.
  llvm::Value *TeamWidth = getNVPTXNumThreads(CGF);

  // Initialize the counter variable for the loop.
  QualType Int32Ty =
      CGF.getContext().getIntTypeForBitwidth(/*DestWidth=*/32, /*Signed=*/0);
  Address Counter = CGF.CreateMemTemp(Int32Ty, "critical_counter");
  LValue CounterLVal = CGF.MakeAddrLValue(Counter, Int32Ty);
  CGF.EmitStoreOfScalar(llvm::Constant::getNullValue(CGM.Int32Ty), CounterLVal,
                        /*isInit=*/true);

  // Block checks if loop counter exceeds upper bound.
  CGF.EmitBlock(LoopBB);
  llvm::Value *CounterVal = CGF.EmitLoadOfScalar(CounterLVal, Loc);
  llvm::Value *CmpLoopBound = CGF.Builder.CreateICmpSLT(CounterVal, TeamWidth);
  CGF.Builder.CreateCondBr(CmpLoopBound, TestBB, ExitBB);

  // Block tests which single thread should execute region, and which threads
  // should go straight to synchronisation point.
  CGF.EmitBlock(TestBB);
  CounterVal = CGF.EmitLoadOfScalar(CounterLVal, Loc);
  llvm::Value *CmpThreadToCounter =
      CGF.Builder.CreateICmpEQ(ThreadID, CounterVal);
  CGF.Builder.CreateCondBr(CmpThreadToCounter, BodyBB, SyncBB);

  // Block emits the body of the critical region.
  CGF.EmitBlock(BodyBB);

  // Output the critical statement.
  CGOpenMPRuntime::emitCriticalRegion(CGF, CriticalName, CriticalOpGen, Loc,
                                      Hint);

  // After the body surrounded by the critical region, the single executing
  // thread will jump to the synchronisation point.
  // Block waits for all threads in current team to finish then increments the
  // counter variable and returns to the loop.
  CGF.EmitBlock(SyncBB);
  emitBarrierCall(CGF, Loc, OMPD_unknown, /*EmitChecks=*/false,
                  /*ForceSimpleCall=*/true);

  llvm::Value *IncCounterVal =
      CGF.Builder.CreateNSWAdd(CounterVal, CGF.Builder.getInt32(1));
  CGF.EmitStoreOfScalar(IncCounterVal, CounterLVal);
  CGF.EmitBranch(LoopBB);

  // Block that is reached when  all threads in the team complete the region.
  CGF.EmitBlock(ExitBB, /*IsFinished=*/true);
}

/// Cast value to the specified type.
static llvm::Value *castValueToType(CodeGenFunction &CGF, llvm::Value *Val,
                                    QualType ValTy, QualType CastTy,
                                    SourceLocation Loc) {
  assert(!CGF.getContext().getTypeSizeInChars(CastTy).isZero() &&
         "Cast type must sized.");
  assert(!CGF.getContext().getTypeSizeInChars(ValTy).isZero() &&
         "Val type must sized.");
  llvm::Type *LLVMCastTy = CGF.ConvertTypeForMem(CastTy);
  if (ValTy == CastTy)
    return Val;
  if (CGF.getContext().getTypeSizeInChars(ValTy) ==
      CGF.getContext().getTypeSizeInChars(CastTy))
    return CGF.Builder.CreateBitCast(Val, LLVMCastTy);
  if (CastTy->isIntegerType() && ValTy->isIntegerType())
    return CGF.Builder.CreateIntCast(Val, LLVMCastTy,
                                     CastTy->hasSignedIntegerRepresentation());
  Address CastItem = CGF.CreateMemTemp(CastTy);
  Address ValCastItem = CGF.Builder.CreatePointerBitCastOrAddrSpaceCast(
      CastItem, Val->getType()->getPointerTo(CastItem.getAddressSpace()));
  CGF.EmitStoreOfScalar(Val, ValCastItem, /*Volatile=*/false, ValTy);
  return CGF.EmitLoadOfScalar(CastItem, /*Volatile=*/false, CastTy, Loc);
}

/// This function creates calls to one of two shuffle functions to copy
/// variables between lanes in a warp.
static llvm::Value *createRuntimeShuffleFunction(CodeGenFunction &CGF,
                                                 llvm::Value *Elem,
                                                 QualType ElemType,
                                                 llvm::Value *Offset,
                                                 SourceLocation Loc) {
  CodeGenModule &CGM = CGF.CGM;
  CGBuilderTy &Bld = CGF.Builder;
  CGOpenMPRuntimeNVPTX &RT =
      *(static_cast<CGOpenMPRuntimeNVPTX *>(&CGM.getOpenMPRuntime()));

  CharUnits Size = CGF.getContext().getTypeSizeInChars(ElemType);
  assert(Size.getQuantity() <= 8 &&
         "Unsupported bitwidth in shuffle instruction.");

  OpenMPRTLFunctionNVPTX ShuffleFn = Size.getQuantity() <= 4
                                         ? OMPRTL_NVPTX__kmpc_shuffle_int32
                                         : OMPRTL_NVPTX__kmpc_shuffle_int64;

  // Cast all types to 32- or 64-bit values before calling shuffle routines.
  QualType CastTy = CGF.getContext().getIntTypeForBitwidth(
      Size.getQuantity() <= 4 ? 32 : 64, /*Signed=*/1);
  llvm::Value *ElemCast = castValueToType(CGF, Elem, ElemType, CastTy, Loc);
  llvm::Value *WarpSize =
      Bld.CreateIntCast(getNVPTXWarpSize(CGF), CGM.Int16Ty, /*isSigned=*/true);

  llvm::Value *ShuffledVal = CGF.EmitRuntimeCall(
      RT.createNVPTXRuntimeFunction(ShuffleFn), {ElemCast, Offset, WarpSize});

  return castValueToType(CGF, ShuffledVal, CastTy, ElemType, Loc);
}

static void shuffleAndStore(CodeGenFunction &CGF, Address SrcAddr,
                            Address DestAddr, QualType ElemType,
                            llvm::Value *Offset, SourceLocation Loc) {
  CGBuilderTy &Bld = CGF.Builder;

  CharUnits Size = CGF.getContext().getTypeSizeInChars(ElemType);
  // Create the loop over the big sized data.
  // ptr = (void*)Elem;
  // ptrEnd = (void*) Elem + 1;
  // Step = 8;
  // while (ptr + Step < ptrEnd)
  //   shuffle((int64_t)*ptr);
  // Step = 4;
  // while (ptr + Step < ptrEnd)
  //   shuffle((int32_t)*ptr);
  // ...
  Address ElemPtr = DestAddr;
  Address Ptr = SrcAddr;
  Address PtrEnd = Bld.CreatePointerBitCastOrAddrSpaceCast(
      Bld.CreateConstGEP(SrcAddr, 1, Size), CGF.VoidPtrTy);
  for (int IntSize = 8; IntSize >= 1; IntSize /= 2) {
    if (Size < CharUnits::fromQuantity(IntSize))
      continue;
    QualType IntType = CGF.getContext().getIntTypeForBitwidth(
        CGF.getContext().toBits(CharUnits::fromQuantity(IntSize)),
        /*Signed=*/1);
    llvm::Type *IntTy = CGF.ConvertTypeForMem(IntType);
    Ptr = Bld.CreatePointerBitCastOrAddrSpaceCast(Ptr, IntTy->getPointerTo());
    ElemPtr =
        Bld.CreatePointerBitCastOrAddrSpaceCast(ElemPtr, IntTy->getPointerTo());
    if (Size.getQuantity() / IntSize > 1) {
      llvm::BasicBlock *PreCondBB = CGF.createBasicBlock(".shuffle.pre_cond");
      llvm::BasicBlock *ThenBB = CGF.createBasicBlock(".shuffle.then");
      llvm::BasicBlock *ExitBB = CGF.createBasicBlock(".shuffle.exit");
      llvm::BasicBlock *CurrentBB = Bld.GetInsertBlock();
      CGF.EmitBlock(PreCondBB);
      llvm::PHINode *PhiSrc =
          Bld.CreatePHI(Ptr.getType(), /*NumReservedValues=*/2);
      PhiSrc->addIncoming(Ptr.getPointer(), CurrentBB);
      llvm::PHINode *PhiDest =
          Bld.CreatePHI(ElemPtr.getType(), /*NumReservedValues=*/2);
      PhiDest->addIncoming(ElemPtr.getPointer(), CurrentBB);
      Ptr = Address(PhiSrc, Ptr.getAlignment());
      ElemPtr = Address(PhiDest, ElemPtr.getAlignment());
      llvm::Value *PtrDiff = Bld.CreatePtrDiff(
          PtrEnd.getPointer(), Bld.CreatePointerBitCastOrAddrSpaceCast(
                                   Ptr.getPointer(), CGF.VoidPtrTy));
      Bld.CreateCondBr(Bld.CreateICmpSGT(PtrDiff, Bld.getInt64(IntSize - 1)),
                       ThenBB, ExitBB);
      CGF.EmitBlock(ThenBB);
      llvm::Value *Res = createRuntimeShuffleFunction(
          CGF, CGF.EmitLoadOfScalar(Ptr, /*Volatile=*/false, IntType, Loc),
          IntType, Offset, Loc);
      CGF.EmitStoreOfScalar(Res, ElemPtr, /*Volatile=*/false, IntType);
      Address LocalPtr =
          Bld.CreateConstGEP(Ptr, 1, CharUnits::fromQuantity(IntSize));
      Address LocalElemPtr =
          Bld.CreateConstGEP(ElemPtr, 1, CharUnits::fromQuantity(IntSize));
      PhiSrc->addIncoming(LocalPtr.getPointer(), ThenBB);
      PhiDest->addIncoming(LocalElemPtr.getPointer(), ThenBB);
      CGF.EmitBranch(PreCondBB);
      CGF.EmitBlock(ExitBB);
    } else {
      llvm::Value *Res = createRuntimeShuffleFunction(
          CGF, CGF.EmitLoadOfScalar(Ptr, /*Volatile=*/false, IntType, Loc),
          IntType, Offset, Loc);
      CGF.EmitStoreOfScalar(Res, ElemPtr, /*Volatile=*/false, IntType);
      Ptr = Bld.CreateConstGEP(Ptr, 1, CharUnits::fromQuantity(IntSize));
      ElemPtr =
          Bld.CreateConstGEP(ElemPtr, 1, CharUnits::fromQuantity(IntSize));
    }
    Size = Size % IntSize;
  }
}

namespace {
enum CopyAction : unsigned {
  // RemoteLaneToThread: Copy over a Reduce list from a remote lane in
  // the warp using shuffle instructions.
  RemoteLaneToThread,
  // ThreadCopy: Make a copy of a Reduce list on the thread's stack.
  ThreadCopy,
  // ThreadToScratchpad: Copy a team-reduced array to the scratchpad.
  ThreadToScratchpad,
  // ScratchpadToThread: Copy from a scratchpad array in global memory
  // containing team-reduced data to a thread's stack.
  ScratchpadToThread,
};
} // namespace

struct CopyOptionsTy {
  llvm::Value *RemoteLaneOffset;
  llvm::Value *ScratchpadIndex;
  llvm::Value *ScratchpadWidth;
};

/// Emit instructions to copy a Reduce list, which contains partially
/// aggregated values, in the specified direction.
static void emitReductionListCopy(
    CopyAction Action, CodeGenFunction &CGF, QualType ReductionArrayTy,
    ArrayRef<const Expr *> Privates, Address SrcBase, Address DestBase,
    CopyOptionsTy CopyOptions = {nullptr, nullptr, nullptr}) {

  CodeGenModule &CGM = CGF.CGM;
  ASTContext &C = CGM.getContext();
  CGBuilderTy &Bld = CGF.Builder;

  llvm::Value *RemoteLaneOffset = CopyOptions.RemoteLaneOffset;
  llvm::Value *ScratchpadIndex = CopyOptions.ScratchpadIndex;
  llvm::Value *ScratchpadWidth = CopyOptions.ScratchpadWidth;

  // Iterates, element-by-element, through the source Reduce list and
  // make a copy.
  unsigned Idx = 0;
  unsigned Size = Privates.size();
  for (const Expr *Private : Privates) {
    Address SrcElementAddr = Address::invalid();
    Address DestElementAddr = Address::invalid();
    Address DestElementPtrAddr = Address::invalid();
    // Should we shuffle in an element from a remote lane?
    bool ShuffleInElement = false;
    // Set to true to update the pointer in the dest Reduce list to a
    // newly created element.
    bool UpdateDestListPtr = false;
    // Increment the src or dest pointer to the scratchpad, for each
    // new element.
    bool IncrScratchpadSrc = false;
    bool IncrScratchpadDest = false;

    switch (Action) {
    case RemoteLaneToThread: {
      // Step 1.1: Get the address for the src element in the Reduce list.
      Address SrcElementPtrAddr =
          Bld.CreateConstArrayGEP(SrcBase, Idx, CGF.getPointerSize());
      SrcElementAddr = CGF.EmitLoadOfPointer(
          SrcElementPtrAddr,
          C.getPointerType(Private->getType())->castAs<PointerType>());

      // Step 1.2: Create a temporary to store the element in the destination
      // Reduce list.
      DestElementPtrAddr =
          Bld.CreateConstArrayGEP(DestBase, Idx, CGF.getPointerSize());
      DestElementAddr =
          CGF.CreateMemTemp(Private->getType(), ".omp.reduction.element");
      ShuffleInElement = true;
      UpdateDestListPtr = true;
      break;
    }
    case ThreadCopy: {
      // Step 1.1: Get the address for the src element in the Reduce list.
      Address SrcElementPtrAddr =
          Bld.CreateConstArrayGEP(SrcBase, Idx, CGF.getPointerSize());
      SrcElementAddr = CGF.EmitLoadOfPointer(
          SrcElementPtrAddr,
          C.getPointerType(Private->getType())->castAs<PointerType>());

      // Step 1.2: Get the address for dest element.  The destination
      // element has already been created on the thread's stack.
      DestElementPtrAddr =
          Bld.CreateConstArrayGEP(DestBase, Idx, CGF.getPointerSize());
      DestElementAddr = CGF.EmitLoadOfPointer(
          DestElementPtrAddr,
          C.getPointerType(Private->getType())->castAs<PointerType>());
      break;
    }
    case ThreadToScratchpad: {
      // Step 1.1: Get the address for the src element in the Reduce list.
      Address SrcElementPtrAddr =
          Bld.CreateConstArrayGEP(SrcBase, Idx, CGF.getPointerSize());
      SrcElementAddr = CGF.EmitLoadOfPointer(
          SrcElementPtrAddr,
          C.getPointerType(Private->getType())->castAs<PointerType>());

      // Step 1.2: Get the address for dest element:
      // address = base + index * ElementSizeInChars.
      llvm::Value *ElementSizeInChars = CGF.getTypeSize(Private->getType());
      llvm::Value *CurrentOffset =
          Bld.CreateNUWMul(ElementSizeInChars, ScratchpadIndex);
      llvm::Value *ScratchPadElemAbsolutePtrVal =
          Bld.CreateNUWAdd(DestBase.getPointer(), CurrentOffset);
      ScratchPadElemAbsolutePtrVal =
          Bld.CreateIntToPtr(ScratchPadElemAbsolutePtrVal, CGF.VoidPtrTy);
      DestElementAddr = Address(ScratchPadElemAbsolutePtrVal,
                                C.getTypeAlignInChars(Private->getType()));
      IncrScratchpadDest = true;
      break;
    }
    case ScratchpadToThread: {
      // Step 1.1: Get the address for the src element in the scratchpad.
      // address = base + index * ElementSizeInChars.
      llvm::Value *ElementSizeInChars = CGF.getTypeSize(Private->getType());
      llvm::Value *CurrentOffset =
          Bld.CreateNUWMul(ElementSizeInChars, ScratchpadIndex);
      llvm::Value *ScratchPadElemAbsolutePtrVal =
          Bld.CreateNUWAdd(SrcBase.getPointer(), CurrentOffset);
      ScratchPadElemAbsolutePtrVal =
          Bld.CreateIntToPtr(ScratchPadElemAbsolutePtrVal, CGF.VoidPtrTy);
      SrcElementAddr = Address(ScratchPadElemAbsolutePtrVal,
                               C.getTypeAlignInChars(Private->getType()));
      IncrScratchpadSrc = true;

      // Step 1.2: Create a temporary to store the element in the destination
      // Reduce list.
      DestElementPtrAddr =
          Bld.CreateConstArrayGEP(DestBase, Idx, CGF.getPointerSize());
      DestElementAddr =
          CGF.CreateMemTemp(Private->getType(), ".omp.reduction.element");
      UpdateDestListPtr = true;
      break;
    }
    }

    // Regardless of src and dest of copy, we emit the load of src
    // element as this is required in all directions
    SrcElementAddr = Bld.CreateElementBitCast(
        SrcElementAddr, CGF.ConvertTypeForMem(Private->getType()));
    DestElementAddr = Bld.CreateElementBitCast(DestElementAddr,
                                               SrcElementAddr.getElementType());

    // Now that all active lanes have read the element in the
    // Reduce list, shuffle over the value from the remote lane.
    if (ShuffleInElement) {
      shuffleAndStore(CGF, SrcElementAddr, DestElementAddr, Private->getType(),
                      RemoteLaneOffset, Private->getExprLoc());
    } else {
      if (Private->getType()->isScalarType()) {
        llvm::Value *Elem =
            CGF.EmitLoadOfScalar(SrcElementAddr, /*Volatile=*/false,
                                 Private->getType(), Private->getExprLoc());
        // Store the source element value to the dest element address.
        CGF.EmitStoreOfScalar(Elem, DestElementAddr, /*Volatile=*/false,
                              Private->getType());
      } else {
        CGF.EmitAggregateCopy(
            CGF.MakeAddrLValue(DestElementAddr, Private->getType()),
            CGF.MakeAddrLValue(SrcElementAddr, Private->getType()),
            Private->getType(), AggValueSlot::DoesNotOverlap);
      }
    }

    // Step 3.1: Modify reference in dest Reduce list as needed.
    // Modifying the reference in Reduce list to point to the newly
    // created element.  The element is live in the current function
    // scope and that of functions it invokes (i.e., reduce_function).
    // RemoteReduceData[i] = (void*)&RemoteElem
    if (UpdateDestListPtr) {
      CGF.EmitStoreOfScalar(Bld.CreatePointerBitCastOrAddrSpaceCast(
                                DestElementAddr.getPointer(), CGF.VoidPtrTy),
                            DestElementPtrAddr, /*Volatile=*/false,
                            C.VoidPtrTy);
    }

    // Step 4.1: Increment SrcBase/DestBase so that it points to the starting
    // address of the next element in scratchpad memory, unless we're currently
    // processing the last one.  Memory alignment is also taken care of here.
    if ((IncrScratchpadDest || IncrScratchpadSrc) && (Idx + 1 < Size)) {
      llvm::Value *ScratchpadBasePtr =
          IncrScratchpadDest ? DestBase.getPointer() : SrcBase.getPointer();
      llvm::Value *ElementSizeInChars = CGF.getTypeSize(Private->getType());
      ScratchpadBasePtr = Bld.CreateNUWAdd(
          ScratchpadBasePtr,
          Bld.CreateNUWMul(ScratchpadWidth, ElementSizeInChars));

      // Take care of global memory alignment for performance
      ScratchpadBasePtr = Bld.CreateNUWSub(
          ScratchpadBasePtr, llvm::ConstantInt::get(CGM.SizeTy, 1));
      ScratchpadBasePtr = Bld.CreateUDiv(
          ScratchpadBasePtr,
          llvm::ConstantInt::get(CGM.SizeTy, GlobalMemoryAlignment));
      ScratchpadBasePtr = Bld.CreateNUWAdd(
          ScratchpadBasePtr, llvm::ConstantInt::get(CGM.SizeTy, 1));
      ScratchpadBasePtr = Bld.CreateNUWMul(
          ScratchpadBasePtr,
          llvm::ConstantInt::get(CGM.SizeTy, GlobalMemoryAlignment));

      if (IncrScratchpadDest)
        DestBase = Address(ScratchpadBasePtr, CGF.getPointerAlign());
      else /* IncrScratchpadSrc = true */
        SrcBase = Address(ScratchpadBasePtr, CGF.getPointerAlign());
    }

    ++Idx;
  }
}

/// This function emits a helper that gathers Reduce lists from the first
/// lane of every active warp to lanes in the first warp.
///
/// void inter_warp_copy_func(void* reduce_data, num_warps)
///   shared smem[warp_size];
///   For all data entries D in reduce_data:
///     sync
///     If (I am the first lane in each warp)
///       Copy my local D to smem[warp_id]
///     sync
///     if (I am the first warp)
///       Copy smem[thread_id] to my local D
static llvm::Value *emitInterWarpCopyFunction(CodeGenModule &CGM,
                                              ArrayRef<const Expr *> Privates,
                                              QualType ReductionArrayTy,
                                              SourceLocation Loc) {
  ASTContext &C = CGM.getContext();
  llvm::Module &M = CGM.getModule();

  // ReduceList: thread local Reduce list.
  // At the stage of the computation when this function is called, partially
  // aggregated values reside in the first lane of every active warp.
  ImplicitParamDecl ReduceListArg(C, /*DC=*/nullptr, Loc, /*Id=*/nullptr,
                                  C.VoidPtrTy, ImplicitParamDecl::Other);
  // NumWarps: number of warps active in the parallel region.  This could
  // be smaller than 32 (max warps in a CTA) for partial block reduction.
  ImplicitParamDecl NumWarpsArg(C, /*DC=*/nullptr, Loc, /*Id=*/nullptr,
                                C.getIntTypeForBitwidth(32, /* Signed */ true),
                                ImplicitParamDecl::Other);
  FunctionArgList Args;
  Args.push_back(&ReduceListArg);
  Args.push_back(&NumWarpsArg);

  const CGFunctionInfo &CGFI =
      CGM.getTypes().arrangeBuiltinFunctionDeclaration(C.VoidTy, Args);
  auto *Fn = llvm::Function::Create(
      CGM.getTypes().GetFunctionType(CGFI), llvm::GlobalValue::InternalLinkage,
      "_omp_reduction_inter_warp_copy_func", &CGM.getModule());
  CGM.SetInternalFunctionAttributes(GlobalDecl(), Fn, CGFI);
  Fn->setDoesNotRecurse();
  CodeGenFunction CGF(CGM);
  CGF.StartFunction(GlobalDecl(), C.VoidTy, Fn, CGFI, Args, Loc, Loc);

  CGBuilderTy &Bld = CGF.Builder;

  // This array is used as a medium to transfer, one reduce element at a time,
  // the data from the first lane of every warp to lanes in the first warp
  // in order to perform the final step of a reduction in a parallel region
  // (reduction across warps).  The array is placed in NVPTX __shared__ memory
  // for reduced latency, as well as to have a distinct copy for concurrently
  // executing target regions.  The array is declared with common linkage so
  // as to be shared across compilation units.
  StringRef TransferMediumName =
      "__openmp_nvptx_data_transfer_temporary_storage";
  llvm::GlobalVariable *TransferMedium =
      M.getGlobalVariable(TransferMediumName);
  if (!TransferMedium) {
    auto *Ty = llvm::ArrayType::get(CGM.Int32Ty, WarpSize);
    unsigned SharedAddressSpace = C.getTargetAddressSpace(LangAS::cuda_shared);
    // amdgcn cannot zeroinitialize LDS
    TransferMedium = (CGM.getTriple().getArch() == llvm::Triple::amdgcn)
            ? new llvm::GlobalVariable(
                  M, Ty,
                  /*isConstant=*/false, llvm::GlobalVariable::WeakAnyLinkage,
                  llvm::UndefValue::get(Ty), TransferMediumName,
                  /*InsertBefore=*/nullptr,
                  llvm::GlobalVariable::NotThreadLocal, SharedAddressSpace,
                  /*isExternallyInitialized*/ true)
            : new llvm::GlobalVariable(
                  M, Ty,
                  /*isConstant=*/false, llvm::GlobalVariable::CommonLinkage,
                  llvm::Constant::getNullValue(Ty), TransferMediumName,
                  /*InsertBefore=*/nullptr,
                  llvm::GlobalVariable::NotThreadLocal, SharedAddressSpace);
    CGM.addCompilerUsedGlobal(TransferMedium);
  }

  // Get the CUDA thread id of the current OpenMP thread on the GPU.
  llvm::Value *ThreadID = getNVPTXThreadID(CGF);
  // nvptx_lane_id = nvptx_id % warpsize
  llvm::Value *LaneID = getNVPTXLaneID(CGF);
  // nvptx_warp_id = nvptx_id / warpsize
  llvm::Value *WarpID = getNVPTXWarpID(CGF);

  Address AddrReduceListArg = CGF.GetAddrOfLocalVar(&ReduceListArg);
  Address LocalReduceList(
      Bld.CreatePointerBitCastOrAddrSpaceCast(
          CGF.EmitLoadOfScalar(AddrReduceListArg, /*Volatile=*/false,
                               C.VoidPtrTy, Loc),
          CGF.ConvertTypeForMem(ReductionArrayTy)->getPointerTo()),
      CGF.getPointerAlign());

  unsigned Idx = 0;
  for (const Expr *Private : Privates) {
    //
    // Warp master copies reduce element to transfer medium in __shared__
    // memory.
    //
    unsigned RealTySize =
        C.getTypeSizeInChars(Private->getType())
            .alignTo(C.getTypeAlignInChars(Private->getType()))
            .getQuantity();
    for (unsigned TySize = 4; TySize > 0 && RealTySize > 0; TySize /=2) {
      unsigned NumIters = RealTySize / TySize;
      if (NumIters == 0)
        continue;
      QualType CType = C.getIntTypeForBitwidth(
          C.toBits(CharUnits::fromQuantity(TySize)), /*Signed=*/1);
      llvm::Type *CopyType = CGF.ConvertTypeForMem(CType);
      CharUnits Align = CharUnits::fromQuantity(TySize);
      llvm::Value *Cnt = nullptr;
      Address CntAddr = Address::invalid();
      llvm::BasicBlock *PrecondBB = nullptr;
      llvm::BasicBlock *ExitBB = nullptr;
      if (NumIters > 1) {
        CntAddr = CGF.CreateMemTemp(C.IntTy, ".cnt.addr");
        CGF.EmitStoreOfScalar(llvm::Constant::getNullValue(CGM.IntTy), CntAddr,
                              /*Volatile=*/false, C.IntTy);
        PrecondBB = CGF.createBasicBlock("precond");
        ExitBB = CGF.createBasicBlock("exit");
        llvm::BasicBlock *BodyBB = CGF.createBasicBlock("body");
        // There is no need to emit line number for unconditional branch.
        (void)ApplyDebugLocation::CreateEmpty(CGF);
        CGF.EmitBlock(PrecondBB);
        Cnt = CGF.EmitLoadOfScalar(CntAddr, /*Volatile=*/false, C.IntTy, Loc);
        llvm::Value *Cmp =
            Bld.CreateICmpULT(Cnt, llvm::ConstantInt::get(CGM.IntTy, NumIters));
        Bld.CreateCondBr(Cmp, BodyBB, ExitBB);
        CGF.EmitBlock(BodyBB);
      }
      // kmpc_barrier.
      CGM.getOpenMPRuntime().emitBarrierCall(CGF, Loc, OMPD_unknown,
                                             /*EmitChecks=*/false,
                                             /*ForceSimpleCall=*/true);
      llvm::BasicBlock *ThenBB = CGF.createBasicBlock("then");
      llvm::BasicBlock *ElseBB = CGF.createBasicBlock("else");
      llvm::BasicBlock *MergeBB = CGF.createBasicBlock("ifcont");

      // if (lane_id == 0)
      llvm::Value *IsWarpMaster = Bld.CreateIsNull(LaneID, "warp_master");
      Bld.CreateCondBr(IsWarpMaster, ThenBB, ElseBB);
      CGF.EmitBlock(ThenBB);

      // Reduce element = LocalReduceList[i]
      Address ElemPtrPtrAddr =
          Bld.CreateConstArrayGEP(LocalReduceList, Idx, CGF.getPointerSize());
      llvm::Value *ElemPtrPtr = CGF.EmitLoadOfScalar(
          ElemPtrPtrAddr, /*Volatile=*/false, C.VoidPtrTy, SourceLocation());
      // elemptr = ((CopyType*)(elemptrptr)) + I
      Address ElemPtr = Address(ElemPtrPtr, Align);
      ElemPtr = Bld.CreateElementBitCast(ElemPtr, CopyType);
      if (NumIters > 1) {
        ElemPtr = Address(Bld.CreateGEP(ElemPtr.getPointer(), Cnt),
                          ElemPtr.getAlignment());
      }

      // Get pointer to location in transfer medium.
      // MediumPtr = &medium[warp_id]
      llvm::Value *MediumPtrVal = Bld.CreateInBoundsGEP(
          TransferMedium, {llvm::Constant::getNullValue(CGM.Int64Ty), WarpID});
      Address MediumPtr(MediumPtrVal, Align);
      // Casting to actual data type.
      // MediumPtr = (CopyType*)MediumPtrAddr;
      MediumPtr = Bld.CreateElementBitCast(MediumPtr, CopyType);

      // elem = *elemptr
      //*MediumPtr = elem
      llvm::Value *Elem =
          CGF.EmitLoadOfScalar(ElemPtr, /*Volatile=*/false, CType, Loc);
      // Store the source element value to the dest element address.
      CGF.EmitStoreOfScalar(Elem, MediumPtr, /*Volatile=*/true, CType);

      Bld.CreateBr(MergeBB);

      CGF.EmitBlock(ElseBB);
      Bld.CreateBr(MergeBB);

      CGF.EmitBlock(MergeBB);

      // kmpc_barrier.
      CGM.getOpenMPRuntime().emitBarrierCall(CGF, Loc, OMPD_unknown,
                                             /*EmitChecks=*/false,
                                             /*ForceSimpleCall=*/true);

      //
      // Warp 0 copies reduce element from transfer medium.
      //
      llvm::BasicBlock *W0ThenBB = CGF.createBasicBlock("then");
      llvm::BasicBlock *W0ElseBB = CGF.createBasicBlock("else");
      llvm::BasicBlock *W0MergeBB = CGF.createBasicBlock("ifcont");

      Address AddrNumWarpsArg = CGF.GetAddrOfLocalVar(&NumWarpsArg);
      llvm::Value *NumWarpsVal = CGF.EmitLoadOfScalar(
          AddrNumWarpsArg, /*Volatile=*/false, C.IntTy, Loc);

      // Up to 32 threads in warp 0 are active.
      llvm::Value *IsActiveThread =
          Bld.CreateICmpULT(ThreadID, NumWarpsVal, "is_active_thread");
      Bld.CreateCondBr(IsActiveThread, W0ThenBB, W0ElseBB);

      CGF.EmitBlock(W0ThenBB);

      // SrcMediumPtr = &medium[tid]
      llvm::Value *SrcMediumPtrVal = Bld.CreateInBoundsGEP(
          TransferMedium,
          {llvm::Constant::getNullValue(CGM.Int64Ty), ThreadID});
      Address SrcMediumPtr(SrcMediumPtrVal, Align);
      // SrcMediumVal = *SrcMediumPtr;
      SrcMediumPtr = Bld.CreateElementBitCast(SrcMediumPtr, CopyType);

      // TargetElemPtr = (CopyType*)(SrcDataAddr[i]) + I
      Address TargetElemPtrPtr =
          Bld.CreateConstArrayGEP(LocalReduceList, Idx, CGF.getPointerSize());
      llvm::Value *TargetElemPtrVal = CGF.EmitLoadOfScalar(
          TargetElemPtrPtr, /*Volatile=*/false, C.VoidPtrTy, Loc);
      Address TargetElemPtr = Address(TargetElemPtrVal, Align);
      TargetElemPtr = Bld.CreateElementBitCast(TargetElemPtr, CopyType);
      if (NumIters > 1) {
        TargetElemPtr = Address(Bld.CreateGEP(TargetElemPtr.getPointer(), Cnt),
                                TargetElemPtr.getAlignment());
      }

      // *TargetElemPtr = SrcMediumVal;
      llvm::Value *SrcMediumValue =
          CGF.EmitLoadOfScalar(SrcMediumPtr, /*Volatile=*/true, CType, Loc);
      CGF.EmitStoreOfScalar(SrcMediumValue, TargetElemPtr, /*Volatile=*/false,
                            CType);
      Bld.CreateBr(W0MergeBB);

      CGF.EmitBlock(W0ElseBB);
      Bld.CreateBr(W0MergeBB);

      CGF.EmitBlock(W0MergeBB);

      if (NumIters > 1) {
        Cnt = Bld.CreateNSWAdd(Cnt, llvm::ConstantInt::get(CGM.IntTy, /*V=*/1));
        CGF.EmitStoreOfScalar(Cnt, CntAddr, /*Volatile=*/false, C.IntTy);
        CGF.EmitBranch(PrecondBB);
        (void)ApplyDebugLocation::CreateEmpty(CGF);
        CGF.EmitBlock(ExitBB);
      }
      RealTySize %= TySize;
    }
    ++Idx;
  }

  CGF.FinishFunction();
  return Fn;
}

/// Emit a helper that reduces data across two OpenMP threads (lanes)
/// in the same warp.  It uses shuffle instructions to copy over data from
/// a remote lane's stack.  The reduction algorithm performed is specified
/// by the fourth parameter.
///
/// Algorithm Versions.
/// Full Warp Reduce (argument value 0):
///   This algorithm assumes that all 32 lanes are active and gathers
///   data from these 32 lanes, producing a single resultant value.
/// Contiguous Partial Warp Reduce (argument value 1):
///   This algorithm assumes that only a *contiguous* subset of lanes
///   are active.  This happens for the last warp in a parallel region
///   when the user specified num_threads is not an integer multiple of
///   32.  This contiguous subset always starts with the zeroth lane.
/// Partial Warp Reduce (argument value 2):
///   This algorithm gathers data from any number of lanes at any position.
/// All reduced values are stored in the lowest possible lane.  The set
/// of problems every algorithm addresses is a super set of those
/// addressable by algorithms with a lower version number.  Overhead
/// increases as algorithm version increases.
///
/// Terminology
/// Reduce element:
///   Reduce element refers to the individual data field with primitive
///   data types to be combined and reduced across threads.
/// Reduce list:
///   Reduce list refers to a collection of local, thread-private
///   reduce elements.
/// Remote Reduce list:
///   Remote Reduce list refers to a collection of remote (relative to
///   the current thread) reduce elements.
///
/// We distinguish between three states of threads that are important to
/// the implementation of this function.
/// Alive threads:
///   Threads in a warp executing the SIMT instruction, as distinguished from
///   threads that are inactive due to divergent control flow.
/// Active threads:
///   The minimal set of threads that has to be alive upon entry to this
///   function.  The computation is correct iff active threads are alive.
///   Some threads are alive but they are not active because they do not
///   contribute to the computation in any useful manner.  Turning them off
///   may introduce control flow overheads without any tangible benefits.
/// Effective threads:
///   In order to comply with the argument requirements of the shuffle
///   function, we must keep all lanes holding data alive.  But at most
///   half of them perform value aggregation; we refer to this half of
///   threads as effective. The other half is simply handing off their
///   data.
///
/// Procedure
/// Value shuffle:
///   In this step active threads transfer data from higher lane positions
///   in the warp to lower lane positions, creating Remote Reduce list.
/// Value aggregation:
///   In this step, effective threads combine their thread local Reduce list
///   with Remote Reduce list and store the result in the thread local
///   Reduce list.
/// Value copy:
///   In this step, we deal with the assumption made by algorithm 2
///   (i.e. contiguity assumption).  When we have an odd number of lanes
///   active, say 2k+1, only k threads will be effective and therefore k
///   new values will be produced.  However, the Reduce list owned by the
///   (2k+1)th thread is ignored in the value aggregation.  Therefore
///   we copy the Reduce list from the (2k+1)th lane to (k+1)th lane so
///   that the contiguity assumption still holds.
static llvm::Value *emitShuffleAndReduceFunction(
    CodeGenModule &CGM, ArrayRef<const Expr *> Privates,
    QualType ReductionArrayTy, llvm::Value *ReduceFn, SourceLocation Loc) {
  ASTContext &C = CGM.getContext();

  // Thread local Reduce list used to host the values of data to be reduced.
  ImplicitParamDecl ReduceListArg(C, /*DC=*/nullptr, Loc, /*Id=*/nullptr,
                                  C.VoidPtrTy, ImplicitParamDecl::Other);
  // Current lane id; could be logical.
  ImplicitParamDecl LaneIDArg(C, /*DC=*/nullptr, Loc, /*Id=*/nullptr, C.ShortTy,
                              ImplicitParamDecl::Other);
  // Offset of the remote source lane relative to the current lane.
  ImplicitParamDecl RemoteLaneOffsetArg(C, /*DC=*/nullptr, Loc, /*Id=*/nullptr,
                                        C.ShortTy, ImplicitParamDecl::Other);
  // Algorithm version.  This is expected to be known at compile time.
  ImplicitParamDecl AlgoVerArg(C, /*DC=*/nullptr, Loc, /*Id=*/nullptr,
                               C.ShortTy, ImplicitParamDecl::Other);
  FunctionArgList Args;
  Args.push_back(&ReduceListArg);
  Args.push_back(&LaneIDArg);
  Args.push_back(&RemoteLaneOffsetArg);
  Args.push_back(&AlgoVerArg);

  const CGFunctionInfo &CGFI =
      CGM.getTypes().arrangeBuiltinFunctionDeclaration(C.VoidTy, Args);
  auto *Fn = llvm::Function::Create(
      CGM.getTypes().GetFunctionType(CGFI), llvm::GlobalValue::InternalLinkage,
      "_omp_reduction_shuffle_and_reduce_func", &CGM.getModule());
  CGM.SetInternalFunctionAttributes(GlobalDecl(), Fn, CGFI);
  Fn->setDoesNotRecurse();
  CodeGenFunction CGF(CGM);
  CGF.StartFunction(GlobalDecl(), C.VoidTy, Fn, CGFI, Args, Loc, Loc);

  CGBuilderTy &Bld = CGF.Builder;

  Address AddrReduceListArg = CGF.GetAddrOfLocalVar(&ReduceListArg);
  Address LocalReduceList(
      Bld.CreatePointerBitCastOrAddrSpaceCast(
          CGF.EmitLoadOfScalar(AddrReduceListArg, /*Volatile=*/false,
                               C.VoidPtrTy, SourceLocation()),
          CGF.ConvertTypeForMem(ReductionArrayTy)->getPointerTo()),
      CGF.getPointerAlign());

  Address AddrLaneIDArg = CGF.GetAddrOfLocalVar(&LaneIDArg);
  llvm::Value *LaneIDArgVal = CGF.EmitLoadOfScalar(
      AddrLaneIDArg, /*Volatile=*/false, C.ShortTy, SourceLocation());

  Address AddrRemoteLaneOffsetArg = CGF.GetAddrOfLocalVar(&RemoteLaneOffsetArg);
  llvm::Value *RemoteLaneOffsetArgVal = CGF.EmitLoadOfScalar(
      AddrRemoteLaneOffsetArg, /*Volatile=*/false, C.ShortTy, SourceLocation());

  Address AddrAlgoVerArg = CGF.GetAddrOfLocalVar(&AlgoVerArg);
  llvm::Value *AlgoVerArgVal = CGF.EmitLoadOfScalar(
      AddrAlgoVerArg, /*Volatile=*/false, C.ShortTy, SourceLocation());

  // Create a local thread-private variable to host the Reduce list
  // from a remote lane.
  Address RemoteReduceList =
      CGF.CreateMemTemp(ReductionArrayTy, ".omp.reduction.remote_reduce_list");

  // This loop iterates through the list of reduce elements and copies,
  // element by element, from a remote lane in the warp to RemoteReduceList,
  // hosted on the thread's stack.
  emitReductionListCopy(RemoteLaneToThread, CGF, ReductionArrayTy, Privates,
                        LocalReduceList, RemoteReduceList,
                        {/*RemoteLaneOffset=*/RemoteLaneOffsetArgVal,
                         /*ScratchpadIndex=*/nullptr,
                         /*ScratchpadWidth=*/nullptr});

  // The actions to be performed on the Remote Reduce list is dependent
  // on the algorithm version.
  //
  //  if (AlgoVer==0) || (AlgoVer==1 && (LaneId < Offset)) || (AlgoVer==2 &&
  //  LaneId % 2 == 0 && Offset > 0):
  //    do the reduction value aggregation
  //
  //  The thread local variable Reduce list is mutated in place to host the
  //  reduced data, which is the aggregated value produced from local and
  //  remote lanes.
  //
  //  Note that AlgoVer is expected to be a constant integer known at compile
  //  time.
  //  When AlgoVer==0, the first conjunction evaluates to true, making
  //    the entire predicate true during compile time.
  //  When AlgoVer==1, the second conjunction has only the second part to be
  //    evaluated during runtime.  Other conjunctions evaluates to false
  //    during compile time.
  //  When AlgoVer==2, the third conjunction has only the second part to be
  //    evaluated during runtime.  Other conjunctions evaluates to false
  //    during compile time.
  llvm::Value *CondAlgo0 = Bld.CreateIsNull(AlgoVerArgVal);

  llvm::Value *Algo1 = Bld.CreateICmpEQ(AlgoVerArgVal, Bld.getInt16(1));
  llvm::Value *CondAlgo1 = Bld.CreateAnd(
      Algo1, Bld.CreateICmpULT(LaneIDArgVal, RemoteLaneOffsetArgVal));

  llvm::Value *Algo2 = Bld.CreateICmpEQ(AlgoVerArgVal, Bld.getInt16(2));
  llvm::Value *CondAlgo2 = Bld.CreateAnd(
      Algo2, Bld.CreateIsNull(Bld.CreateAnd(LaneIDArgVal, Bld.getInt16(1))));
  CondAlgo2 = Bld.CreateAnd(
      CondAlgo2, Bld.CreateICmpSGT(RemoteLaneOffsetArgVal, Bld.getInt16(0)));

  llvm::Value *CondReduce = Bld.CreateOr(CondAlgo0, CondAlgo1);
  CondReduce = Bld.CreateOr(CondReduce, CondAlgo2);

  llvm::BasicBlock *ThenBB = CGF.createBasicBlock("then");
  llvm::BasicBlock *ElseBB = CGF.createBasicBlock("else");
  llvm::BasicBlock *MergeBB = CGF.createBasicBlock("ifcont");
  Bld.CreateCondBr(CondReduce, ThenBB, ElseBB);

  CGF.EmitBlock(ThenBB);
  // reduce_function(LocalReduceList, RemoteReduceList)
  llvm::Value *LocalReduceListPtr = Bld.CreatePointerBitCastOrAddrSpaceCast(
      LocalReduceList.getPointer(), CGF.VoidPtrTy);
  llvm::Value *RemoteReduceListPtr = Bld.CreatePointerBitCastOrAddrSpaceCast(
      RemoteReduceList.getPointer(), CGF.VoidPtrTy);
  CGM.getOpenMPRuntime().emitOutlinedFunctionCall(
      CGF, Loc, ReduceFn, {LocalReduceListPtr, RemoteReduceListPtr});
  Bld.CreateBr(MergeBB);

  CGF.EmitBlock(ElseBB);
  Bld.CreateBr(MergeBB);

  CGF.EmitBlock(MergeBB);

  // if (AlgoVer==1 && (LaneId >= Offset)) copy Remote Reduce list to local
  // Reduce list.
  Algo1 = Bld.CreateICmpEQ(AlgoVerArgVal, Bld.getInt16(1));
  llvm::Value *CondCopy = Bld.CreateAnd(
      Algo1, Bld.CreateICmpUGE(LaneIDArgVal, RemoteLaneOffsetArgVal));

  llvm::BasicBlock *CpyThenBB = CGF.createBasicBlock("then");
  llvm::BasicBlock *CpyElseBB = CGF.createBasicBlock("else");
  llvm::BasicBlock *CpyMergeBB = CGF.createBasicBlock("ifcont");
  Bld.CreateCondBr(CondCopy, CpyThenBB, CpyElseBB);

  CGF.EmitBlock(CpyThenBB);
  emitReductionListCopy(ThreadCopy, CGF, ReductionArrayTy, Privates,
                        RemoteReduceList, LocalReduceList);
  Bld.CreateBr(CpyMergeBB);

  CGF.EmitBlock(CpyElseBB);
  Bld.CreateBr(CpyMergeBB);

  CGF.EmitBlock(CpyMergeBB);

  CGF.FinishFunction();
  return Fn;
}

///
/// Design of OpenMP reductions on the GPU
///
/// Consider a typical OpenMP program with one or more reduction
/// clauses:
///
/// float foo;
/// double bar;
/// #pragma omp target teams distribute parallel for \
///             reduction(+:foo) reduction(*:bar)
/// for (int i = 0; i < N; i++) {
///   foo += A[i]; bar *= B[i];
/// }
///
/// where 'foo' and 'bar' are reduced across all OpenMP threads in
/// all teams.  In our OpenMP implementation on the NVPTX device an
/// OpenMP team is mapped to a CUDA threadblock and OpenMP threads
/// within a team are mapped to CUDA threads within a threadblock.
/// Our goal is to efficiently aggregate values across all OpenMP
/// threads such that:
///
///   - the compiler and runtime are logically concise, and
///   - the reduction is performed efficiently in a hierarchical
///     manner as follows: within OpenMP threads in the same warp,
///     across warps in a threadblock, and finally across teams on
///     the NVPTX device.
///
/// Introduction to Decoupling
///
/// We would like to decouple the compiler and the runtime so that the
/// latter is ignorant of the reduction variables (number, data types)
/// and the reduction operators.  This allows a simpler interface
/// and implementation while still attaining good performance.
///
/// Pseudocode for the aforementioned OpenMP program generated by the
/// compiler is as follows:
///
/// 1. Create private copies of reduction variables on each OpenMP
///    thread: 'foo_private', 'bar_private'
/// 2. Each OpenMP thread reduces the chunk of 'A' and 'B' assigned
///    to it and writes the result in 'foo_private' and 'bar_private'
///    respectively.
/// 3. Call the OpenMP runtime on the GPU to reduce within a team
///    and store the result on the team master:
///
///     __kmpc_nvptx_parallel_reduce_nowait_v2(...,
///        reduceData, shuffleReduceFn, interWarpCpyFn)
///
///     where:
///       struct ReduceData {
///         double *foo;
///         double *bar;
///       } reduceData
///       reduceData.foo = &foo_private
///       reduceData.bar = &bar_private
///
///     'shuffleReduceFn' and 'interWarpCpyFn' are pointers to two
///     auxiliary functions generated by the compiler that operate on
///     variables of type 'ReduceData'.  They aid the runtime perform
///     algorithmic steps in a data agnostic manner.
///
///     'shuffleReduceFn' is a pointer to a function that reduces data
///     of type 'ReduceData' across two OpenMP threads (lanes) in the
///     same warp.  It takes the following arguments as input:
///
///     a. variable of type 'ReduceData' on the calling lane,
///     b. its lane_id,
///     c. an offset relative to the current lane_id to generate a
///        remote_lane_id.  The remote lane contains the second
///        variable of type 'ReduceData' that is to be reduced.
///     d. an algorithm version parameter determining which reduction
///        algorithm to use.
///
///     'shuffleReduceFn' retrieves data from the remote lane using
///     efficient GPU shuffle intrinsics and reduces, using the
///     algorithm specified by the 4th parameter, the two operands
///     element-wise.  The result is written to the first operand.
///
///     Different reduction algorithms are implemented in different
///     runtime functions, all calling 'shuffleReduceFn' to perform
///     the essential reduction step.  Therefore, based on the 4th
///     parameter, this function behaves slightly differently to
///     cooperate with the runtime to ensure correctness under
///     different circumstances.
///
///     'InterWarpCpyFn' is a pointer to a function that transfers
///     reduced variables across warps.  It tunnels, through CUDA
///     shared memory, the thread-private data of type 'ReduceData'
///     from lane 0 of each warp to a lane in the first warp.
/// 4. Call the OpenMP runtime on the GPU to reduce across teams.
///    The last team writes the global reduced value to memory.
///
///     ret = __kmpc_nvptx_teams_reduce_nowait(...,
///             reduceData, shuffleReduceFn, interWarpCpyFn,
///             scratchpadCopyFn, loadAndReduceFn)
///
///     'scratchpadCopyFn' is a helper that stores reduced
///     data from the team master to a scratchpad array in
///     global memory.
///
///     'loadAndReduceFn' is a helper that loads data from
///     the scratchpad array and reduces it with the input
///     operand.
///
///     These compiler generated functions hide address
///     calculation and alignment information from the runtime.
/// 5. if ret == 1:
///     The team master of the last team stores the reduced
///     result to the globals in memory.
///     foo += reduceData.foo; bar *= reduceData.bar
///
///
/// Warp Reduction Algorithms
///
/// On the warp level, we have three algorithms implemented in the
/// OpenMP runtime depending on the number of active lanes:
///
/// Full Warp Reduction
///
/// The reduce algorithm within a warp where all lanes are active
/// is implemented in the runtime as follows:
///
/// full_warp_reduce(void *reduce_data,
///                  kmp_ShuffleReductFctPtr ShuffleReduceFn) {
///   for (int offset = WARPSIZE/2; offset > 0; offset /= 2)
///     ShuffleReduceFn(reduce_data, 0, offset, 0);
/// }
///
/// The algorithm completes in log(2, WARPSIZE) steps.
///
/// 'ShuffleReduceFn' is used here with lane_id set to 0 because it is
/// not used therefore we save instructions by not retrieving lane_id
/// from the corresponding special registers.  The 4th parameter, which
/// represents the version of the algorithm being used, is set to 0 to
/// signify full warp reduction.
///
/// In this version, 'ShuffleReduceFn' behaves, per element, as follows:
///
/// #reduce_elem refers to an element in the local lane's data structure
/// #remote_elem is retrieved from a remote lane
/// remote_elem = shuffle_down(reduce_elem, offset, WARPSIZE);
/// reduce_elem = reduce_elem REDUCE_OP remote_elem;
///
/// Contiguous Partial Warp Reduction
///
/// This reduce algorithm is used within a warp where only the first
/// 'n' (n <= WARPSIZE) lanes are active.  It is typically used when the
/// number of OpenMP threads in a parallel region is not a multiple of
/// WARPSIZE.  The algorithm is implemented in the runtime as follows:
///
/// void
/// contiguous_partial_reduce(void *reduce_data,
///                           kmp_ShuffleReductFctPtr ShuffleReduceFn,
///                           int size, int lane_id) {
///   int curr_size;
///   int offset;
///   curr_size = size;
///   mask = curr_size/2;
///   while (offset>0) {
///     ShuffleReduceFn(reduce_data, lane_id, offset, 1);
///     curr_size = (curr_size+1)/2;
///     offset = curr_size/2;
///   }
/// }
///
/// In this version, 'ShuffleReduceFn' behaves, per element, as follows:
///
/// remote_elem = shuffle_down(reduce_elem, offset, WARPSIZE);
/// if (lane_id < offset)
///     reduce_elem = reduce_elem REDUCE_OP remote_elem
/// else
///     reduce_elem = remote_elem
///
/// This algorithm assumes that the data to be reduced are located in a
/// contiguous subset of lanes starting from the first.  When there is
/// an odd number of active lanes, the data in the last lane is not
/// aggregated with any other lane's dat but is instead copied over.
///
/// Dispersed Partial Warp Reduction
///
/// This algorithm is used within a warp when any discontiguous subset of
/// lanes are active.  It is used to implement the reduction operation
/// across lanes in an OpenMP simd region or in a nested parallel region.
///
/// void
/// dispersed_partial_reduce(void *reduce_data,
///                          kmp_ShuffleReductFctPtr ShuffleReduceFn) {
///   int size, remote_id;
///   int logical_lane_id = number_of_active_lanes_before_me() * 2;
///   do {
///       remote_id = next_active_lane_id_right_after_me();
///       # the above function returns 0 of no active lane
///       # is present right after the current lane.
///       size = number_of_active_lanes_in_this_warp();
///       logical_lane_id /= 2;
///       ShuffleReduceFn(reduce_data, logical_lane_id,
///                       remote_id-1-threadIdx.x, 2);
///   } while (logical_lane_id % 2 == 0 && size > 1);
/// }
///
/// There is no assumption made about the initial state of the reduction.
/// Any number of lanes (>=1) could be active at any position.  The reduction
/// result is returned in the first active lane.
///
/// In this version, 'ShuffleReduceFn' behaves, per element, as follows:
///
/// remote_elem = shuffle_down(reduce_elem, offset, WARPSIZE);
/// if (lane_id % 2 == 0 && offset > 0)
///     reduce_elem = reduce_elem REDUCE_OP remote_elem
/// else
///     reduce_elem = remote_elem
///
///
/// Intra-Team Reduction
///
/// This function, as implemented in the runtime call
/// '__kmpc_nvptx_parallel_reduce_nowait_v2', aggregates data across OpenMP
/// threads in a team.  It first reduces within a warp using the
/// aforementioned algorithms.  We then proceed to gather all such
/// reduced values at the first warp.
///
/// The runtime makes use of the function 'InterWarpCpyFn', which copies
/// data from each of the "warp master" (zeroth lane of each warp, where
/// warp-reduced data is held) to the zeroth warp.  This step reduces (in
/// a mathematical sense) the problem of reduction across warp masters in
/// a block to the problem of warp reduction.
///
///
/// Inter-Team Reduction
///
/// Once a team has reduced its data to a single value, it is stored in
/// a global scratchpad array.  Since each team has a distinct slot, this
/// can be done without locking.
///
/// The last team to write to the scratchpad array proceeds to reduce the
/// scratchpad array.  One or more workers in the last team use the helper
/// 'loadAndReduceDataFn' to load and reduce values from the array, i.e.,
/// the k'th worker reduces every k'th element.
///
/// Finally, a call is made to '__kmpc_nvptx_parallel_reduce_nowait_v2' to
/// reduce across workers and compute a globally reduced value.
///
void CGOpenMPRuntimeNVPTX::emitReduction(
    CodeGenFunction &CGF, SourceLocation Loc, ArrayRef<const Expr *> Privates,
    ArrayRef<const Expr *> LHSExprs, ArrayRef<const Expr *> RHSExprs,
    ArrayRef<const Expr *> ReductionOps, ReductionOptionsTy Options) {
  if (!CGF.HaveInsertPoint())
    return;

  bool ParallelReduction = isOpenMPParallelDirective(Options.ReductionKind);
#ifndef NDEBUG
  bool TeamsReduction = isOpenMPTeamsDirective(Options.ReductionKind);
#endif

  if (Options.SimpleReduction) {
    assert(!TeamsReduction && !ParallelReduction &&
           "Invalid reduction selection in emitReduction.");
    CGOpenMPRuntime::emitReduction(CGF, Loc, Privates, LHSExprs, RHSExprs,
                                   ReductionOps, Options);
    return;
  }

  assert((TeamsReduction || ParallelReduction) &&
         "Invalid reduction selection in emitReduction.");

  // Build res = __kmpc_reduce{_nowait}(<gtid>, <n>, sizeof(RedList),
  // RedList, shuffle_reduce_func, interwarp_copy_func);
  // or
  // Build res = __kmpc_reduce_teams_nowait_simple(<loc>, <gtid>, <lck>);
  llvm::Value *RTLoc = emitUpdateLocation(CGF, Loc);
  llvm::Value *ThreadId = getThreadID(CGF, Loc);

  llvm::Value *Res;
  if (ParallelReduction) {
    ASTContext &C = CGM.getContext();
    // 1. Build a list of reduction variables.
    // void *RedList[<n>] = {<ReductionVars>[0], ..., <ReductionVars>[<n>-1]};
    auto Size = RHSExprs.size();
    for (const Expr *E : Privates) {
      if (E->getType()->isVariablyModifiedType())
        // Reserve place for array size.
        ++Size;
    }
    llvm::APInt ArraySize(/*unsigned int numBits=*/32, Size);
    QualType ReductionArrayTy =
        C.getConstantArrayType(C.VoidPtrTy, ArraySize, ArrayType::Normal,
                               /*IndexTypeQuals=*/0);
    Address ReductionList =
        CGF.CreateMemTemp(ReductionArrayTy, ".omp.reduction.red_list");
    auto IPriv = Privates.begin();
    unsigned Idx = 0;
    for (unsigned I = 0, E = RHSExprs.size(); I < E; ++I, ++IPriv, ++Idx) {
      Address Elem = CGF.Builder.CreateConstArrayGEP(ReductionList, Idx,
                                                     CGF.getPointerSize());
      CGF.Builder.CreateStore(
          CGF.Builder.CreatePointerBitCastOrAddrSpaceCast(
              CGF.EmitLValue(RHSExprs[I]).getPointer(), CGF.VoidPtrTy),
          Elem);
      if ((*IPriv)->getType()->isVariablyModifiedType()) {
        // Store array size.
        ++Idx;
        Elem = CGF.Builder.CreateConstArrayGEP(ReductionList, Idx,
                                               CGF.getPointerSize());
        llvm::Value *Size = CGF.Builder.CreateIntCast(
            CGF.getVLASize(
                   CGF.getContext().getAsVariableArrayType((*IPriv)->getType()))
                .NumElts,
            CGF.SizeTy, /*isSigned=*/false);
        CGF.Builder.CreateStore(CGF.Builder.CreateIntToPtr(Size, CGF.VoidPtrTy),
                                Elem);
      }
    }

    llvm::Value *ReductionArrayTySize = CGF.getTypeSize(ReductionArrayTy);
    llvm::Value *RL = CGF.Builder.CreatePointerBitCastOrAddrSpaceCast(
        ReductionList.getPointer(), CGF.VoidPtrTy);
    llvm::Value *ReductionFn = emitReductionFunction(
        CGM, Loc, CGF.ConvertTypeForMem(ReductionArrayTy)->getPointerTo(),
        Privates, LHSExprs, RHSExprs, ReductionOps);
    llvm::Value *ShuffleAndReduceFn = emitShuffleAndReduceFunction(
        CGM, Privates, ReductionArrayTy, ReductionFn, Loc);
    llvm::Value *InterWarpCopyFn =
        emitInterWarpCopyFunction(CGM, Privates, ReductionArrayTy, Loc);

    llvm::Value *Args[] = {RTLoc,
                           ThreadId,
                           CGF.Builder.getInt32(RHSExprs.size()),
                           ReductionArrayTySize,
                           RL,
                           ShuffleAndReduceFn,
                           InterWarpCopyFn};

    Res = CGF.EmitRuntimeCall(createNVPTXRuntimeFunction(
                                  OMPRTL_NVPTX__kmpc_parallel_reduce_nowait_v2),
                              Args);
  } else {
    assert(TeamsReduction && "expected teams reduction.");
    std::string Name = getName({"reduction"});
    llvm::Value *Lock = getCriticalRegionLock(Name);
    llvm::Value *Args[] = {RTLoc, ThreadId, Lock};
    Res = CGF.EmitRuntimeCall(
        createNVPTXRuntimeFunction(
            OMPRTL_NVPTX__kmpc_nvptx_teams_reduce_nowait_simple),
        Args);
  }

  // 5. Build if (res == 1)
  llvm::BasicBlock *ExitBB = CGF.createBasicBlock(".omp.reduction.done");
  llvm::BasicBlock *ThenBB = CGF.createBasicBlock(".omp.reduction.then");
  llvm::Value *Cond = CGF.Builder.CreateICmpEQ(
      Res, llvm::ConstantInt::get(CGM.Int32Ty, /*V=*/1));
  CGF.Builder.CreateCondBr(Cond, ThenBB, ExitBB);

  // 6. Build then branch: where we have reduced values in the master
  //    thread in each team.
  //    __kmpc_end_reduce{_nowait}(<gtid>);
  //    break;
  CGF.EmitBlock(ThenBB);

  // Add emission of __kmpc_end_reduce{_nowait}(<gtid>);
  auto &&CodeGen = [Privates, LHSExprs, RHSExprs, ReductionOps,
                    this](CodeGenFunction &CGF, PrePostActionTy &Action) {
    auto IPriv = Privates.begin();
    auto ILHS = LHSExprs.begin();
    auto IRHS = RHSExprs.begin();
    for (const Expr *E : ReductionOps) {
      emitSingleReductionCombiner(CGF, E, *IPriv, cast<DeclRefExpr>(*ILHS),
                                  cast<DeclRefExpr>(*IRHS));
      ++IPriv;
      ++ILHS;
      ++IRHS;
    }
  };
  if (ParallelReduction) {
    llvm::Value *EndArgs[] = {ThreadId};
    RegionCodeGenTy RCG(CodeGen);
    NVPTXActionTy Action(
        nullptr, llvm::None,
        createNVPTXRuntimeFunction(OMPRTL_NVPTX__kmpc_end_reduce_nowait),
        EndArgs);
    RCG.setAction(Action);
    RCG(CGF);
  } else {
    assert(TeamsReduction && "expected teams reduction.");
    llvm::Value *RTLoc = emitUpdateLocation(CGF, Loc);
    std::string Name = getName({"reduction"});
    llvm::Value *Lock = getCriticalRegionLock(Name);
    llvm::Value *EndArgs[] = {RTLoc, ThreadId, Lock};
    RegionCodeGenTy RCG(CodeGen);
    NVPTXActionTy Action(
        nullptr, llvm::None,
        createNVPTXRuntimeFunction(
            OMPRTL_NVPTX__kmpc_nvptx_teams_end_reduce_nowait_simple),
        EndArgs);
    RCG.setAction(Action);
    RCG(CGF);
  }
  // There is no need to emit line number for unconditional branch.
  (void)ApplyDebugLocation::CreateEmpty(CGF);
  CGF.EmitBlock(ExitBB, /*IsFinished=*/true);
}

const VarDecl *
CGOpenMPRuntimeNVPTX::translateParameter(const FieldDecl *FD,
                                         const VarDecl *NativeParam) const {
  if (!NativeParam->getType()->isReferenceType())
    return NativeParam;
  QualType ArgType = NativeParam->getType();
  QualifierCollector QC;
  const Type *NonQualTy = QC.strip(ArgType);
  QualType PointeeTy = cast<ReferenceType>(NonQualTy)->getPointeeType();
  if (const auto *Attr = FD->getAttr<OMPCaptureKindAttr>()) {
    if (Attr->getCaptureKind() == OMPC_map) {
      PointeeTy = CGM.getContext().getAddrSpaceQualType(PointeeTy,
                                                        LangAS::opencl_global);
    }
  }
  ArgType = CGM.getContext().getPointerType(PointeeTy);
  QC.addRestrict();
  enum { NVPTX_local_addr = 5 };
  QC.addAddressSpace(getLangASFromTargetAS(NVPTX_local_addr));
  ArgType = QC.apply(CGM.getContext(), ArgType);
  if (isa<ImplicitParamDecl>(NativeParam))
    return ImplicitParamDecl::Create(
        CGM.getContext(), /*DC=*/nullptr, NativeParam->getLocation(),
        NativeParam->getIdentifier(), ArgType, ImplicitParamDecl::Other);
  return ParmVarDecl::Create(
      CGM.getContext(),
      const_cast<DeclContext *>(NativeParam->getDeclContext()),
      NativeParam->getBeginLoc(), NativeParam->getLocation(),
      NativeParam->getIdentifier(), ArgType,
      /*TInfo=*/nullptr, SC_None, /*DefArg=*/nullptr);
}

Address
CGOpenMPRuntimeNVPTX::getParameterAddress(CodeGenFunction &CGF,
                                          const VarDecl *NativeParam,
                                          const VarDecl *TargetParam) const {
  assert(NativeParam != TargetParam &&
         NativeParam->getType()->isReferenceType() &&
         "Native arg must not be the same as target arg.");
  Address LocalAddr = CGF.GetAddrOfLocalVar(TargetParam);
  QualType NativeParamType = NativeParam->getType();
  QualifierCollector QC;
  const Type *NonQualTy = QC.strip(NativeParamType);
  QualType NativePointeeTy = cast<ReferenceType>(NonQualTy)->getPointeeType();
  unsigned NativePointeeAddrSpace =
      CGF.getContext().getTargetAddressSpace(NativePointeeTy);
  QualType TargetTy = TargetParam->getType();
  llvm::Value *TargetAddr = CGF.EmitLoadOfScalar(
      LocalAddr, /*Volatile=*/false, TargetTy, SourceLocation());
  // First cast to generic.
  TargetAddr = CGF.Builder.CreatePointerBitCastOrAddrSpaceCast(
      TargetAddr, TargetAddr->getType()->getPointerElementType()->getPointerTo(
                      /*AddrSpace=*/0));
  // Cast from generic to native address space.
  TargetAddr = CGF.Builder.CreatePointerBitCastOrAddrSpaceCast(
      TargetAddr, TargetAddr->getType()->getPointerElementType()->getPointerTo(
                      NativePointeeAddrSpace));
  Address NativeParamAddr = CGF.CreateMemTemp(NativeParamType);
  CGF.EmitStoreOfScalar(TargetAddr, NativeParamAddr, /*Volatile=*/false,
                        NativeParamType);
  return NativeParamAddr;
}

void CGOpenMPRuntimeNVPTX::emitOutlinedFunctionCall(
    CodeGenFunction &CGF, SourceLocation Loc, llvm::Value *OutlinedFn,
    ArrayRef<llvm::Value *> Args) const {
  SmallVector<llvm::Value *, 4> TargetArgs;
  TargetArgs.reserve(Args.size());
  auto *FnType =
      cast<llvm::FunctionType>(OutlinedFn->getType()->getPointerElementType());
  for (unsigned I = 0, E = Args.size(); I < E; ++I) {
    if (FnType->isVarArg() && FnType->getNumParams() <= I) {
      TargetArgs.append(std::next(Args.begin(), I), Args.end());
      break;
    }
    llvm::Type *TargetType = FnType->getParamType(I);
    llvm::Value *NativeArg = Args[I];
    if (!TargetType->isPointerTy()) {
      TargetArgs.emplace_back(NativeArg);
      continue;
    }
    llvm::Value *TargetArg = CGF.Builder.CreatePointerBitCastOrAddrSpaceCast(
        NativeArg,
        NativeArg->getType()->getPointerElementType()->getPointerTo());
    TargetArgs.emplace_back(
        CGF.Builder.CreatePointerBitCastOrAddrSpaceCast(TargetArg, TargetType));
  }
  CGOpenMPRuntime::emitOutlinedFunctionCall(CGF, Loc, OutlinedFn, TargetArgs);
}

/// Emit function which wraps the outline parallel region
/// and controls the arguments which are passed to this function.
/// The wrapper ensures that the outlined function is called
/// with the correct arguments when data is shared.
llvm::Function *CGOpenMPRuntimeNVPTX::createParallelDataSharingWrapper(
    llvm::Function *OutlinedParallelFn, const OMPExecutableDirective &D) {
  ASTContext &Ctx = CGM.getContext();
  const auto &CS = *D.getCapturedStmt(OMPD_parallel);

  // Create a function that takes as argument the source thread.
  FunctionArgList WrapperArgs;
  QualType Int16QTy =
      Ctx.getIntTypeForBitwidth(/*DestWidth=*/16, /*Signed=*/false);
  QualType Int32QTy =
      Ctx.getIntTypeForBitwidth(/*DestWidth=*/32, /*Signed=*/false);
  ImplicitParamDecl ParallelLevelArg(Ctx, /*DC=*/nullptr, D.getBeginLoc(),
                                     /*Id=*/nullptr, Int16QTy,
                                     ImplicitParamDecl::Other);
  ImplicitParamDecl WrapperArg(Ctx, /*DC=*/nullptr, D.getBeginLoc(),
                               /*Id=*/nullptr, Int32QTy,
                               ImplicitParamDecl::Other);
  WrapperArgs.emplace_back(&ParallelLevelArg);
  WrapperArgs.emplace_back(&WrapperArg);

  const CGFunctionInfo &CGFI =
      CGM.getTypes().arrangeBuiltinFunctionDeclaration(Ctx.VoidTy, WrapperArgs);

  auto *Fn = llvm::Function::Create(
      CGM.getTypes().GetFunctionType(CGFI), llvm::GlobalValue::InternalLinkage,
      Twine(OutlinedParallelFn->getName(), "_wrapper"), &CGM.getModule());
  CGM.SetInternalFunctionAttributes(GlobalDecl(), Fn, CGFI);
  if (CGM.getTriple().getArch() == llvm::Triple::amdgcn) {
    Fn->setName(CGM.getModule().getName() + Fn->getName());
    DotToUnderbar(Fn);
    Fn->setLinkage(llvm::GlobalValue::ExternalLinkage);
    Fn->addFnAttr(llvm::Attribute::AlwaysInline);
    Fn->setDSOLocal(false);
    // Create global constant of the hash value for select_outline_wrapper
    // We only need these for functions generated in other modules
    (void)new llvm::GlobalVariable(
        CGM.getModule(),
        /* Type */ CGM.SizeTy,
        /* isConstant */ true,
        /* Linkage Types */ llvm::GlobalValue::ExternalLinkage,
        llvm::ConstantInt::get(CGM.SizeTy, llvm::hash_value(Fn->getName())),
        Twine("_HASHW_") + Fn->getName().str(),
        /* insertBefore */ nullptr,
        /* ThreadLocalMode =*/llvm::GlobalVariable::NotThreadLocal,
        CGM.getContext().getTargetAddressSpace(LangAS::cuda_constant));
    // /*isExternallyInitialized*/ false);
  } else
    Fn->setLinkage(llvm::GlobalValue::InternalLinkage);

  Fn->setDoesNotRecurse();

  CodeGenFunction CGF(CGM, /*suppressNewContext=*/true);
  CGF.StartFunction(GlobalDecl(), Ctx.VoidTy, Fn, CGFI, WrapperArgs,
                    D.getBeginLoc(), D.getBeginLoc());

  const auto *RD = CS.getCapturedRecordDecl();
  auto CurField = RD->field_begin();

  Address ZeroAddr = CGF.CreateMemTemp(
      CGF.getContext().getIntTypeForBitwidth(/*DestWidth=*/32, /*Signed=*/1),
      /*Name*/ ".zero.addr");
  CGF.Builder.CreateStore(CGF.Builder.getInt32(0), ZeroAddr);
  // Get the array of arguments.
  SmallVector<llvm::Value *, 8> Args;

  Args.emplace_back(CGF.GetAddrOfLocalVar(&WrapperArg).getPointer());
  Args.emplace_back(ZeroAddr.getPointer());

  CGBuilderTy &Bld = CGF.Builder;
  auto CI = CS.capture_begin();

  // Use global memory for data sharing.
  // Handle passing of global args to workers.
  Address GlobalArgs =
      CGF.CreateDefaultAlignTempAlloca(CGF.VoidPtrPtrTy, "global_args");
  llvm::Value *GlobalArgsPtr = GlobalArgs.getPointer();
  llvm::Value *DataSharingArgs[] = {GlobalArgsPtr};
  CGF.EmitRuntimeCall(
      createNVPTXRuntimeFunction(OMPRTL_NVPTX__kmpc_get_shared_variables),
      DataSharingArgs);

  // Retrieve the shared variables from the list of references returned
  // by the runtime. Pass the variables to the outlined function.
  Address SharedArgListAddress = Address::invalid();
  if (CS.capture_size() > 0 ||
      isOpenMPLoopBoundSharingDirective(D.getDirectiveKind())) {
    SharedArgListAddress = CGF.EmitLoadOfPointer(
        GlobalArgs, CGF.getContext()
                        .getPointerType(CGF.getContext().getPointerType(
                            CGF.getContext().VoidPtrTy))
                        .castAs<PointerType>());
  }
  unsigned Idx = 0;
  if (isOpenMPLoopBoundSharingDirective(D.getDirectiveKind())) {
    Address Src = Bld.CreateConstInBoundsGEP(SharedArgListAddress, Idx,
                                             CGF.getPointerSize());
    Address TypedAddress = Bld.CreatePointerBitCastOrAddrSpaceCast(
        Src, CGF.SizeTy->getPointerTo());
    llvm::Value *LB = CGF.EmitLoadOfScalar(
        TypedAddress,
        /*Volatile=*/false,
        CGF.getContext().getPointerType(CGF.getContext().getSizeType()),
        cast<OMPLoopDirective>(D).getLowerBoundVariable()->getExprLoc());
    Args.emplace_back(LB);
    ++Idx;
    Src = Bld.CreateConstInBoundsGEP(SharedArgListAddress, Idx,
                                     CGF.getPointerSize());
    TypedAddress = Bld.CreatePointerBitCastOrAddrSpaceCast(
        Src, CGF.SizeTy->getPointerTo());
    llvm::Value *UB = CGF.EmitLoadOfScalar(
        TypedAddress,
        /*Volatile=*/false,
        CGF.getContext().getPointerType(CGF.getContext().getSizeType()),
        cast<OMPLoopDirective>(D).getUpperBoundVariable()->getExprLoc());
    Args.emplace_back(UB);
    ++Idx;
  }
  if (CS.capture_size() > 0) {
    ASTContext &CGFContext = CGF.getContext();
    for (unsigned I = 0, E = CS.capture_size(); I < E; ++I, ++CI, ++CurField) {
      QualType ElemTy = CurField->getType();
      Address Src = Bld.CreateConstInBoundsGEP(SharedArgListAddress, I + Idx,
                                               CGF.getPointerSize());
      Address TypedAddress = Bld.CreatePointerBitCastOrAddrSpaceCast(
          Src, CGF.ConvertTypeForMem(CGFContext.getPointerType(ElemTy)));
      llvm::Value *Arg = CGF.EmitLoadOfScalar(TypedAddress,
                                              /*Volatile=*/false,
                                              CGFContext.getPointerType(ElemTy),
                                              CI->getLocation());
      if (CI->capturesVariableByCopy() &&
          !CI->getCapturedVar()->getType()->isAnyPointerType()) {
        Arg = castValueToType(CGF, Arg, ElemTy, CGFContext.getUIntPtrType(),
                              CI->getLocation());
      }
      Args.emplace_back(Arg);
    }
  }

  emitOutlinedFunctionCall(CGF, D.getBeginLoc(), OutlinedParallelFn, Args);
  CGF.FinishFunction();
  return Fn;
}

void CGOpenMPRuntimeNVPTX::emitFunctionProlog(CodeGenFunction &CGF,
                                              const Decl *D) {
  if (getDataSharingMode(CGM) != CGOpenMPRuntimeNVPTX::Generic)
    return;

  assert(D && "Expected function or captured|block decl.");
  assert(FunctionGlobalizedDecls.count(CGF.CurFn) == 0 &&
         "Function is registered already.");
  assert((!TeamAndReductions.first || TeamAndReductions.first == D) &&
         "Team is set but not processed.");
  const Stmt *Body = nullptr;
  bool NeedToDelayGlobalization = false;
  if (const auto *FD = dyn_cast<FunctionDecl>(D)) {
    Body = FD->getBody();
  } else if (const auto *BD = dyn_cast<BlockDecl>(D)) {
    Body = BD->getBody();
  } else if (const auto *CD = dyn_cast<CapturedDecl>(D)) {
    Body = CD->getBody();
    NeedToDelayGlobalization = CGF.CapturedStmtInfo->getKind() == CR_OpenMP;
    if (NeedToDelayGlobalization &&
        getExecutionMode() == CGOpenMPRuntimeNVPTX::EM_SPMD)
      return;
  }
  if (!Body)
    return;
  CheckVarsEscapingDeclContext VarChecker(CGF, TeamAndReductions.second);
  VarChecker.Visit(Body);
  const RecordDecl *GlobalizedVarsRecord =
      VarChecker.getGlobalizedRecord(IsInTTDRegion);
  TeamAndReductions.first = nullptr;
  TeamAndReductions.second.clear();
  ArrayRef<const ValueDecl *> EscapedVariableLengthDecls =
      VarChecker.getEscapedVariableLengthDecls();
  if (!GlobalizedVarsRecord && EscapedVariableLengthDecls.empty())
    return;
  auto I = FunctionGlobalizedDecls.try_emplace(CGF.CurFn).first;
  I->getSecond().MappedParams =
      llvm::make_unique<CodeGenFunction::OMPMapVars>();
  I->getSecond().GlobalRecord = GlobalizedVarsRecord;
  I->getSecond().EscapedParameters.insert(
      VarChecker.getEscapedParameters().begin(),
      VarChecker.getEscapedParameters().end());
  I->getSecond().EscapedVariableLengthDecls.append(
      EscapedVariableLengthDecls.begin(), EscapedVariableLengthDecls.end());
  DeclToAddrMapTy &Data = I->getSecond().LocalVarData;
  for (const ValueDecl *VD : VarChecker.getEscapedDecls()) {
    assert(VD->isCanonicalDecl() && "Expected canonical declaration");
    const FieldDecl *FD = VarChecker.getFieldForGlobalizedVar(VD);
    Data.insert(std::make_pair(VD, MappedVarData(FD, IsInTTDRegion)));
  }
  if (!IsInTTDRegion && !NeedToDelayGlobalization && !IsInParallelRegion) {
    CheckVarsEscapingDeclContext VarChecker(CGF, llvm::None);
    VarChecker.Visit(Body);
    I->getSecond().SecondaryGlobalRecord =
        VarChecker.getGlobalizedRecord(/*IsInTTDRegion=*/true);
    I->getSecond().SecondaryLocalVarData.emplace();
    DeclToAddrMapTy &Data = I->getSecond().SecondaryLocalVarData.getValue();
    for (const ValueDecl *VD : VarChecker.getEscapedDecls()) {
      assert(VD->isCanonicalDecl() && "Expected canonical declaration");
      const FieldDecl *FD = VarChecker.getFieldForGlobalizedVar(VD);
      Data.insert(
          std::make_pair(VD, MappedVarData(FD, /*IsInTTDRegion=*/true)));
    }
  }
  if (!NeedToDelayGlobalization) {
    emitGenericVarsProlog(CGF, D->getBeginLoc(), /*WithSPMDCheck=*/true);
    struct GlobalizationScope final : EHScopeStack::Cleanup {
      GlobalizationScope() = default;

      void Emit(CodeGenFunction &CGF, Flags flags) override {
        static_cast<CGOpenMPRuntimeNVPTX &>(CGF.CGM.getOpenMPRuntime())
            .emitGenericVarsEpilog(CGF, /*WithSPMDCheck=*/true);
      }
    };
    CGF.EHStack.pushCleanup<GlobalizationScope>(NormalAndEHCleanup);
  }
}

Address CGOpenMPRuntimeNVPTX::getAddressOfLocalVariable(CodeGenFunction &CGF,
                                                        const VarDecl *VD) {
  if (getDataSharingMode(CGM) != CGOpenMPRuntimeNVPTX::Generic)
    return Address::invalid();

  VD = VD->getCanonicalDecl();
  auto I = FunctionGlobalizedDecls.find(CGF.CurFn);
  if (I == FunctionGlobalizedDecls.end())
    return Address::invalid();
  auto VDI = I->getSecond().LocalVarData.find(VD);
  if (VDI != I->getSecond().LocalVarData.end())
    return VDI->second.PrivateAddr;
  if (VD->hasAttrs()) {
    for (specific_attr_iterator<OMPReferencedVarAttr> IT(VD->attr_begin()),
         E(VD->attr_end());
         IT != E; ++IT) {
      auto VDI = I->getSecond().LocalVarData.find(
          cast<VarDecl>(cast<DeclRefExpr>(IT->getRef())->getDecl())
              ->getCanonicalDecl());
      if (VDI != I->getSecond().LocalVarData.end())
        return VDI->second.PrivateAddr;
    }
  }
  return Address::invalid();
}

void CGOpenMPRuntimeNVPTX::functionFinished(CodeGenFunction &CGF) {
  FunctionGlobalizedDecls.erase(CGF.CurFn);
  CGOpenMPRuntime::functionFinished(CGF);
}

void CGOpenMPRuntimeNVPTX::getDefaultDistScheduleAndChunk(
    CodeGenFunction &CGF, const OMPLoopDirective &S,
    OpenMPDistScheduleClauseKind &ScheduleKind,
    llvm::Value *&Chunk) const {
  if (getExecutionMode() == CGOpenMPRuntimeNVPTX::EM_SPMD) {
    ScheduleKind = OMPC_DIST_SCHEDULE_static;
    Chunk = CGF.EmitScalarConversion(getNVPTXNumThreads(CGF),
        CGF.getContext().getIntTypeForBitwidth(32, /*Signed=*/0),
        S.getIterationVariable()->getType(), S.getBeginLoc());
    return;
  }
  CGOpenMPRuntime::getDefaultDistScheduleAndChunk(
      CGF, S, ScheduleKind, Chunk);
}

void CGOpenMPRuntimeNVPTX::getDefaultScheduleAndChunk(
    CodeGenFunction &CGF, const OMPLoopDirective &S,
    OpenMPScheduleClauseKind &ScheduleKind,
    const Expr *&ChunkExpr) const {
  ScheduleKind = OMPC_SCHEDULE_static;
  // Chunk size is 1 in this case.
  llvm::APInt ChunkSize(32, 1);
  ChunkExpr = IntegerLiteral::Create(CGF.getContext(), ChunkSize,
      CGF.getContext().getIntTypeForBitwidth(32, /*Signed=*/0),
      SourceLocation());
}

void CGOpenMPRuntimeNVPTX::adjustTargetSpecificDataForLambdas(
    CodeGenFunction &CGF, const OMPExecutableDirective &D) const {
  assert(isOpenMPTargetExecutionDirective(D.getDirectiveKind()) &&
         " Expected target-based directive.");
  const CapturedStmt *CS = D.getCapturedStmt(OMPD_target);
  for (const CapturedStmt::Capture &C : CS->captures()) {
    // Capture variables captured by reference in lambdas for target-based
    // directives.
    if (!C.capturesVariable())
      continue;
    const VarDecl *VD = C.getCapturedVar();
    const auto *RD = VD->getType()
                         .getCanonicalType()
                         .getNonReferenceType()
                         ->getAsCXXRecordDecl();
    if (!RD || !RD->isLambda())
      continue;
    Address VDAddr = CGF.GetAddrOfLocalVar(VD);
    LValue VDLVal;
    if (VD->getType().getCanonicalType()->isReferenceType())
      VDLVal = CGF.EmitLoadOfReferenceLValue(VDAddr, VD->getType());
    else
      VDLVal = CGF.MakeAddrLValue(
          VDAddr, VD->getType().getCanonicalType().getNonReferenceType());
    llvm::DenseMap<const VarDecl *, FieldDecl *> Captures;
    FieldDecl *ThisCapture = nullptr;
    RD->getCaptureFields(Captures, ThisCapture);
    if (ThisCapture && CGF.CapturedStmtInfo->isCXXThisExprCaptured()) {
      LValue ThisLVal =
          CGF.EmitLValueForFieldInitialization(VDLVal, ThisCapture);
      llvm::Value *CXXThis = CGF.LoadCXXThis();
      CGF.EmitStoreOfScalar(CXXThis, ThisLVal);
    }
    for (const LambdaCapture &LC : RD->captures()) {
      if (LC.getCaptureKind() != LCK_ByRef)
        continue;
      const VarDecl *VD = LC.getCapturedVar();
      if (!CS->capturesVariable(VD))
        continue;
      auto It = Captures.find(VD);
      assert(It != Captures.end() && "Found lambda capture without field.");
      LValue VarLVal = CGF.EmitLValueForFieldInitialization(VDLVal, It->second);
      Address VDAddr = CGF.GetAddrOfLocalVar(VD);
      if (VD->getType().getCanonicalType()->isReferenceType())
        VDAddr = CGF.EmitLoadOfReferenceLValue(VDAddr,
                                               VD->getType().getCanonicalType())
                     .getAddress();
      CGF.EmitStoreOfScalar(VDAddr.getPointer(), VarLVal);
    }
  }
}

// Get current CudaArch and ignore any unknown values
static CudaArch getCudaArch(CodeGenModule &CGM) {
  if (!CGM.getTarget().hasFeature("ptx") &&
      (CGM.getTriple().getArch() != llvm::Triple::amdgcn))
    return CudaArch::UNKNOWN;
  if (CGM.getTriple().getArch() == llvm::Triple::amdgcn)
    return StringToCudaArch(CGM.getTarget().getTargetOpts().CPU);
  // FIXME: Can we always just regurn StringToCudaArch(...CPU) here?
  llvm::StringMap<bool> Features;
  CGM.getTarget().initFeatureMap(Features, CGM.getDiags(),
                                 CGM.getTarget().getTargetOpts().CPU,
                                 CGM.getTarget().getTargetOpts().Features);
  for (const auto &Feature : Features) {
    if (Feature.getValue()) {
      CudaArch Arch = StringToCudaArch(Feature.getKey());
      if (Arch != CudaArch::UNKNOWN)
        return Arch;
    }
  }
  return CudaArch::UNKNOWN;
}

/// Check to see if target architecture supports unified addressing which is
/// a restriction for OpenMP requires clause "unified_shared_memory".
void CGOpenMPRuntimeNVPTX::checkArchForUnifiedAddressing(
    CodeGenModule &CGM, const OMPRequiresDecl *D) const {
  for (const OMPClause *Clause : D->clauselists()) {
    if (Clause->getClauseKind() == OMPC_unified_shared_memory) {
      switch (getCudaArch(CGM)) {
      case CudaArch::SM_20:
      case CudaArch::SM_21:
      case CudaArch::SM_30:
      case CudaArch::SM_32:
      case CudaArch::SM_35:
      case CudaArch::SM_37:
      case CudaArch::SM_50:
      case CudaArch::SM_52:
      case CudaArch::SM_53:
      case CudaArch::SM_60:
      case CudaArch::SM_61:
      case CudaArch::SM_62:
        CGM.Error(Clause->getBeginLoc(),
                  "Target architecture does not support unified addressing");
        return;
      case CudaArch::SM_70:
      case CudaArch::SM_72:
      case CudaArch::SM_75:
      case CudaArch::GFX600:
      case CudaArch::GFX601:
      case CudaArch::GFX700:
      case CudaArch::GFX701:
      case CudaArch::GFX702:
      case CudaArch::GFX703:
      case CudaArch::GFX704:
      case CudaArch::GFX801:
      case CudaArch::GFX802:
      case CudaArch::GFX803:
      case CudaArch::GFX810:
      case CudaArch::GFX900:
      case CudaArch::GFX902:
      case CudaArch::GFX904:
      case CudaArch::GFX906:
      case CudaArch::GFX909:
      case CudaArch::UNKNOWN:
        break;
      case CudaArch::LAST:
        llvm_unreachable("Unexpected Cuda arch.");
      }
    }
  }
}

/// Get number of SMs and number of blocks per SM.
static std::pair<unsigned, unsigned> getSMsBlocksPerSM(CodeGenModule &CGM) {
  std::pair<unsigned, unsigned> Data;
  if (CGM.getLangOpts().OpenMPCUDANumSMs)
    Data.first = CGM.getLangOpts().OpenMPCUDANumSMs;
  if (CGM.getLangOpts().OpenMPCUDABlocksPerSM)
    Data.second = CGM.getLangOpts().OpenMPCUDABlocksPerSM;
  if (Data.first && Data.second)
    return Data;
  switch (getCudaArch(CGM)) {
  case CudaArch::SM_20:
  case CudaArch::SM_21:
  case CudaArch::SM_30:
  case CudaArch::SM_32:
  case CudaArch::SM_35:
  case CudaArch::SM_37:
  case CudaArch::SM_50:
  case CudaArch::SM_52:
  case CudaArch::SM_53:
    return {16, 16};
  case CudaArch::SM_60:
  case CudaArch::SM_61:
  case CudaArch::SM_62:
    return {56, 32};
  case CudaArch::SM_70:
  case CudaArch::SM_72:
  case CudaArch::SM_75:
    return {84, 32};
  case CudaArch::GFX600:
  case CudaArch::GFX601:
  case CudaArch::GFX700:
  case CudaArch::GFX701:
    return {44, 64}; // Hawaii
  case CudaArch::GFX702:
  case CudaArch::GFX703:
  case CudaArch::GFX704:
  case CudaArch::GFX801:
  case CudaArch::GFX802:
    return {28, 64}; // Tonga
  case CudaArch::GFX803:
    return {64, 64}; // FIXME: Verify these settings or get autmatically
  case CudaArch::GFX810:
  case CudaArch::GFX900:
  case CudaArch::GFX902:
  case CudaArch::GFX904:
  case CudaArch::GFX906:
  case CudaArch::GFX909:
    return {64, 64};
  case CudaArch::UNKNOWN:
    break;
  case CudaArch::LAST:
    llvm_unreachable("Unexpected Cuda arch.");
  }
  llvm_unreachable("Unexpected NVPTX target without ptx feature.");
}

void CGOpenMPRuntimeNVPTX::clear() {
  if (!GlobalizedRecords.empty()) {
    ASTContext &C = CGM.getContext();
    llvm::SmallVector<const GlobalPtrSizeRecsTy *, 4> GlobalRecs;
    llvm::SmallVector<const GlobalPtrSizeRecsTy *, 4> SharedRecs;
    RecordDecl *StaticRD = C.buildImplicitRecord(
        "_openmp_static_memory_type_$_", RecordDecl::TagKind::TTK_Union);
    StaticRD->startDefinition();
    RecordDecl *SharedStaticRD = C.buildImplicitRecord(
        "_shared_openmp_static_memory_type_$_", RecordDecl::TagKind::TTK_Union);
    SharedStaticRD->startDefinition();
    for (const GlobalPtrSizeRecsTy &Records : GlobalizedRecords) {
      if (Records.Records.empty())
        continue;
      unsigned Size = 0;
      unsigned RecAlignment = 0;
      for (const RecordDecl *RD : Records.Records) {
        QualType RDTy = C.getRecordType(RD);
        unsigned Alignment = C.getTypeAlignInChars(RDTy).getQuantity();
        RecAlignment = std::max(RecAlignment, Alignment);
        unsigned RecSize = C.getTypeSizeInChars(RDTy).getQuantity();
        Size =
            llvm::alignTo(llvm::alignTo(Size, Alignment) + RecSize, Alignment);
      }
      Size = llvm::alignTo(Size, RecAlignment);
      llvm::APInt ArySize(/*numBits=*/64, Size);
      QualType SubTy = C.getConstantArrayType(
          C.CharTy, ArySize, ArrayType::Normal, /*IndexTypeQuals=*/0);
      const bool UseSharedMemory = Size <= SharedMemorySize;
      auto *Field =
          FieldDecl::Create(C, UseSharedMemory ? SharedStaticRD : StaticRD,
                            SourceLocation(), SourceLocation(), nullptr, SubTy,
                            C.getTrivialTypeSourceInfo(SubTy, SourceLocation()),
                            /*BW=*/nullptr, /*Mutable=*/false,
                            /*InitStyle=*/ICIS_NoInit);
      Field->setAccess(AS_public);
      if (UseSharedMemory) {
        SharedStaticRD->addDecl(Field);
        SharedRecs.push_back(&Records);
      } else {
        StaticRD->addDecl(Field);
        GlobalRecs.push_back(&Records);
      }
      Records.RecSize->setInitializer(llvm::ConstantInt::get(CGM.SizeTy, Size));
      Records.UseSharedMemory->setInitializer(
          llvm::ConstantInt::get(CGM.Int16Ty, UseSharedMemory ? 1 : 0));
    }
    // Allocate SharedMemorySize buffer for the shared memory.
    // FIXME: nvlink does not handle weak linkage correctly (object with the
    // different size are reported as erroneous).
    // Restore this code as sson as nvlink is fixed.
    if (!SharedStaticRD->field_empty()) {
      llvm::APInt ArySize(/*numBits=*/64, SharedMemorySize);
      QualType SubTy = C.getConstantArrayType(
          C.CharTy, ArySize, ArrayType::Normal, /*IndexTypeQuals=*/0);
      auto *Field = FieldDecl::Create(
          C, SharedStaticRD, SourceLocation(), SourceLocation(), nullptr, SubTy,
          C.getTrivialTypeSourceInfo(SubTy, SourceLocation()),
          /*BW=*/nullptr, /*Mutable=*/false,
          /*InitStyle=*/ICIS_NoInit);
      Field->setAccess(AS_public);
      SharedStaticRD->addDecl(Field);
    }
    SharedStaticRD->completeDefinition();
    if (!SharedStaticRD->field_empty()) {
      QualType StaticTy = C.getRecordType(SharedStaticRD);
      llvm::Type *LLVMStaticTy = CGM.getTypes().ConvertTypeForMem(StaticTy);
      auto *GV = (CGM.getTriple().getArch() == llvm::Triple::amdgcn)
        ? new llvm::GlobalVariable(
          CGM.getModule(), LLVMStaticTy,
          /*isConstant=*/false, llvm::GlobalValue::WeakAnyLinkage,
	  llvm::UndefValue::get(LLVMStaticTy),
          "_openmp_shared_static_glob_rd_$_", /*InsertBefore=*/nullptr,
          llvm::GlobalValue::NotThreadLocal,
          C.getTargetAddressSpace(LangAS::cuda_shared),
	  /*isExternallyInitialized*/ true)
        : new llvm::GlobalVariable(
          CGM.getModule(), LLVMStaticTy,
          /*isConstant=*/false, llvm::GlobalValue::CommonLinkage,
          llvm::Constant::getNullValue(LLVMStaticTy),
          "_openmp_shared_static_glob_rd_$_", /*InsertBefore=*/nullptr,
          llvm::GlobalValue::NotThreadLocal,
          C.getTargetAddressSpace(LangAS::cuda_shared));
      auto *Replacement = llvm::ConstantExpr::getPointerBitCastOrAddrSpaceCast(
          GV, CGM.VoidPtrTy);
      for (const GlobalPtrSizeRecsTy *Rec : SharedRecs) {
        Rec->Buffer->replaceAllUsesWith(Replacement);
        Rec->Buffer->eraseFromParent();
      }
    }
    StaticRD->completeDefinition();
    if (!StaticRD->field_empty()) {
      QualType StaticTy = C.getRecordType(StaticRD);
      std::pair<unsigned, unsigned> SMsBlockPerSM = getSMsBlocksPerSM(CGM);
      llvm::APInt Size1(32, SMsBlockPerSM.second);
      QualType Arr1Ty =
          C.getConstantArrayType(StaticTy, Size1, ArrayType::Normal,
                                 /*IndexTypeQuals=*/0);
      llvm::APInt Size2(32, SMsBlockPerSM.first);
      QualType Arr2Ty = C.getConstantArrayType(Arr1Ty, Size2, ArrayType::Normal,
                                               /*IndexTypeQuals=*/0);
      llvm::Type *LLVMArr2Ty = CGM.getTypes().ConvertTypeForMem(Arr2Ty);
      llvm::GlobalValue::LinkageTypes Linkage =
          (CGM.getTriple().getArch() == llvm::Triple::amdgcn)
              ? llvm::GlobalValue::PrivateLinkage
              : llvm::GlobalValue::CommonLinkage;
      auto *GV =
          new llvm::GlobalVariable(CGM.getModule(), LLVMArr2Ty,
                                   /*IsConstant*/ false, Linkage,
                                   llvm::Constant::getNullValue(LLVMArr2Ty),
                                   "_openmp_static_glob_rd_$_");

      auto *Replacement = llvm::ConstantExpr::getPointerBitCastOrAddrSpaceCast(
          GV, CGM.VoidPtrTy);
      for (const GlobalPtrSizeRecsTy *Rec : GlobalRecs) {
        Rec->Buffer->replaceAllUsesWith(Replacement);
        Rec->Buffer->eraseFromParent();
      }
    }
  }
  CGOpenMPRuntime::clear();
}<|MERGE_RESOLUTION|>--- conflicted
+++ resolved
@@ -193,6 +193,13 @@
   SharedMemorySize = 128,
 };
 
+enum NamedBarrier : unsigned {
+  /// Synchronize on this barrier #ID using a named barrier primitive.
+  /// Only the subset of active threads in a parallel region arrive at the
+  /// barrier.
+  NB_Parallel = 1,
+};
+
 static const ValueDecl *getPrivateItem(const Expr *RefExpr) {
   RefExpr = RefExpr->IgnoreParens();
   if (const auto *ASE = dyn_cast<ArraySubscriptExpr>(RefExpr)) {
@@ -669,8 +676,6 @@
 
 }
 
-<<<<<<< HEAD
-=======
 /// Get barrier to synchronize all threads in a block.
 static void getNVPTXCTABarrier(CodeGenFunction &CGF) {
   CGBuilderTy &Bld = CGF.Builder;
@@ -717,7 +722,6 @@
   return getNVPTXBarrier(CGF, NB_Parallel, NumThreads);
 }
 
->>>>>>> 1ef3504b
 /// Get the value of the thread_limit clause in the teams directive.
 /// For the 'generic' execution mode, the runtime encodes thread_limit in
 /// the launch parameters, always starting thread_limit+warpSize threads per
