//===---- CGOpenMPRuntimeNVPTX.cpp - Interface to OpenMP NVPTX Runtimes ---===//
//
// Part of the LLVM Project, under the Apache License v2.0 with LLVM Exceptions.
// See https://llvm.org/LICENSE.txt for license information.
// SPDX-License-Identifier: Apache-2.0 WITH LLVM-exception
//
//===----------------------------------------------------------------------===//
//
// This provides a class for OpenMP runtime code generation specialized to NVPTX
// targets.
//
//===----------------------------------------------------------------------===//

#include "CGOpenMPRuntimeNVPTX.h"
#include "CodeGenFunction.h"
#include "clang/AST/DeclOpenMP.h"
#include "clang/AST/StmtOpenMP.h"
#include "clang/AST/StmtVisitor.h"
#include "clang/Basic/Cuda.h"
#include "llvm/ADT/SmallPtrSet.h"
#include "llvm/IR/Metadata.h"

using namespace clang;
using namespace CodeGen;

namespace {
enum OpenMPRTLFunctionNVPTX {
  /// Call to void __kmpc_kernel_init(kmp_int32 thread_limit,
  /// int16_t RequiresOMPRuntime);
  OMPRTL_NVPTX__kmpc_kernel_init,
  /// Call to void __kmpc_kernel_deinit(int16_t IsOMPRuntimeInitialized);
  OMPRTL_NVPTX__kmpc_kernel_deinit,
  /// Call to void __kmpc_spmd_kernel_init(kmp_int32 thread_limit,
  /// int16_t RequiresOMPRuntime, int16_t RequiresDataSharing);
  OMPRTL_NVPTX__kmpc_spmd_kernel_init,
  /// Call to void __kmpc_spmd_kernel_deinit_v2(int16_t RequiresOMPRuntime);
  OMPRTL_NVPTX__kmpc_spmd_kernel_deinit_v2,
  /// Call to void __kmpc_kernel_prepare_parallel(void
  /// *outlined_function, int16_t
  /// IsOMPRuntimeInitialized);
  OMPRTL_NVPTX__kmpc_kernel_prepare_parallel,
  /// Call to bool __kmpc_kernel_parallel(void **outlined_function,
  /// int16_t IsOMPRuntimeInitialized);
  OMPRTL_NVPTX__kmpc_kernel_parallel,
  /// Call to void __kmpc_kernel_end_parallel();
  OMPRTL_NVPTX__kmpc_kernel_end_parallel,
  /// Call to void __kmpc_serialized_parallel(ident_t *loc, kmp_int32
  /// global_tid);
  OMPRTL_NVPTX__kmpc_serialized_parallel,
  /// Call to void __kmpc_end_serialized_parallel(ident_t *loc, kmp_int32
  /// global_tid);
  OMPRTL_NVPTX__kmpc_end_serialized_parallel,
  /// Call to int32_t __kmpc_shuffle_int32(int32_t element,
  /// int16_t lane_offset, int16_t warp_size);
  OMPRTL_NVPTX__kmpc_shuffle_int32,
  /// Call to int64_t __kmpc_shuffle_int64(int64_t element,
  /// int16_t lane_offset, int16_t warp_size);
  OMPRTL_NVPTX__kmpc_shuffle_int64,
  /// Call to __kmpc_nvptx_parallel_reduce_nowait_v2(ident_t *loc, kmp_int32
  /// global_tid, kmp_int32 num_vars, size_t reduce_size, void* reduce_data,
  /// void (*kmp_ShuffleReductFctPtr)(void *rhsData, int16_t lane_id, int16_t
  /// lane_offset, int16_t shortCircuit),
  /// void (*kmp_InterWarpCopyFctPtr)(void* src, int32_t warp_num));
  OMPRTL_NVPTX__kmpc_nvptx_parallel_reduce_nowait_v2,
  /// Call to __kmpc_nvptx_teams_reduce_nowait_v2(ident_t *loc, kmp_int32
  /// global_tid, void *global_buffer, int32_t num_of_records, void*
  /// reduce_data,
  /// void (*kmp_ShuffleReductFctPtr)(void *rhsData, int16_t lane_id, int16_t
  /// lane_offset, int16_t shortCircuit),
  /// void (*kmp_InterWarpCopyFctPtr)(void* src, int32_t warp_num), void
  /// (*kmp_ListToGlobalCpyFctPtr)(void *buffer, int idx, void *reduce_data),
  /// void (*kmp_GlobalToListCpyFctPtr)(void *buffer, int idx,
  /// void *reduce_data), void (*kmp_GlobalToListCpyPtrsFctPtr)(void *buffer,
  /// int idx, void *reduce_data), void (*kmp_GlobalToListRedFctPtr)(void
  /// *buffer, int idx, void *reduce_data));
  OMPRTL_NVPTX__kmpc_nvptx_teams_reduce_nowait_v2,
  /// Call to __kmpc_nvptx_end_reduce_nowait(int32_t global_tid);
  OMPRTL_NVPTX__kmpc_end_reduce_nowait,
  /// Call to void __kmpc_data_sharing_init_stack();
  OMPRTL_NVPTX__kmpc_data_sharing_init_stack,
  /// Call to void __kmpc_data_sharing_init_stack_spmd();
  OMPRTL_NVPTX__kmpc_data_sharing_init_stack_spmd,
  /// Call to void* __kmpc_data_sharing_coalesced_push_stack(size_t size,
  /// int16_t UseSharedMemory);
  OMPRTL_NVPTX__kmpc_data_sharing_coalesced_push_stack,
  /// Call to void __kmpc_data_sharing_pop_stack(void *a);
  OMPRTL_NVPTX__kmpc_data_sharing_pop_stack,
  /// Call to void __kmpc_begin_sharing_variables(void ***args,
  /// size_t n_args);
  OMPRTL_NVPTX__kmpc_begin_sharing_variables,
  /// Call to void __kmpc_end_sharing_variables();
  OMPRTL_NVPTX__kmpc_end_sharing_variables,
  /// Call to void __kmpc_get_shared_variables(void ***GlobalArgs)
  OMPRTL_NVPTX__kmpc_get_shared_variables,
  /// Call to uint16_t __kmpc_parallel_level(ident_t *loc, kmp_int32
  /// global_tid);
  OMPRTL_NVPTX__kmpc_parallel_level,
  /// Call to int8_t __kmpc_is_spmd_exec_mode();
  OMPRTL_NVPTX__kmpc_is_spmd_exec_mode,
  /// Call to void __kmpc_get_team_static_memory(int16_t isSPMDExecutionMode,
  /// const void *buf, size_t size, int16_t is_shared, const void **res);
  OMPRTL_NVPTX__kmpc_get_team_static_memory,
  /// Call to void __kmpc_restore_team_static_memory(int16_t
  /// isSPMDExecutionMode, int16_t is_shared);
  OMPRTL_NVPTX__kmpc_restore_team_static_memory,
  /// Call to void __kmpc_barrier(ident_t *loc, kmp_int32 global_tid);
  OMPRTL__kmpc_barrier,
  /// Call to void __kmpc_barrier_simple_spmd(ident_t *loc, kmp_int32
  /// global_tid);
  OMPRTL__kmpc_barrier_simple_spmd,
};

/// Pre(post)-action for different OpenMP constructs specialized for NVPTX.
class NVPTXActionTy final : public PrePostActionTy {
  llvm::FunctionCallee EnterCallee = nullptr;
  ArrayRef<llvm::Value *> EnterArgs;
  llvm::FunctionCallee ExitCallee = nullptr;
  ArrayRef<llvm::Value *> ExitArgs;
  bool Conditional = false;
  llvm::BasicBlock *ContBlock = nullptr;

public:
  NVPTXActionTy(llvm::FunctionCallee EnterCallee,
                ArrayRef<llvm::Value *> EnterArgs,
                llvm::FunctionCallee ExitCallee,
                ArrayRef<llvm::Value *> ExitArgs, bool Conditional = false)
      : EnterCallee(EnterCallee), EnterArgs(EnterArgs), ExitCallee(ExitCallee),
        ExitArgs(ExitArgs), Conditional(Conditional) {}
  void Enter(CodeGenFunction &CGF) override {
    llvm::Value *EnterRes = CGF.EmitRuntimeCall(EnterCallee, EnterArgs);
    if (Conditional) {
      llvm::Value *CallBool = CGF.Builder.CreateIsNotNull(EnterRes);
      auto *ThenBlock = CGF.createBasicBlock("omp_if.then");
      ContBlock = CGF.createBasicBlock("omp_if.end");
      // Generate the branch (If-stmt)
      CGF.Builder.CreateCondBr(CallBool, ThenBlock, ContBlock);
      CGF.EmitBlock(ThenBlock);
    }
  }
  void Done(CodeGenFunction &CGF) {
    // Emit the rest of blocks/branches
    CGF.EmitBranch(ContBlock);
    CGF.EmitBlock(ContBlock, true);
  }
  void Exit(CodeGenFunction &CGF) override {
    CGF.EmitRuntimeCall(ExitCallee, ExitArgs);
  }
};

/// A class to track the execution mode when codegening directives within
/// a target region. The appropriate mode (SPMD|NON-SPMD) is set on entry
/// to the target region and used by containing directives such as 'parallel'
/// to emit optimized code.
class ExecutionRuntimeModesRAII {
private:
  CGOpenMPRuntimeNVPTX::ExecutionMode SavedExecMode =
      CGOpenMPRuntimeNVPTX::EM_Unknown;
  CGOpenMPRuntimeNVPTX::ExecutionMode &ExecMode;
  bool SavedRuntimeMode = false;
  bool *RuntimeMode = nullptr;

public:
  /// Constructor for Non-SPMD mode.
  ExecutionRuntimeModesRAII(CGOpenMPRuntimeNVPTX::ExecutionMode &ExecMode)
      : ExecMode(ExecMode) {
    SavedExecMode = ExecMode;
    ExecMode = CGOpenMPRuntimeNVPTX::EM_NonSPMD;
  }
  /// Constructor for SPMD mode.
  ExecutionRuntimeModesRAII(CGOpenMPRuntimeNVPTX::ExecutionMode &ExecMode,
                            bool &RuntimeMode, bool FullRuntimeMode)
      : ExecMode(ExecMode), RuntimeMode(&RuntimeMode) {
    SavedExecMode = ExecMode;
    SavedRuntimeMode = RuntimeMode;
    ExecMode = CGOpenMPRuntimeNVPTX::EM_SPMD;
    RuntimeMode = FullRuntimeMode;
  }
  ~ExecutionRuntimeModesRAII() {
    ExecMode = SavedExecMode;
    if (RuntimeMode)
      *RuntimeMode = SavedRuntimeMode;
  }
};

/// GPU Configuration:  This information can be derived from cuda registers,
/// however, providing compile time constants helps generate more efficient
/// code.  For all practical purposes this is fine because the configuration
/// is the same for all known NVPTX architectures.
enum MachineConfiguration : unsigned {
  WarpSize = 32,
  /// Number of bits required to represent a lane identifier, which is
  /// computed as log_2(WarpSize).
  LaneIDBits = 5,
  LaneIDMask = WarpSize - 1,

  /// Global memory alignment for performance.
  GlobalMemoryAlignment = 128,

  /// Maximal size of the shared memory buffer.
  SharedMemorySize = 128,
};

enum NamedBarrier : unsigned {
  /// Synchronize on this barrier #ID using a named barrier primitive.
  /// Only the subset of active threads in a parallel region arrive at the
  /// barrier.
  NB_Parallel = 1,
};

static const ValueDecl *getPrivateItem(const Expr *RefExpr) {
  RefExpr = RefExpr->IgnoreParens();
  if (const auto *ASE = dyn_cast<ArraySubscriptExpr>(RefExpr)) {
    const Expr *Base = ASE->getBase()->IgnoreParenImpCasts();
    while (const auto *TempASE = dyn_cast<ArraySubscriptExpr>(Base))
      Base = TempASE->getBase()->IgnoreParenImpCasts();
    RefExpr = Base;
  } else if (auto *OASE = dyn_cast<OMPArraySectionExpr>(RefExpr)) {
    const Expr *Base = OASE->getBase()->IgnoreParenImpCasts();
    while (const auto *TempOASE = dyn_cast<OMPArraySectionExpr>(Base))
      Base = TempOASE->getBase()->IgnoreParenImpCasts();
    while (const auto *TempASE = dyn_cast<ArraySubscriptExpr>(Base))
      Base = TempASE->getBase()->IgnoreParenImpCasts();
    RefExpr = Base;
  }
  RefExpr = RefExpr->IgnoreParenImpCasts();
  if (const auto *DE = dyn_cast<DeclRefExpr>(RefExpr))
    return cast<ValueDecl>(DE->getDecl()->getCanonicalDecl());
  const auto *ME = cast<MemberExpr>(RefExpr);
  return cast<ValueDecl>(ME->getMemberDecl()->getCanonicalDecl());
}


static RecordDecl *buildRecordForGlobalizedVars(
    ASTContext &C, ArrayRef<const ValueDecl *> EscapedDecls,
    ArrayRef<const ValueDecl *> EscapedDeclsForTeams,
    llvm::SmallDenseMap<const ValueDecl *, const FieldDecl *>
        &MappedDeclsFields, int BufSize) {
  using VarsDataTy = std::pair<CharUnits /*Align*/, const ValueDecl *>;
  if (EscapedDecls.empty() && EscapedDeclsForTeams.empty())
    return nullptr;
  SmallVector<VarsDataTy, 4> GlobalizedVars;
  for (const ValueDecl *D : EscapedDecls)
    GlobalizedVars.emplace_back(
        CharUnits::fromQuantity(std::max(
            C.getDeclAlign(D).getQuantity(),
            static_cast<CharUnits::QuantityType>(GlobalMemoryAlignment))),
        D);
  for (const ValueDecl *D : EscapedDeclsForTeams)
    GlobalizedVars.emplace_back(C.getDeclAlign(D), D);
  llvm::stable_sort(GlobalizedVars, [](VarsDataTy L, VarsDataTy R) {
    return L.first > R.first;
  });

  // Build struct _globalized_locals_ty {
  //         /*  globalized vars  */[WarSize] align (max(decl_align,
  //         GlobalMemoryAlignment))
  //         /*  globalized vars  */ for EscapedDeclsForTeams
  //       };
  RecordDecl *GlobalizedRD = C.buildImplicitRecord("_globalized_locals_ty");
  GlobalizedRD->startDefinition();
  llvm::SmallPtrSet<const ValueDecl *, 16> SingleEscaped(
      EscapedDeclsForTeams.begin(), EscapedDeclsForTeams.end());
  for (const auto &Pair : GlobalizedVars) {
    const ValueDecl *VD = Pair.second;
    QualType Type = VD->getType();
    if (Type->isLValueReferenceType())
      Type = C.getPointerType(Type.getNonReferenceType());
    else
      Type = Type.getNonReferenceType();
    SourceLocation Loc = VD->getLocation();
    FieldDecl *Field;
    if (SingleEscaped.count(VD)) {
      Field = FieldDecl::Create(
          C, GlobalizedRD, Loc, Loc, VD->getIdentifier(), Type,
          C.getTrivialTypeSourceInfo(Type, SourceLocation()),
          /*BW=*/nullptr, /*Mutable=*/false,
          /*InitStyle=*/ICIS_NoInit);
      Field->setAccess(AS_public);
      if (VD->hasAttrs()) {
        for (specific_attr_iterator<AlignedAttr> I(VD->getAttrs().begin()),
             E(VD->getAttrs().end());
             I != E; ++I)
          Field->addAttr(*I);
      }
    } else {
      llvm::APInt ArraySize(32, BufSize);
      Type = C.getConstantArrayType(Type, ArraySize, ArrayType::Normal, 0);
      Field = FieldDecl::Create(
          C, GlobalizedRD, Loc, Loc, VD->getIdentifier(), Type,
          C.getTrivialTypeSourceInfo(Type, SourceLocation()),
          /*BW=*/nullptr, /*Mutable=*/false,
          /*InitStyle=*/ICIS_NoInit);
      Field->setAccess(AS_public);
      llvm::APInt Align(32, std::max(C.getDeclAlign(VD).getQuantity(),
                                     static_cast<CharUnits::QuantityType>(
                                         GlobalMemoryAlignment)));
      Field->addAttr(AlignedAttr::CreateImplicit(
          C, AlignedAttr::GNU_aligned, /*IsAlignmentExpr=*/true,
          IntegerLiteral::Create(C, Align,
                                 C.getIntTypeForBitwidth(32, /*Signed=*/0),
                                 SourceLocation())));
    }
    GlobalizedRD->addDecl(Field);
    MappedDeclsFields.try_emplace(VD, Field);
  }
  GlobalizedRD->completeDefinition();
  return GlobalizedRD;
}

/// Get the list of variables that can escape their declaration context.
class CheckVarsEscapingDeclContext final
    : public ConstStmtVisitor<CheckVarsEscapingDeclContext> {
  CodeGenFunction &CGF;
  llvm::SetVector<const ValueDecl *> EscapedDecls;
  llvm::SetVector<const ValueDecl *> EscapedVariableLengthDecls;
  llvm::SmallPtrSet<const Decl *, 4> EscapedParameters;
  RecordDecl *GlobalizedRD = nullptr;
  llvm::SmallDenseMap<const ValueDecl *, const FieldDecl *> MappedDeclsFields;
  bool AllEscaped = false;
  bool IsForCombinedParallelRegion = false;

  void markAsEscaped(const ValueDecl *VD) {
    // Do not globalize declare target variables.
    if (!isa<VarDecl>(VD) ||
        OMPDeclareTargetDeclAttr::isDeclareTargetDeclaration(VD))
      return;
    VD = cast<ValueDecl>(VD->getCanonicalDecl());
    // Use user-specified allocation.
    if (VD->hasAttrs() && VD->hasAttr<OMPAllocateDeclAttr>())
      return;
    // Variables captured by value must be globalized.
    if (auto *CSI = CGF.CapturedStmtInfo) {
      if (const FieldDecl *FD = CSI->lookup(cast<VarDecl>(VD))) {
        // Check if need to capture the variable that was already captured by
        // value in the outer region.
        if (!IsForCombinedParallelRegion) {
          if (!FD->hasAttrs())
            return;
          const auto *Attr = FD->getAttr<OMPCaptureKindAttr>();
          if (!Attr)
            return;
          if (((Attr->getCaptureKind() != OMPC_map) &&
               !isOpenMPPrivate(
                   static_cast<OpenMPClauseKind>(Attr->getCaptureKind()))) ||
              ((Attr->getCaptureKind() == OMPC_map) &&
               !FD->getType()->isAnyPointerType()))
            return;
        }
        if (!FD->getType()->isReferenceType()) {
          assert(!VD->getType()->isVariablyModifiedType() &&
                 "Parameter captured by value with variably modified type");
          EscapedParameters.insert(VD);
        } else if (!IsForCombinedParallelRegion) {
          return;
        }
      }
    }
    if ((!CGF.CapturedStmtInfo ||
         (IsForCombinedParallelRegion && CGF.CapturedStmtInfo)) &&
        VD->getType()->isReferenceType())
      // Do not globalize variables with reference type.
      return;
    if (VD->getType()->isVariablyModifiedType())
      EscapedVariableLengthDecls.insert(VD);
    else
      EscapedDecls.insert(VD);
  }

  void VisitValueDecl(const ValueDecl *VD) {
    if (VD->getType()->isLValueReferenceType())
      markAsEscaped(VD);
    if (const auto *VarD = dyn_cast<VarDecl>(VD)) {
      if (!isa<ParmVarDecl>(VarD) && VarD->hasInit()) {
        const bool SavedAllEscaped = AllEscaped;
        AllEscaped = VD->getType()->isLValueReferenceType();
        Visit(VarD->getInit());
        AllEscaped = SavedAllEscaped;
      }
    }
  }
  void VisitOpenMPCapturedStmt(const CapturedStmt *S,
                               ArrayRef<OMPClause *> Clauses,
                               bool IsCombinedParallelRegion) {
    if (!S)
      return;
    for (const CapturedStmt::Capture &C : S->captures()) {
      if (C.capturesVariable() && !C.capturesVariableByCopy()) {
        const ValueDecl *VD = C.getCapturedVar();
        bool SavedIsForCombinedParallelRegion = IsForCombinedParallelRegion;
        if (IsCombinedParallelRegion) {
          // Check if the variable is privatized in the combined construct and
          // those private copies must be shared in the inner parallel
          // directive.
          IsForCombinedParallelRegion = false;
          for (const OMPClause *C : Clauses) {
            if (!isOpenMPPrivate(C->getClauseKind()) ||
                C->getClauseKind() == OMPC_reduction ||
                C->getClauseKind() == OMPC_linear ||
                C->getClauseKind() == OMPC_private)
              continue;
            ArrayRef<const Expr *> Vars;
            if (const auto *PC = dyn_cast<OMPFirstprivateClause>(C))
              Vars = PC->getVarRefs();
            else if (const auto *PC = dyn_cast<OMPLastprivateClause>(C))
              Vars = PC->getVarRefs();
            else
              llvm_unreachable("Unexpected clause.");
            for (const auto *E : Vars) {
              const Decl *D =
                  cast<DeclRefExpr>(E)->getDecl()->getCanonicalDecl();
              if (D == VD->getCanonicalDecl()) {
                IsForCombinedParallelRegion = true;
                break;
              }
            }
            if (IsForCombinedParallelRegion)
              break;
          }
        }
        markAsEscaped(VD);
        if (isa<OMPCapturedExprDecl>(VD))
          VisitValueDecl(VD);
        IsForCombinedParallelRegion = SavedIsForCombinedParallelRegion;
      }
    }
  }

  void buildRecordForGlobalizedVars(bool IsInTTDRegion) {
    assert(!GlobalizedRD &&
           "Record for globalized variables is built already.");
    ArrayRef<const ValueDecl *> EscapedDeclsForParallel, EscapedDeclsForTeams;
    if (IsInTTDRegion)
      EscapedDeclsForTeams = EscapedDecls.getArrayRef();
    else
      EscapedDeclsForParallel = EscapedDecls.getArrayRef();
    GlobalizedRD = ::buildRecordForGlobalizedVars(
        CGF.getContext(), EscapedDeclsForParallel, EscapedDeclsForTeams,
        MappedDeclsFields, WarpSize);
  }

public:
  CheckVarsEscapingDeclContext(CodeGenFunction &CGF,
                               ArrayRef<const ValueDecl *> TeamsReductions)
      : CGF(CGF), EscapedDecls(TeamsReductions.begin(), TeamsReductions.end()) {
  }
  virtual ~CheckVarsEscapingDeclContext() = default;
  void VisitDeclStmt(const DeclStmt *S) {
    if (!S)
      return;
    for (const Decl *D : S->decls())
      if (const auto *VD = dyn_cast_or_null<ValueDecl>(D))
        VisitValueDecl(VD);
  }
  void VisitOMPExecutableDirective(const OMPExecutableDirective *D) {
    if (!D)
      return;
    if (!D->hasAssociatedStmt())
      return;
    if (const auto *S =
            dyn_cast_or_null<CapturedStmt>(D->getAssociatedStmt())) {
      // Do not analyze directives that do not actually require capturing,
      // like `omp for` or `omp simd` directives.
      llvm::SmallVector<OpenMPDirectiveKind, 4> CaptureRegions;
      getOpenMPCaptureRegions(CaptureRegions, D->getDirectiveKind());
      if (CaptureRegions.size() == 1 && CaptureRegions.back() == OMPD_unknown) {
        VisitStmt(S->getCapturedStmt());
        return;
      }
      VisitOpenMPCapturedStmt(
          S, D->clauses(),
          CaptureRegions.back() == OMPD_parallel &&
              isOpenMPDistributeDirective(D->getDirectiveKind()));
    }
  }
  void VisitCapturedStmt(const CapturedStmt *S) {
    if (!S)
      return;
    for (const CapturedStmt::Capture &C : S->captures()) {
      if (C.capturesVariable() && !C.capturesVariableByCopy()) {
        const ValueDecl *VD = C.getCapturedVar();
        markAsEscaped(VD);
        if (isa<OMPCapturedExprDecl>(VD))
          VisitValueDecl(VD);
      }
    }
  }
  void VisitLambdaExpr(const LambdaExpr *E) {
    if (!E)
      return;
    for (const LambdaCapture &C : E->captures()) {
      if (C.capturesVariable()) {
        if (C.getCaptureKind() == LCK_ByRef) {
          const ValueDecl *VD = C.getCapturedVar();
          markAsEscaped(VD);
          if (E->isInitCapture(&C) || isa<OMPCapturedExprDecl>(VD))
            VisitValueDecl(VD);
        }
      }
    }
  }
  void VisitBlockExpr(const BlockExpr *E) {
    if (!E)
      return;
    for (const BlockDecl::Capture &C : E->getBlockDecl()->captures()) {
      if (C.isByRef()) {
        const VarDecl *VD = C.getVariable();
        markAsEscaped(VD);
        if (isa<OMPCapturedExprDecl>(VD) || VD->isInitCapture())
          VisitValueDecl(VD);
      }
    }
  }
  void VisitCallExpr(const CallExpr *E) {
    if (!E)
      return;
    for (const Expr *Arg : E->arguments()) {
      if (!Arg)
        continue;
      if (Arg->isLValue()) {
        const bool SavedAllEscaped = AllEscaped;
        AllEscaped = true;
        Visit(Arg);
        AllEscaped = SavedAllEscaped;
      } else {
        Visit(Arg);
      }
    }
    Visit(E->getCallee());
  }
  void VisitDeclRefExpr(const DeclRefExpr *E) {
    if (!E)
      return;
    const ValueDecl *VD = E->getDecl();
    if (AllEscaped)
      markAsEscaped(VD);
    if (isa<OMPCapturedExprDecl>(VD))
      VisitValueDecl(VD);
    else if (const auto *VarD = dyn_cast<VarDecl>(VD))
      if (VarD->isInitCapture())
        VisitValueDecl(VD);
  }
  void VisitUnaryOperator(const UnaryOperator *E) {
    if (!E)
      return;
    if (E->getOpcode() == UO_AddrOf) {
      const bool SavedAllEscaped = AllEscaped;
      AllEscaped = true;
      Visit(E->getSubExpr());
      AllEscaped = SavedAllEscaped;
    } else {
      Visit(E->getSubExpr());
    }
  }
  void VisitImplicitCastExpr(const ImplicitCastExpr *E) {
    if (!E)
      return;
    if (E->getCastKind() == CK_ArrayToPointerDecay) {
      const bool SavedAllEscaped = AllEscaped;
      AllEscaped = true;
      Visit(E->getSubExpr());
      AllEscaped = SavedAllEscaped;
    } else {
      Visit(E->getSubExpr());
    }
  }
  void VisitExpr(const Expr *E) {
    if (!E)
      return;
    bool SavedAllEscaped = AllEscaped;
    if (!E->isLValue())
      AllEscaped = false;
    for (const Stmt *Child : E->children())
      if (Child)
        Visit(Child);
    AllEscaped = SavedAllEscaped;
  }
  void VisitStmt(const Stmt *S) {
    if (!S)
      return;
    for (const Stmt *Child : S->children())
      if (Child)
        Visit(Child);
  }

  /// Returns the record that handles all the escaped local variables and used
  /// instead of their original storage.
  const RecordDecl *getGlobalizedRecord(bool IsInTTDRegion) {
    if (!GlobalizedRD)
      buildRecordForGlobalizedVars(IsInTTDRegion);
    return GlobalizedRD;
  }

  /// Returns the field in the globalized record for the escaped variable.
  const FieldDecl *getFieldForGlobalizedVar(const ValueDecl *VD) const {
    assert(GlobalizedRD &&
           "Record for globalized variables must be generated already.");
    auto I = MappedDeclsFields.find(VD);
    if (I == MappedDeclsFields.end())
      return nullptr;
    return I->getSecond();
  }

  /// Returns the list of the escaped local variables/parameters.
  ArrayRef<const ValueDecl *> getEscapedDecls() const {
    return EscapedDecls.getArrayRef();
  }

  /// Checks if the escaped local variable is actually a parameter passed by
  /// value.
  const llvm::SmallPtrSetImpl<const Decl *> &getEscapedParameters() const {
    return EscapedParameters;
  }

  /// Returns the list of the escaped variables with the variably modified
  /// types.
  ArrayRef<const ValueDecl *> getEscapedVariableLengthDecls() const {
    return EscapedVariableLengthDecls.getArrayRef();
  }
};
} // anonymous namespace

/// Get the GPU warp size.
static llvm::Value *getNVPTXWarpSize(CodeGenFunction &CGF) {
  CGBuilderTy &Bld = CGF.Builder;
  // return constant compile-time target-specific warp size
  int TargetWarpSize = CGF.getTarget().getGridValue(GPU::GVIDX::GV_Warp_Size);
  return Bld.getInt32(TargetWarpSize);
}

/// Get the id of the current thread on the GPU.
static llvm::Value *getNVPTXThreadID(CodeGenFunction &CGF) {
  CGBuilderTy &Bld = CGF.Builder;
  llvm::Module *M = &CGF.CGM.getModule();
  llvm::Function *F;
  if (CGF.getTarget().getTriple().getArch() == llvm::Triple::amdgcn) {
    F = M->getFunction("nvvm.read.ptx.sreg.tid.x");
    if (!F)
      F = llvm::Function::Create(
          llvm::FunctionType::get(CGF.Int32Ty, None, false),
          llvm::GlobalVariable::ExternalLinkage, "nvvm.read.ptx.sreg.tid.x", M);
  } else
    F = llvm::Intrinsic::getDeclaration(
        M, llvm::Intrinsic::nvvm_read_ptx_sreg_tid_x);
  return Bld.CreateCall(F, llvm::None, "nvptx_tid");
}

/// Get the id of the warp in the block.
/// We assume that the warp size is 32, which is always the case
/// on the NVPTX device, to generate more efficient code.
static llvm::Value *getNVPTXWarpID(CodeGenFunction &CGF) {
  CGBuilderTy &Bld = CGF.Builder;
  unsigned warp_size_log2 =
      CGF.getTarget().getGridValue(GPU::GVIDX::GV_Warp_Size_Log2);
  return Bld.CreateAShr(getNVPTXThreadID(CGF), warp_size_log2, "nvptx_warp_id");

}

/// Get the id of the current lane in the Warp.
/// We assume that the warp size is 32, which is always the case
/// on the NVPTX device, to generate more efficient code.
static llvm::Value *getNVPTXLaneID(CodeGenFunction &CGF) {
  CGBuilderTy &Bld = CGF.Builder;
  unsigned mask2 = CGF.getContext().getTargetInfo().getGridValue(
      GPU::GVIDX::GV_Warp_Size_Log2_Mask);
  return Bld.CreateAnd(getNVPTXThreadID(CGF), Bld.getInt32(mask2),
                       "nvptx_lane_id");
}

/// Get the maximum number of threads in a block of the GPU.
static llvm::Value *getNVPTXNumThreads(CodeGenFunction &CGF) {
  CGBuilderTy &Bld = CGF.Builder;
  llvm::Module *M = &CGF.CGM.getModule();
  llvm::Function *F;
  if (CGF.getTarget().getTriple().getArch() == llvm::Triple::amdgcn) {
    F = M->getFunction("nvvm.read.ptx.sreg.ntid.x");
    if (!F)
      F = llvm::Function::Create(
          llvm::FunctionType::get(CGF.Int32Ty, None, false),
          llvm::GlobalVariable::ExternalLinkage, "nvvm.read.ptx.sreg.ntid.x",
          M);
  } else
    F = llvm::Intrinsic::getDeclaration(
        M, llvm::Intrinsic::nvvm_read_ptx_sreg_ntid_x);
  return Bld.CreateCall(F, llvm::None, "nvptx_num_threads");

}

/// Get barrier to synchronize all threads in a block.
static void getNVPTXCTABarrier(CodeGenFunction &CGF) {
  CGBuilderTy &Bld = CGF.Builder;
  llvm::Module *M = &CGF.CGM.getModule();
  llvm::Function *F;
  if (CGF.getTarget().getTriple().getArch() == llvm::Triple::amdgcn) {
    F = M->getFunction("nvvm.barrier0");
    if (!F)
      F = llvm::Function::Create(
          llvm::FunctionType::get(CGF.VoidTy, None, false),
          llvm::GlobalVariable::ExternalLinkage, "nvvm.barrier0", M);
  } else
    F = llvm::Intrinsic::getDeclaration(M, llvm::Intrinsic::nvvm_barrier0);
  F->addFnAttr(llvm::Attribute::Convergent);
  Bld.CreateCall(F);
}

/// Get barrier #ID to synchronize selected (multiple of warp size) threads in
/// a CTA.
static void getNVPTXBarrier(CodeGenFunction &CGF, int ID,
                            llvm::Value *NumThreads) {
  CGBuilderTy &Bld = CGF.Builder;
  llvm::Value *Args[] = {Bld.getInt32(ID), NumThreads};
  llvm::Module *M = &CGF.CGM.getModule();
  llvm::Function *F;
  if (CGF.getTarget().getTriple().getArch() == llvm::Triple::amdgcn) {
    F = M->getFunction("nvvm.barrier");
    if (!F)
      F = llvm::Function::Create(
          llvm::FunctionType::get(CGF.VoidTy, {CGF.Int32Ty, CGF.Int32Ty},
                                  false),
          llvm::GlobalVariable::ExternalLinkage, "nvvm.barrier", M);
  } else
    F = llvm::Intrinsic::getDeclaration(M, llvm::Intrinsic::nvvm_barrier);
  F->addFnAttr(llvm::Attribute::Convergent);
  Bld.CreateCall(F, Args);
}

/// Synchronize all GPU threads in a block.
static void syncCTAThreads(CodeGenFunction &CGF) { getNVPTXCTABarrier(CGF); }

/// Synchronize worker threads in a parallel region.
static void syncParallelThreads(CodeGenFunction &CGF, llvm::Value *NumThreads) {
  return getNVPTXBarrier(CGF, NB_Parallel, NumThreads);
}

/// Get the value of the thread_limit clause in the teams directive.
/// For the 'generic' execution mode, the runtime encodes thread_limit in
/// the launch parameters, always starting thread_limit+warpSize threads per
/// CTA. The threads in the last warp are reserved for master execution.
/// For the 'spmd' execution mode, all threads in a CTA are part of the team.
static llvm::Value *getThreadLimit(CodeGenFunction &CGF,
                                   bool IsInSPMDExecutionMode = false) {
  CGBuilderTy &Bld = CGF.Builder;
  return IsInSPMDExecutionMode
             ? getNVPTXNumThreads(CGF)
             : Bld.CreateNUWSub(getNVPTXNumThreads(CGF), getNVPTXWarpSize(CGF),
                                "thread_limit");
}

/// Get the thread id of the OMP master thread.
/// The master thread id is the first thread (lane) of the last warp in the
/// GPU block.  Warp size is assumed to be some power of 2.
/// Thread id is 0 indexed.
/// E.g: If NumThreads is 33, master id is 32.
///      If NumThreads is 64, master id is 32.
///      If NumThreads is 1024, master id is 992.
static llvm::Value *getMasterThreadID(CodeGenFunction &CGF) {
  CGBuilderTy &Bld = CGF.Builder;
  llvm::Value *NumThreads = getNVPTXNumThreads(CGF);

  // We assume that the warp size is a power of 2.
  llvm::Value *Mask = Bld.CreateNUWSub(getNVPTXWarpSize(CGF), Bld.getInt32(1));

  return Bld.CreateAnd(Bld.CreateNUWSub(NumThreads, Bld.getInt32(1)),
                       Bld.CreateNot(Mask), "master_tid");
}

static void DotToUnderbar(llvm::Function *Fn) {
  std::string name = Fn->getName().str();
  replace(name.begin(), name.end(), '.', '_');
  Fn->setName(name);
  return;
}

CGOpenMPRuntimeNVPTX::WorkerFunctionState::WorkerFunctionState(
    CodeGenModule &CGM, SourceLocation Loc)
    : WorkerFn(nullptr), CGFI(CGM.getTypes().arrangeNullaryFunction()),
      Loc(Loc) {
  createWorkerFunction(CGM);
}

void CGOpenMPRuntimeNVPTX::WorkerFunctionState::createWorkerFunction(
    CodeGenModule &CGM) {
  // Create an worker function with no arguments.

  WorkerFn = llvm::Function::Create(
      CGM.getTypes().GetFunctionType(CGFI), llvm::GlobalValue::InternalLinkage,
      /*placeholder=*/"_worker", &CGM.getModule());
  CGM.SetInternalFunctionAttributes(GlobalDecl(), WorkerFn, CGFI);
  WorkerFn->setDoesNotRecurse();
}

CGOpenMPRuntimeNVPTX::ExecutionMode
CGOpenMPRuntimeNVPTX::getExecutionMode() const {
  return CurrentExecutionMode;
}

static CGOpenMPRuntimeNVPTX::DataSharingMode
getDataSharingMode(CodeGenModule &CGM) {
  return CGM.getLangOpts().OpenMPCUDAMode ? CGOpenMPRuntimeNVPTX::CUDA
                                          : CGOpenMPRuntimeNVPTX::Generic;
}

/// Check for inner (nested) SPMD construct, if any
static bool hasNestedSPMDDirective(ASTContext &Ctx,
                                   const OMPExecutableDirective &D) {
  const auto *CS = D.getInnermostCapturedStmt();
  const auto *Body =
      CS->getCapturedStmt()->IgnoreContainers(/*IgnoreCaptured=*/true);
  const Stmt *ChildStmt = CGOpenMPRuntime::getSingleCompoundChild(Ctx, Body);

  if (const auto *NestedDir =
          dyn_cast_or_null<OMPExecutableDirective>(ChildStmt)) {
    OpenMPDirectiveKind DKind = NestedDir->getDirectiveKind();
    switch (D.getDirectiveKind()) {
    case OMPD_target:
      if (isOpenMPParallelDirective(DKind))
        return true;
      if (DKind == OMPD_teams) {
        Body = NestedDir->getInnermostCapturedStmt()->IgnoreContainers(
            /*IgnoreCaptured=*/true);
        if (!Body)
          return false;
        ChildStmt = CGOpenMPRuntime::getSingleCompoundChild(Ctx, Body);
        if (const auto *NND =
                dyn_cast_or_null<OMPExecutableDirective>(ChildStmt)) {
          DKind = NND->getDirectiveKind();
          if (isOpenMPParallelDirective(DKind))
            return true;
        }
      }
      return false;
    case OMPD_target_teams:
      return isOpenMPParallelDirective(DKind);
    case OMPD_target_simd:
    case OMPD_target_parallel:
    case OMPD_target_parallel_for:
    case OMPD_target_parallel_for_simd:
    case OMPD_target_teams_distribute:
    case OMPD_target_teams_distribute_simd:
    case OMPD_target_teams_distribute_parallel_for:
    case OMPD_target_teams_distribute_parallel_for_simd:
    case OMPD_parallel:
    case OMPD_for:
    case OMPD_parallel_for:
    case OMPD_parallel_sections:
    case OMPD_for_simd:
    case OMPD_parallel_for_simd:
    case OMPD_cancel:
    case OMPD_cancellation_point:
    case OMPD_ordered:
    case OMPD_threadprivate:
    case OMPD_allocate:
    case OMPD_task:
    case OMPD_simd:
    case OMPD_sections:
    case OMPD_section:
    case OMPD_single:
    case OMPD_master:
    case OMPD_critical:
    case OMPD_taskyield:
    case OMPD_barrier:
    case OMPD_taskwait:
    case OMPD_taskgroup:
    case OMPD_atomic:
    case OMPD_flush:
    case OMPD_teams:
    case OMPD_target_data:
    case OMPD_target_exit_data:
    case OMPD_target_enter_data:
    case OMPD_distribute:
    case OMPD_distribute_simd:
    case OMPD_distribute_parallel_for:
    case OMPD_distribute_parallel_for_simd:
    case OMPD_teams_distribute:
    case OMPD_teams_distribute_simd:
    case OMPD_teams_distribute_parallel_for:
    case OMPD_teams_distribute_parallel_for_simd:
    case OMPD_target_update:
    case OMPD_declare_simd:
    case OMPD_declare_target:
    case OMPD_end_declare_target:
    case OMPD_declare_reduction:
    case OMPD_declare_mapper:
    case OMPD_taskloop:
    case OMPD_taskloop_simd:
    case OMPD_requires:
    case OMPD_unknown:
      llvm_unreachable("Unexpected directive.");
    }
  }

  return false;
}

static bool supportsSPMDExecutionMode(ASTContext &Ctx,
                                      const OMPExecutableDirective &D) {
  OpenMPDirectiveKind DirectiveKind = D.getDirectiveKind();
  switch (DirectiveKind) {
  case OMPD_target:
  case OMPD_target_teams:
    return hasNestedSPMDDirective(Ctx, D);
  case OMPD_target_parallel:
  case OMPD_target_parallel_for:
  case OMPD_target_parallel_for_simd:
  case OMPD_target_teams_distribute_parallel_for:
  case OMPD_target_teams_distribute_parallel_for_simd:
  case OMPD_target_simd:
  case OMPD_target_teams_distribute_simd:
    return true;
  case OMPD_target_teams_distribute:
    return false;
  case OMPD_parallel:
  case OMPD_for:
  case OMPD_parallel_for:
  case OMPD_parallel_sections:
  case OMPD_for_simd:
  case OMPD_parallel_for_simd:
  case OMPD_cancel:
  case OMPD_cancellation_point:
  case OMPD_ordered:
  case OMPD_threadprivate:
  case OMPD_allocate:
  case OMPD_task:
  case OMPD_simd:
  case OMPD_sections:
  case OMPD_section:
  case OMPD_single:
  case OMPD_master:
  case OMPD_critical:
  case OMPD_taskyield:
  case OMPD_barrier:
  case OMPD_taskwait:
  case OMPD_taskgroup:
  case OMPD_atomic:
  case OMPD_flush:
  case OMPD_teams:
  case OMPD_target_data:
  case OMPD_target_exit_data:
  case OMPD_target_enter_data:
  case OMPD_distribute:
  case OMPD_distribute_simd:
  case OMPD_distribute_parallel_for:
  case OMPD_distribute_parallel_for_simd:
  case OMPD_teams_distribute:
  case OMPD_teams_distribute_simd:
  case OMPD_teams_distribute_parallel_for:
  case OMPD_teams_distribute_parallel_for_simd:
  case OMPD_target_update:
  case OMPD_declare_simd:
  case OMPD_declare_target:
  case OMPD_end_declare_target:
  case OMPD_declare_reduction:
  case OMPD_declare_mapper:
  case OMPD_taskloop:
  case OMPD_taskloop_simd:
  case OMPD_requires:
  case OMPD_unknown:
    break;
  }
  llvm_unreachable(
      "Unknown programming model for OpenMP directive on NVPTX target.");
}

/// Check if the directive is loops based and has schedule clause at all or has
/// static scheduling.
static bool hasStaticScheduling(const OMPExecutableDirective &D) {
  assert(isOpenMPWorksharingDirective(D.getDirectiveKind()) &&
         isOpenMPLoopDirective(D.getDirectiveKind()) &&
         "Expected loop-based directive.");
  return !D.hasClausesOfKind<OMPOrderedClause>() &&
         (!D.hasClausesOfKind<OMPScheduleClause>() ||
          llvm::any_of(D.getClausesOfKind<OMPScheduleClause>(),
                       [](const OMPScheduleClause *C) {
                         return C->getScheduleKind() == OMPC_SCHEDULE_static;
                       }));
}

/// Check for inner (nested) lightweight runtime construct, if any
static bool hasNestedLightweightDirective(ASTContext &Ctx,
                                          const OMPExecutableDirective &D) {
  assert(supportsSPMDExecutionMode(Ctx, D) && "Expected SPMD mode directive.");
  const auto *CS = D.getInnermostCapturedStmt();
  const auto *Body =
      CS->getCapturedStmt()->IgnoreContainers(/*IgnoreCaptured=*/true);
  const Stmt *ChildStmt = CGOpenMPRuntime::getSingleCompoundChild(Ctx, Body);

  if (const auto *NestedDir =
          dyn_cast_or_null<OMPExecutableDirective>(ChildStmt)) {
    OpenMPDirectiveKind DKind = NestedDir->getDirectiveKind();
    switch (D.getDirectiveKind()) {
    case OMPD_target:
      if (isOpenMPParallelDirective(DKind) &&
          isOpenMPWorksharingDirective(DKind) && isOpenMPLoopDirective(DKind) &&
          hasStaticScheduling(*NestedDir))
        return true;
      if (DKind == OMPD_teams_distribute_simd || DKind == OMPD_simd)
        return true;
      if (DKind == OMPD_parallel) {
        Body = NestedDir->getInnermostCapturedStmt()->IgnoreContainers(
            /*IgnoreCaptured=*/true);
        if (!Body)
          return false;
        ChildStmt = CGOpenMPRuntime::getSingleCompoundChild(Ctx, Body);
        if (const auto *NND =
                dyn_cast_or_null<OMPExecutableDirective>(ChildStmt)) {
          DKind = NND->getDirectiveKind();
          if (isOpenMPWorksharingDirective(DKind) &&
              isOpenMPLoopDirective(DKind) && hasStaticScheduling(*NND))
            return true;
        }
      } else if (DKind == OMPD_teams) {
        Body = NestedDir->getInnermostCapturedStmt()->IgnoreContainers(
            /*IgnoreCaptured=*/true);
        if (!Body)
          return false;
        ChildStmt = CGOpenMPRuntime::getSingleCompoundChild(Ctx, Body);
        if (const auto *NND =
                dyn_cast_or_null<OMPExecutableDirective>(ChildStmt)) {
          DKind = NND->getDirectiveKind();
          if (isOpenMPParallelDirective(DKind) &&
              isOpenMPWorksharingDirective(DKind) &&
              isOpenMPLoopDirective(DKind) && hasStaticScheduling(*NND))
            return true;
          if (DKind == OMPD_parallel) {
            Body = NND->getInnermostCapturedStmt()->IgnoreContainers(
                /*IgnoreCaptured=*/true);
            if (!Body)
              return false;
            ChildStmt = CGOpenMPRuntime::getSingleCompoundChild(Ctx, Body);
            if (const auto *NND =
                    dyn_cast_or_null<OMPExecutableDirective>(ChildStmt)) {
              DKind = NND->getDirectiveKind();
              if (isOpenMPWorksharingDirective(DKind) &&
                  isOpenMPLoopDirective(DKind) && hasStaticScheduling(*NND))
                return true;
            }
          }
        }
      }
      return false;
    case OMPD_target_teams:
      if (isOpenMPParallelDirective(DKind) &&
          isOpenMPWorksharingDirective(DKind) && isOpenMPLoopDirective(DKind) &&
          hasStaticScheduling(*NestedDir))
        return true;
      if (DKind == OMPD_distribute_simd || DKind == OMPD_simd)
        return true;
      if (DKind == OMPD_parallel) {
        Body = NestedDir->getInnermostCapturedStmt()->IgnoreContainers(
            /*IgnoreCaptured=*/true);
        if (!Body)
          return false;
        ChildStmt = CGOpenMPRuntime::getSingleCompoundChild(Ctx, Body);
        if (const auto *NND =
                dyn_cast_or_null<OMPExecutableDirective>(ChildStmt)) {
          DKind = NND->getDirectiveKind();
          if (isOpenMPWorksharingDirective(DKind) &&
              isOpenMPLoopDirective(DKind) && hasStaticScheduling(*NND))
            return true;
        }
      }
      return false;
    case OMPD_target_parallel:
      if (DKind == OMPD_simd)
        return true;
      return isOpenMPWorksharingDirective(DKind) &&
             isOpenMPLoopDirective(DKind) && hasStaticScheduling(*NestedDir);
    case OMPD_target_teams_distribute:
    case OMPD_target_simd:
    case OMPD_target_parallel_for:
    case OMPD_target_parallel_for_simd:
    case OMPD_target_teams_distribute_simd:
    case OMPD_target_teams_distribute_parallel_for:
    case OMPD_target_teams_distribute_parallel_for_simd:
    case OMPD_parallel:
    case OMPD_for:
    case OMPD_parallel_for:
    case OMPD_parallel_sections:
    case OMPD_for_simd:
    case OMPD_parallel_for_simd:
    case OMPD_cancel:
    case OMPD_cancellation_point:
    case OMPD_ordered:
    case OMPD_threadprivate:
    case OMPD_allocate:
    case OMPD_task:
    case OMPD_simd:
    case OMPD_sections:
    case OMPD_section:
    case OMPD_single:
    case OMPD_master:
    case OMPD_critical:
    case OMPD_taskyield:
    case OMPD_barrier:
    case OMPD_taskwait:
    case OMPD_taskgroup:
    case OMPD_atomic:
    case OMPD_flush:
    case OMPD_teams:
    case OMPD_target_data:
    case OMPD_target_exit_data:
    case OMPD_target_enter_data:
    case OMPD_distribute:
    case OMPD_distribute_simd:
    case OMPD_distribute_parallel_for:
    case OMPD_distribute_parallel_for_simd:
    case OMPD_teams_distribute:
    case OMPD_teams_distribute_simd:
    case OMPD_teams_distribute_parallel_for:
    case OMPD_teams_distribute_parallel_for_simd:
    case OMPD_target_update:
    case OMPD_declare_simd:
    case OMPD_declare_target:
    case OMPD_end_declare_target:
    case OMPD_declare_reduction:
    case OMPD_declare_mapper:
    case OMPD_taskloop:
    case OMPD_taskloop_simd:
    case OMPD_requires:
    case OMPD_unknown:
      llvm_unreachable("Unexpected directive.");
    }
  }

  return false;
}

/// Checks if the construct supports lightweight runtime. It must be SPMD
/// construct + inner loop-based construct with static scheduling.
static bool supportsLightweightRuntime(ASTContext &Ctx,
                                       const OMPExecutableDirective &D) {
  if (!supportsSPMDExecutionMode(Ctx, D))
    return false;
  OpenMPDirectiveKind DirectiveKind = D.getDirectiveKind();
  switch (DirectiveKind) {
  case OMPD_target:
  case OMPD_target_teams:
  case OMPD_target_parallel:
    return hasNestedLightweightDirective(Ctx, D);
  case OMPD_target_parallel_for:
  case OMPD_target_parallel_for_simd:
  case OMPD_target_teams_distribute_parallel_for:
  case OMPD_target_teams_distribute_parallel_for_simd:
    // (Last|First)-privates must be shared in parallel region.
    return hasStaticScheduling(D);
  case OMPD_target_simd:
  case OMPD_target_teams_distribute_simd:
    return true;
  case OMPD_target_teams_distribute:
    return false;
  case OMPD_parallel:
  case OMPD_for:
  case OMPD_parallel_for:
  case OMPD_parallel_sections:
  case OMPD_for_simd:
  case OMPD_parallel_for_simd:
  case OMPD_cancel:
  case OMPD_cancellation_point:
  case OMPD_ordered:
  case OMPD_threadprivate:
  case OMPD_allocate:
  case OMPD_task:
  case OMPD_simd:
  case OMPD_sections:
  case OMPD_section:
  case OMPD_single:
  case OMPD_master:
  case OMPD_critical:
  case OMPD_taskyield:
  case OMPD_barrier:
  case OMPD_taskwait:
  case OMPD_taskgroup:
  case OMPD_atomic:
  case OMPD_flush:
  case OMPD_teams:
  case OMPD_target_data:
  case OMPD_target_exit_data:
  case OMPD_target_enter_data:
  case OMPD_distribute:
  case OMPD_distribute_simd:
  case OMPD_distribute_parallel_for:
  case OMPD_distribute_parallel_for_simd:
  case OMPD_teams_distribute:
  case OMPD_teams_distribute_simd:
  case OMPD_teams_distribute_parallel_for:
  case OMPD_teams_distribute_parallel_for_simd:
  case OMPD_target_update:
  case OMPD_declare_simd:
  case OMPD_declare_target:
  case OMPD_end_declare_target:
  case OMPD_declare_reduction:
  case OMPD_declare_mapper:
  case OMPD_taskloop:
  case OMPD_taskloop_simd:
  case OMPD_requires:
  case OMPD_unknown:
    break;
  }
  llvm_unreachable(
      "Unknown programming model for OpenMP directive on NVPTX target.");
}

void CGOpenMPRuntimeNVPTX::emitNonSPMDKernel(const OMPExecutableDirective &D,
                                             StringRef ParentName,
                                             llvm::Function *&OutlinedFn,
                                             llvm::Constant *&OutlinedFnID,
                                             bool IsOffloadEntry,
                                             const RegionCodeGenTy &CodeGen) {
  ExecutionRuntimeModesRAII ModeRAII(CurrentExecutionMode);
  EntryFunctionState EST;
  WorkerFunctionState WST(CGM, D.getBeginLoc());
  Work.clear();
  WrapperFunctionsMap.clear();

  // Emit target region as a standalone region.
  class NVPTXPrePostActionTy : public PrePostActionTy {
    CGOpenMPRuntimeNVPTX::EntryFunctionState &EST;
    CGOpenMPRuntimeNVPTX::WorkerFunctionState &WST;

  public:
    NVPTXPrePostActionTy(CGOpenMPRuntimeNVPTX::EntryFunctionState &EST,
                         CGOpenMPRuntimeNVPTX::WorkerFunctionState &WST)
        : EST(EST), WST(WST) {}
    void Enter(CodeGenFunction &CGF) override {
      auto &RT =
          static_cast<CGOpenMPRuntimeNVPTX &>(CGF.CGM.getOpenMPRuntime());
      RT.emitNonSPMDEntryHeader(CGF, EST, WST);
      // Skip target region initialization.
      RT.setLocThreadIdInsertPt(CGF, /*AtCurrentPoint=*/true);
    }
    void Exit(CodeGenFunction &CGF) override {
      auto &RT =
          static_cast<CGOpenMPRuntimeNVPTX &>(CGF.CGM.getOpenMPRuntime());
      RT.clearLocThreadIdInsertPt(CGF);
      RT.emitNonSPMDEntryFooter(CGF, EST);
    }
  } Action(EST, WST);
  CodeGen.setAction(Action);
  IsInTTDRegion = true;
  // Reserve place for the globalized memory.
  GlobalizedRecords.emplace_back();
  if (!KernelStaticGlobalized) {
    KernelStaticGlobalized = (CGM.getTriple().getArch() == llvm::Triple::amdgcn)
      ? new llvm::GlobalVariable(
        CGM.getModule(), CGM.VoidPtrTy, /*isConstant=*/false,
        llvm::GlobalValue::WeakAnyLinkage,
        llvm::UndefValue::get(CGM.VoidPtrTy),
        "_openmp_kernel_static_glob_rd$ptr", /*InsertBefore=*/nullptr,
        llvm::GlobalValue::NotThreadLocal,
        CGM.getContext().getTargetAddressSpace(LangAS::cuda_shared),
        /*isExternallyInitialized*/ true)
      : new llvm::GlobalVariable(
        CGM.getModule(), CGM.VoidPtrTy, /*isConstant=*/false,
        llvm::GlobalValue::InternalLinkage,
        llvm::ConstantPointerNull::get(CGM.VoidPtrTy),
        "_openmp_kernel_static_glob_rd$ptr", /*InsertBefore=*/nullptr,
        llvm::GlobalValue::NotThreadLocal,
        CGM.getContext().getTargetAddressSpace(LangAS::cuda_shared));
  }
  emitTargetOutlinedFunctionHelper(D, ParentName, OutlinedFn, OutlinedFnID,
                                   IsOffloadEntry, CodeGen);
  IsInTTDRegion = false;

  // Now change the name of the worker function to correspond to this target
  // region's entry function.
  WST.WorkerFn->setName(Twine(OutlinedFn->getName(), "_worker"));

  // Create the worker function
  emitWorkerFunction(WST);

  // If constant ThreadLimit(), set reqd_work_group_size metadata
  if ((CGM.getTriple().getArch() == llvm::Triple::amdgcn) &&
      (isOpenMPTeamsDirective(D.getDirectiveKind()) ||
       isOpenMPParallelDirective(D.getDirectiveKind()))) {
    llvm::LLVMContext &Ctx = CGM.getLLVMContext();
    bool wgs_is_constant = false;
    const auto *ThreadLimitClause = D.getSingleClause<OMPThreadLimitClause>();
    const auto *NumThreadsClause = D.getSingleClause<OMPNumThreadsClause>();
    int MaxWorkGroupSz =
        CGM.getTarget().getGridValue(GPU::GVIDX::GV_Max_WG_Size);
    if (ThreadLimitClause && !NumThreadsClause) {
      Expr *ThreadLimitExpr = ThreadLimitClause->getThreadLimit();
      clang::Expr::EvalResult Result;
      // Add kernel metadata if ThreadLimit Clause is compile time constant > 0
      if (ThreadLimitExpr->EvaluateAsInt(Result, CGM.getContext())) {
        int compileTimeThreadLimit = Result.Val.getInt().getExtValue();
        if (compileTimeThreadLimit > 0) {
          // Limit flat workgroup size just like the runtime would limit it
          if (compileTimeThreadLimit > MaxWorkGroupSz)
            compileTimeThreadLimit = MaxWorkGroupSz;
          // printf("========= WARNING CONSTANT Compile-Time TL: %d\n",
          //       compileTimeThreadLimit);
          llvm::Metadata *AttrMDArgs[] = {
              llvm::ConstantAsMetadata::get(llvm::ConstantInt::get(
                  llvm::Type::getInt32Ty(Ctx), compileTimeThreadLimit)),
              llvm::ConstantAsMetadata::get(
                  llvm::ConstantInt::get(llvm::Type::getInt32Ty(Ctx), 1)),
              llvm::ConstantAsMetadata::get(
                  llvm::ConstantInt::get(llvm::Type::getInt32Ty(Ctx), 1))};
          OutlinedFn->setMetadata("reqd_work_group_size",
                                  llvm::MDNode::get(Ctx, AttrMDArgs));
          OutlinedFn->setMetadata("work_group_size_hint",
                                  llvm::MDNode::get(Ctx, AttrMDArgs));
          wgs_is_constant = true;
        } // end   > 0
      }
    }
    // If not constant, at least hint what the hard limit will be
    if (!wgs_is_constant) {
      llvm::Metadata *AttrMDArgs[] = {
          llvm::ConstantAsMetadata::get(llvm::ConstantInt::get(
              llvm::Type::getInt32Ty(Ctx), MaxWorkGroupSz)),
          llvm::ConstantAsMetadata::get(
              llvm::ConstantInt::get(llvm::Type::getInt32Ty(Ctx), 1)),
          llvm::ConstantAsMetadata::get(
              llvm::ConstantInt::get(llvm::Type::getInt32Ty(Ctx), 1))};
      OutlinedFn->setMetadata("work_group_size_hint",
                              llvm::MDNode::get(Ctx, AttrMDArgs));
    }
  } // end of amdgcn teams or parallel directive
}

// Setup NVPTX threads for master-worker OpenMP scheme.
void CGOpenMPRuntimeNVPTX::emitNonSPMDEntryHeader(CodeGenFunction &CGF,
                                                  EntryFunctionState &EST,
                                                  WorkerFunctionState &WST) {
  CGBuilderTy &Bld = CGF.Builder;

  llvm::BasicBlock *WorkerBB = CGF.createBasicBlock(".worker");
  llvm::BasicBlock *MasterCheckBB = CGF.createBasicBlock(".mastercheck");
  llvm::BasicBlock *MasterBB = CGF.createBasicBlock(".master");
  EST.ExitBB = CGF.createBasicBlock(".exit");

  llvm::Value *IsWorker =
      Bld.CreateICmpULT(getNVPTXThreadID(CGF), getThreadLimit(CGF));
  Bld.CreateCondBr(IsWorker, WorkerBB, MasterCheckBB);

  CGF.EmitBlock(WorkerBB);
  emitCall(CGF, WST.Loc, WST.WorkerFn);
  CGF.EmitBranch(EST.ExitBB);

  CGF.EmitBlock(MasterCheckBB);
  llvm::Value *IsMaster =
      Bld.CreateICmpEQ(getNVPTXThreadID(CGF), getMasterThreadID(CGF));
  Bld.CreateCondBr(IsMaster, MasterBB, EST.ExitBB);

  CGF.EmitBlock(MasterBB);
  IsInTargetMasterThreadRegion = true;
  // SEQUENTIAL (MASTER) REGION START
  // First action in sequential region:
  // Initialize the state of the OpenMP runtime library on the GPU.
  // TODO: Optimize runtime initialization and pass in correct value.
  llvm::Value *Args[] = {getThreadLimit(CGF),
                         Bld.getInt16(/*RequiresOMPRuntime=*/1)};
  CGF.EmitRuntimeCall(
      createNVPTXRuntimeFunction(OMPRTL_NVPTX__kmpc_kernel_init), Args);

  // For data sharing, we need to initialize the stack.
  CGF.EmitRuntimeCall(
      createNVPTXRuntimeFunction(
          OMPRTL_NVPTX__kmpc_data_sharing_init_stack));

  emitGenericVarsProlog(CGF, WST.Loc);
}

void CGOpenMPRuntimeNVPTX::emitNonSPMDEntryFooter(CodeGenFunction &CGF,
                                                  EntryFunctionState &EST) {
  IsInTargetMasterThreadRegion = false;
  if (!CGF.HaveInsertPoint())
    return;

  emitGenericVarsEpilog(CGF);

  if (!EST.ExitBB)
    EST.ExitBB = CGF.createBasicBlock(".exit");

  llvm::BasicBlock *TerminateBB = CGF.createBasicBlock(".termination.notifier");
  CGF.EmitBranch(TerminateBB);

  CGF.EmitBlock(TerminateBB);
  // Signal termination condition.
  // TODO: Optimize runtime initialization and pass in correct value.
  llvm::Value *Args[] = {CGF.Builder.getInt16(/*IsOMPRuntimeInitialized=*/1)};
  CGF.EmitRuntimeCall(
      createNVPTXRuntimeFunction(OMPRTL_NVPTX__kmpc_kernel_deinit), Args);
  // Barrier to terminate worker threads.
  syncCTAThreads(CGF);
  // Master thread jumps to exit point.
  CGF.EmitBranch(EST.ExitBB);

  CGF.EmitBlock(EST.ExitBB);
  EST.ExitBB = nullptr;
}

void CGOpenMPRuntimeNVPTX::emitSPMDKernel(const OMPExecutableDirective &D,
                                          StringRef ParentName,
                                          llvm::Function *&OutlinedFn,
                                          llvm::Constant *&OutlinedFnID,
                                          bool IsOffloadEntry,
                                          const RegionCodeGenTy &CodeGen) {
  ExecutionRuntimeModesRAII ModeRAII(
      CurrentExecutionMode, RequiresFullRuntime,
      CGM.getLangOpts().OpenMPCUDAForceFullRuntime ||
          !supportsLightweightRuntime(CGM.getContext(), D));
  EntryFunctionState EST;

  // Emit target region as a standalone region.
  class NVPTXPrePostActionTy : public PrePostActionTy {
    CGOpenMPRuntimeNVPTX &RT;
    CGOpenMPRuntimeNVPTX::EntryFunctionState &EST;
    const OMPExecutableDirective &D;

  public:
    NVPTXPrePostActionTy(CGOpenMPRuntimeNVPTX &RT,
                         CGOpenMPRuntimeNVPTX::EntryFunctionState &EST,
                         const OMPExecutableDirective &D)
        : RT(RT), EST(EST), D(D) {}
    void Enter(CodeGenFunction &CGF) override {
      RT.emitSPMDEntryHeader(CGF, EST, D);
      // Skip target region initialization.
      RT.setLocThreadIdInsertPt(CGF, /*AtCurrentPoint=*/true);
    }
    void Exit(CodeGenFunction &CGF) override {
      RT.clearLocThreadIdInsertPt(CGF);
      RT.emitSPMDEntryFooter(CGF, EST);
    }
  } Action(*this, EST, D);
  CodeGen.setAction(Action);
  IsInTTDRegion = true;
  // Reserve place for the globalized memory.
  GlobalizedRecords.emplace_back();
  if (!KernelStaticGlobalized) {
    KernelStaticGlobalized = (CGM.getTriple().getArch() == llvm::Triple::amdgcn)
      ? new llvm::GlobalVariable(
        CGM.getModule(), CGM.VoidPtrTy, /*isConstant=*/false,
        llvm::GlobalValue::WeakAnyLinkage,
        llvm::UndefValue::get(CGM.VoidPtrTy),
        "_openmp_kernel_static_glob_rd$ptr", /*InsertBefore=*/nullptr,
        llvm::GlobalValue::NotThreadLocal,
        CGM.getContext().getTargetAddressSpace(LangAS::cuda_shared),
        /*isExternallyInitialized*/ true)
      : new llvm::GlobalVariable(
        CGM.getModule(), CGM.VoidPtrTy, /*isConstant=*/false,
        llvm::GlobalValue::InternalLinkage,
        llvm::ConstantPointerNull::get(CGM.VoidPtrTy),
        "_openmp_kernel_static_glob_rd$ptr", /*InsertBefore=*/nullptr,
        llvm::GlobalValue::NotThreadLocal,
        CGM.getContext().getTargetAddressSpace(LangAS::cuda_shared));
  }
  emitTargetOutlinedFunctionHelper(D, ParentName, OutlinedFn, OutlinedFnID,
                                   IsOffloadEntry, CodeGen);
  IsInTTDRegion = false;
}

void CGOpenMPRuntimeNVPTX::emitSPMDEntryHeader(
    CodeGenFunction &CGF, EntryFunctionState &EST,
    const OMPExecutableDirective &D) {
  CGBuilderTy &Bld = CGF.Builder;

  // Setup BBs in entry function.
  llvm::BasicBlock *ExecuteBB = CGF.createBasicBlock(".execute");
  EST.ExitBB = CGF.createBasicBlock(".exit");

  llvm::Value *Args[] = {getThreadLimit(CGF, /*IsInSPMDExecutionMode=*/true),
                         /*RequiresOMPRuntime=*/
                         Bld.getInt16(RequiresFullRuntime ? 1 : 0),
                         /*RequiresDataSharing=*/Bld.getInt16(0)};
  CGF.EmitRuntimeCall(
      createNVPTXRuntimeFunction(OMPRTL_NVPTX__kmpc_spmd_kernel_init), Args);

  if (RequiresFullRuntime) {
    // For data sharing, we need to initialize the stack.
    CGF.EmitRuntimeCall(createNVPTXRuntimeFunction(
        OMPRTL_NVPTX__kmpc_data_sharing_init_stack_spmd));
  }

  CGF.EmitBranch(ExecuteBB);

  CGF.EmitBlock(ExecuteBB);

  IsInTargetMasterThreadRegion = true;
}

void CGOpenMPRuntimeNVPTX::emitSPMDEntryFooter(CodeGenFunction &CGF,
                                               EntryFunctionState &EST) {
  IsInTargetMasterThreadRegion = false;
  if (!CGF.HaveInsertPoint())
    return;

  if (!EST.ExitBB)
    EST.ExitBB = CGF.createBasicBlock(".exit");

  llvm::BasicBlock *OMPDeInitBB = CGF.createBasicBlock(".omp.deinit");
  CGF.EmitBranch(OMPDeInitBB);

  CGF.EmitBlock(OMPDeInitBB);
  // DeInitialize the OMP state in the runtime; called by all active threads.
  llvm::Value *Args[] = {/*RequiresOMPRuntime=*/
                         CGF.Builder.getInt16(RequiresFullRuntime ? 1 : 0)};
  CGF.EmitRuntimeCall(
      createNVPTXRuntimeFunction(
          OMPRTL_NVPTX__kmpc_spmd_kernel_deinit_v2), Args);
  CGF.EmitBranch(EST.ExitBB);

  CGF.EmitBlock(EST.ExitBB);
  EST.ExitBB = nullptr;
}

// Create a unique global variable to indicate the execution mode of this target
// region. The execution mode is either 'generic', or 'spmd' depending on the
// target directive. This variable is picked up by the offload library to setup
// the device appropriately before kernel launch. If the execution mode is
// 'generic', the runtime reserves one warp for the master, otherwise, all
// warps participate in parallel work.
static void setPropertyExecutionMode(CodeGenModule &CGM, StringRef Name,
                                     bool Mode) {
  auto *GVMode =
      (CGM.getTriple().getArch() == llvm::Triple::amdgcn)
          ? new llvm::GlobalVariable(
                CGM.getModule(), CGM.Int8Ty, /*isConstant=*/true,
                llvm::GlobalValue::ExternalLinkage, // FIXME: will
                                                    // WeakAnyLinkage work?
                llvm::ConstantInt::get(CGM.Int8Ty, Mode ? 0 : 1),
                Name + Twine("_exec_mode"),
                /*InsertBefore=*/nullptr, llvm::GlobalVariable::NotThreadLocal,
                CGM.getContext().getTargetAddressSpace(LangAS::cuda_device),
                /*isExternallyInitialized*/ false)
          : new llvm::GlobalVariable(
                CGM.getModule(), CGM.Int8Ty,
                /*isConstant=*/true, llvm::GlobalValue::WeakAnyLinkage,
                llvm::ConstantInt::get(CGM.Int8Ty, Mode ? 0 : 1),
                Twine(Name, "_exec_mode"));

  CGM.addCompilerUsedGlobal(GVMode);
}

void CGOpenMPRuntimeNVPTX::emitWorkerFunction(WorkerFunctionState &WST) {
  ASTContext &Ctx = CGM.getContext();

  CodeGenFunction CGF(CGM, /*suppressNewContext=*/true);
  CGF.StartFunction(GlobalDecl(), Ctx.VoidTy, WST.WorkerFn, WST.CGFI, {},
                    WST.Loc, WST.Loc);
  emitWorkerLoop(CGF, WST);
  CGF.FinishFunction();
}

void CGOpenMPRuntimeNVPTX::emitWorkerLoop(CodeGenFunction &CGF,
                                          WorkerFunctionState &WST) {
  //
  // The workers enter this loop and wait for parallel work from the master.
  // When the master encounters a parallel region it sets up the work + variable
  // arguments, and wakes up the workers.  The workers first check to see if
  // they are required for the parallel region, i.e., within the # of requested
  // parallel threads.  The activated workers load the variable arguments and
  // execute the parallel work.
  //

  CGBuilderTy &Bld = CGF.Builder;

  llvm::BasicBlock *AwaitBB = CGF.createBasicBlock(".await.work");
  llvm::BasicBlock *SelectWorkersBB = CGF.createBasicBlock(".select.workers");
  llvm::BasicBlock *ExecuteBB = CGF.createBasicBlock(".execute.parallel");
  llvm::BasicBlock *TerminateBB = CGF.createBasicBlock(".terminate.parallel");
  llvm::BasicBlock *BarrierBB = CGF.createBasicBlock(".barrier.parallel");
  llvm::BasicBlock *ExitBB = CGF.createBasicBlock(".exit");

  CGF.EmitBranch(AwaitBB);

  // Workers wait for work from master.
  CGF.EmitBlock(AwaitBB);
  // Wait for parallel work
  syncCTAThreads(CGF);

  Address WorkFn =
      CGF.CreateDefaultAlignTempAlloca(CGF.Int8PtrTy, /*Name=*/"work_fn");
  Address ExecStatus =
      CGF.CreateDefaultAlignTempAlloca(CGF.Int8Ty, /*Name=*/"exec_status");
  Bld.CreateStore(Bld.getInt8(0), ExecStatus);
  Bld.CreateStore(llvm::Constant::getNullValue(CGF.Int8PtrTy), WorkFn);

  // TODO: Optimize runtime initialization and pass in correct value.
  llvm::Value *Args[] = {WorkFn.getPointer(),
                         /*RequiresOMPRuntime=*/Bld.getInt16(1)};
  llvm::Value *Ret = CGF.EmitRuntimeCall(
      createNVPTXRuntimeFunction(OMPRTL_NVPTX__kmpc_kernel_parallel), Args);
  Bld.CreateStore(Bld.CreateZExt(Ret, CGF.Int8Ty), ExecStatus);

  // On termination condition (workid == 0), exit loop.
  llvm::Value *WorkID = Bld.CreateLoad(WorkFn);
  llvm::Value *ShouldTerminate = Bld.CreateIsNull(WorkID, "should_terminate");
  Bld.CreateCondBr(ShouldTerminate, ExitBB, SelectWorkersBB);

  // Activate requested workers.
  CGF.EmitBlock(SelectWorkersBB);
  llvm::Value *IsActive =
      Bld.CreateIsNotNull(Bld.CreateLoad(ExecStatus), "is_active");
  Bld.CreateCondBr(IsActive, ExecuteBB, BarrierBB);

  // Signal start of parallel region.
  CGF.EmitBlock(ExecuteBB);
  // Skip initialization.
  setLocThreadIdInsertPt(CGF, /*AtCurrentPoint=*/true);

  // Process work items: outlined parallel functions.
  for (llvm::Function *W : Work) {
    // Try to match this outlined function.
    llvm::Value *ID =
        (CGM.getTriple().getArch() == llvm::Triple::amdgcn)
            ? Bld.CreateIntToPtr(
                  llvm::ConstantInt::get(CGM.SizeTy,
                                         llvm::hash_value(W->getName())),
                  CGM.Int8PtrTy)
            : Bld.CreatePointerBitCastOrAddrSpaceCast(W, CGM.Int8PtrTy);

    llvm::Value *WorkFnMatch =
        Bld.CreateICmpEQ(Bld.CreateLoad(WorkFn), ID, "work_match");

    llvm::BasicBlock *ExecuteFNBB = CGF.createBasicBlock(".execute.fn");
    llvm::BasicBlock *CheckNextBB = CGF.createBasicBlock(".check.next");
    Bld.CreateCondBr(WorkFnMatch, ExecuteFNBB, CheckNextBB);

    // Execute this outlined function.
    CGF.EmitBlock(ExecuteFNBB);

    if (CGM.getTriple().getArch() == llvm::Triple::amdgcn) {
      // For amdgcn, insert call to select_outline_wrapper function
      // select_outline_wrapper is generated by clang-build-select
      // as first step in the HIP TC device link phase for OpenMP.
      // This avoids the function pointer for the work function wrapper
      // and allows better post-llvm-link optimization.
      // The generated select_outline_wrapper is a big switch statement
      // with one case for each wrapper based on constant hash value.
      // select_outline_wrapper takes three arguments:
      //   - the parallelism level;
      //   - the thread ID;
      //   - hash pointer to identify the wrapper function;
      llvm::Value *hashcode = Bld.CreatePtrToInt(ID, CGM.Int64Ty, "hashcode");
      llvm::FunctionType *FnTy = llvm::FunctionType::get(
          CGM.VoidTy, {CGM.Int16Ty, CGM.Int32Ty, hashcode->getType()},
          /*isVarArg*/ false);
      llvm::Constant *SelectWrapper =
          CGM.CreateRuntimeFunction(FnTy, "select_outline_wrapper");
      llvm::Function *SelectWrapperFn = cast<llvm::Function>(SelectWrapper);
      SelectWrapperFn->removeFnAttr(llvm::Attribute::OptimizeNone);
      SelectWrapperFn->addFnAttr(llvm::Attribute::AlwaysInline);
      CGF.EmitCallOrInvoke(SelectWrapperFn,
                           {Bld.getInt16(/*ParallelLevel=*/0),
                            getThreadID(CGF, WST.Loc), hashcode});
    } else {
      // Insert call to work function via shared wrapper. The shared
      // wrapper takes two arguments:
      //   - the parallelism level;
      //   - the thread ID;
      emitCall(CGF, WST.Loc, W,
               {Bld.getInt16(/*ParallelLevel=*/0), getThreadID(CGF, WST.Loc)});
    }

    // Go to end of parallel region.
    CGF.EmitBranch(TerminateBB);

    CGF.EmitBlock(CheckNextBB);
  }
<<<<<<< HEAD
  if (CGM.getTriple().getArch() == llvm::Triple::amdgcn) {
    llvm::Value *hashcode = Bld.CreatePtrToInt(WorkID, CGM.Int64Ty, "hashcode");
    llvm::FunctionType *FnTy = llvm::FunctionType::get(
        CGM.VoidTy, {CGM.Int16Ty, CGM.Int32Ty, hashcode->getType()},
        /*isVarArg*/ false);
    llvm::Constant *SelectWrapper =
        CGM.CreateRuntimeFunction(FnTy, "select_outline_wrapper");
    llvm::Function *SelectWrapperFn = cast<llvm::Function>(SelectWrapper);
    SelectWrapperFn->removeFnAttr(llvm::Attribute::OptimizeNone);
    SelectWrapperFn->addFnAttr(llvm::Attribute::AlwaysInline);
    CGF.EmitCallOrInvoke(SelectWrapperFn,
                         {Bld.getInt16(/*ParallelLevel=*/0),
                          getThreadID(CGF, WST.Loc), hashcode});
  } else {
    // Default case: call to outlined function through pointer if the target
    // region makes a declare target call that may contain an orphaned parallel
    // directive.
    auto *ParallelFnTy =
        llvm::FunctionType::get(CGM.VoidTy, {CGM.Int16Ty, CGM.Int32Ty},
                                /*isVarArg=*/false)
            ->getPointerTo();
    llvm::Value *WorkFnCast = Bld.CreateBitCast(WorkID, ParallelFnTy);
    // Insert call to work function via shared wrapper. The shared
    // wrapper takes two arguments:
    //   - the parallelism level;
    //   - the thread ID;
    emitCall(CGF, WST.Loc, WorkFnCast,
             {Bld.getInt16(/*ParallelLevel=*/0), getThreadID(CGF, WST.Loc)});
  }
=======
  // Default case: call to outlined function through pointer if the target
  // region makes a declare target call that may contain an orphaned parallel
  // directive.
  auto *ParallelFnTy =
      llvm::FunctionType::get(CGM.VoidTy, {CGM.Int16Ty, CGM.Int32Ty},
                              /*isVarArg=*/false);
  llvm::Value *WorkFnCast =
      Bld.CreateBitCast(WorkID, ParallelFnTy->getPointerTo());
  // Insert call to work function via shared wrapper. The shared
  // wrapper takes two arguments:
  //   - the parallelism level;
  //   - the thread ID;
  emitCall(CGF, WST.Loc, {ParallelFnTy, WorkFnCast},
           {Bld.getInt16(/*ParallelLevel=*/0), getThreadID(CGF, WST.Loc)});
>>>>>>> ec4812e3
  // Go to end of parallel region.
  CGF.EmitBranch(TerminateBB);

  // Signal end of parallel region.
  CGF.EmitBlock(TerminateBB);
  CGF.EmitRuntimeCall(
      createNVPTXRuntimeFunction(OMPRTL_NVPTX__kmpc_kernel_end_parallel),
      llvm::None);
  CGF.EmitBranch(BarrierBB);

  // All active and inactive workers wait at a barrier after parallel region.
  CGF.EmitBlock(BarrierBB);
  // Barrier after parallel region.
  syncCTAThreads(CGF);
  CGF.EmitBranch(AwaitBB);

  // Exit target region.
  CGF.EmitBlock(ExitBB);
  // Skip initialization.
  clearLocThreadIdInsertPt(CGF);
}

/// Returns specified OpenMP runtime function for the current OpenMP
/// implementation.  Specialized for the NVPTX device.
/// \param Function OpenMP runtime function.
/// \return Specified function.
llvm::FunctionCallee
CGOpenMPRuntimeNVPTX::createNVPTXRuntimeFunction(unsigned Function) {
  llvm::FunctionCallee RTLFn = nullptr;
  switch (static_cast<OpenMPRTLFunctionNVPTX>(Function)) {
  case OMPRTL_NVPTX__kmpc_kernel_init: {
    // Build void __kmpc_kernel_init(kmp_int32 thread_limit, int16_t
    // RequiresOMPRuntime);
    llvm::Type *TypeParams[] = {CGM.Int32Ty, CGM.Int16Ty};
    auto *FnTy =
        llvm::FunctionType::get(CGM.VoidTy, TypeParams, /*isVarArg*/ false);
    RTLFn = CGM.CreateRuntimeFunction(FnTy, "__kmpc_kernel_init");
    break;
  }
  case OMPRTL_NVPTX__kmpc_kernel_deinit: {
    // Build void __kmpc_kernel_deinit(int16_t IsOMPRuntimeInitialized);
    llvm::Type *TypeParams[] = {CGM.Int16Ty};
    auto *FnTy =
        llvm::FunctionType::get(CGM.VoidTy, TypeParams, /*isVarArg*/ false);
    RTLFn = CGM.CreateRuntimeFunction(FnTy, "__kmpc_kernel_deinit");
    break;
  }
  case OMPRTL_NVPTX__kmpc_spmd_kernel_init: {
    // Build void __kmpc_spmd_kernel_init(kmp_int32 thread_limit,
    // int16_t RequiresOMPRuntime, int16_t RequiresDataSharing);
    llvm::Type *TypeParams[] = {CGM.Int32Ty, CGM.Int16Ty, CGM.Int16Ty};
    auto *FnTy =
        llvm::FunctionType::get(CGM.VoidTy, TypeParams, /*isVarArg*/ false);
    RTLFn = CGM.CreateRuntimeFunction(FnTy, "__kmpc_spmd_kernel_init");
    break;
  }
  case OMPRTL_NVPTX__kmpc_spmd_kernel_deinit_v2: {
    // Build void __kmpc_spmd_kernel_deinit_v2(int16_t RequiresOMPRuntime);
    llvm::Type *TypeParams[] = {CGM.Int16Ty};
    auto *FnTy =
        llvm::FunctionType::get(CGM.VoidTy, TypeParams, /*isVarArg*/ false);
    RTLFn = CGM.CreateRuntimeFunction(FnTy, "__kmpc_spmd_kernel_deinit_v2");
    break;
  }
  case OMPRTL_NVPTX__kmpc_kernel_prepare_parallel: {
    /// Build void __kmpc_kernel_prepare_parallel(
    /// void *outlined_function, int16_t IsOMPRuntimeInitialized);
    llvm::Type *TypeParams[] = {CGM.Int8PtrTy, CGM.Int16Ty};
    auto *FnTy =
        llvm::FunctionType::get(CGM.VoidTy, TypeParams, /*isVarArg*/ false);
    RTLFn = CGM.CreateRuntimeFunction(FnTy, "__kmpc_kernel_prepare_parallel");
    break;
  }
  case OMPRTL_NVPTX__kmpc_kernel_parallel: {
    /// Build bool __kmpc_kernel_parallel(void **outlined_function,
    /// int16_t IsOMPRuntimeInitialized);
    llvm::Type *TypeParams[] = {CGM.Int8PtrPtrTy, CGM.Int16Ty};
    llvm::Type *RetTy = CGM.getTypes().ConvertType(CGM.getContext().BoolTy);
    auto *FnTy =
        llvm::FunctionType::get(RetTy, TypeParams, /*isVarArg*/ false);
    RTLFn = CGM.CreateRuntimeFunction(FnTy, "__kmpc_kernel_parallel");
    break;
  }
  case OMPRTL_NVPTX__kmpc_kernel_end_parallel: {
    /// Build void __kmpc_kernel_end_parallel();
    auto *FnTy =
        llvm::FunctionType::get(CGM.VoidTy, llvm::None, /*isVarArg*/ false);
    RTLFn = CGM.CreateRuntimeFunction(FnTy, "__kmpc_kernel_end_parallel");
    break;
  }
  case OMPRTL_NVPTX__kmpc_serialized_parallel: {
    // Build void __kmpc_serialized_parallel(ident_t *loc, kmp_int32
    // global_tid);
    llvm::Type *TypeParams[] = {getIdentTyPointerTy(), CGM.Int32Ty};
    auto *FnTy =
        llvm::FunctionType::get(CGM.VoidTy, TypeParams, /*isVarArg*/ false);
    RTLFn = CGM.CreateRuntimeFunction(FnTy, "__kmpc_serialized_parallel");
    break;
  }
  case OMPRTL_NVPTX__kmpc_end_serialized_parallel: {
    // Build void __kmpc_end_serialized_parallel(ident_t *loc, kmp_int32
    // global_tid);
    llvm::Type *TypeParams[] = {getIdentTyPointerTy(), CGM.Int32Ty};
    auto *FnTy =
        llvm::FunctionType::get(CGM.VoidTy, TypeParams, /*isVarArg*/ false);
    RTLFn = CGM.CreateRuntimeFunction(FnTy, "__kmpc_end_serialized_parallel");
    break;
  }
  case OMPRTL_NVPTX__kmpc_shuffle_int32: {
    // Build int32_t __kmpc_shuffle_int32(int32_t element,
    // int16_t lane_offset, int16_t warp_size);
    llvm::Type *TypeParams[] = {CGM.Int32Ty, CGM.Int16Ty, CGM.Int16Ty};
    auto *FnTy =
        llvm::FunctionType::get(CGM.Int32Ty, TypeParams, /*isVarArg*/ false);
    RTLFn = CGM.CreateRuntimeFunction(FnTy, "__kmpc_shuffle_int32");
    break;
  }
  case OMPRTL_NVPTX__kmpc_shuffle_int64: {
    // Build int64_t __kmpc_shuffle_int64(int64_t element,
    // int16_t lane_offset, int16_t warp_size);
    llvm::Type *TypeParams[] = {CGM.Int64Ty, CGM.Int16Ty, CGM.Int16Ty};
    auto *FnTy =
        llvm::FunctionType::get(CGM.Int64Ty, TypeParams, /*isVarArg*/ false);
    RTLFn = CGM.CreateRuntimeFunction(FnTy, "__kmpc_shuffle_int64");
    break;
  }
  case OMPRTL_NVPTX__kmpc_nvptx_parallel_reduce_nowait_v2: {
    // Build int32_t kmpc_nvptx_parallel_reduce_nowait_v2(ident_t *loc,
    // kmp_int32 global_tid, kmp_int32 num_vars, size_t reduce_size, void*
    // reduce_data, void (*kmp_ShuffleReductFctPtr)(void *rhsData, int16_t
    // lane_id, int16_t lane_offset, int16_t Algorithm Version), void
    // (*kmp_InterWarpCopyFctPtr)(void* src, int warp_num));
    llvm::Type *ShuffleReduceTypeParams[] = {CGM.VoidPtrTy, CGM.Int16Ty,
                                             CGM.Int16Ty, CGM.Int16Ty};
    auto *ShuffleReduceFnTy =
        llvm::FunctionType::get(CGM.VoidTy, ShuffleReduceTypeParams,
                                /*isVarArg=*/false);
    llvm::Type *InterWarpCopyTypeParams[] = {CGM.VoidPtrTy, CGM.Int32Ty};
    auto *InterWarpCopyFnTy =
        llvm::FunctionType::get(CGM.VoidTy, InterWarpCopyTypeParams,
                                /*isVarArg=*/false);
    llvm::Type *TypeParams[] = {getIdentTyPointerTy(),
                                CGM.Int32Ty,
                                CGM.Int32Ty,
                                CGM.SizeTy,
                                CGM.VoidPtrTy,
                                ShuffleReduceFnTy->getPointerTo(),
                                InterWarpCopyFnTy->getPointerTo()};
    auto *FnTy =
        llvm::FunctionType::get(CGM.Int32Ty, TypeParams, /*isVarArg=*/false);
    RTLFn = CGM.CreateRuntimeFunction(
        FnTy, /*Name=*/"__kmpc_nvptx_parallel_reduce_nowait_v2");
    break;
  }
  case OMPRTL_NVPTX__kmpc_end_reduce_nowait: {
    // Build __kmpc_end_reduce_nowait(kmp_int32 global_tid);
    llvm::Type *TypeParams[] = {CGM.Int32Ty};
    auto *FnTy =
        llvm::FunctionType::get(CGM.VoidTy, TypeParams, /*isVarArg=*/false);
    RTLFn = CGM.CreateRuntimeFunction(
        FnTy, /*Name=*/"__kmpc_nvptx_end_reduce_nowait");
    break;
  }
  case OMPRTL_NVPTX__kmpc_nvptx_teams_reduce_nowait_v2: {
    // Build int32_t __kmpc_nvptx_teams_reduce_nowait_v2(ident_t *loc, kmp_int32
    // global_tid, void *global_buffer, int32_t num_of_records, void*
    // reduce_data,
    // void (*kmp_ShuffleReductFctPtr)(void *rhsData, int16_t lane_id, int16_t
    // lane_offset, int16_t shortCircuit),
    // void (*kmp_InterWarpCopyFctPtr)(void* src, int32_t warp_num), void
    // (*kmp_ListToGlobalCpyFctPtr)(void *buffer, int idx, void *reduce_data),
    // void (*kmp_GlobalToListCpyFctPtr)(void *buffer, int idx,
    // void *reduce_data), void (*kmp_GlobalToListCpyPtrsFctPtr)(void *buffer,
    // int idx, void *reduce_data), void (*kmp_GlobalToListRedFctPtr)(void
    // *buffer, int idx, void *reduce_data));
    llvm::Type *ShuffleReduceTypeParams[] = {CGM.VoidPtrTy, CGM.Int16Ty,
                                             CGM.Int16Ty, CGM.Int16Ty};
    auto *ShuffleReduceFnTy =
        llvm::FunctionType::get(CGM.VoidTy, ShuffleReduceTypeParams,
                                /*isVarArg=*/false);
    llvm::Type *InterWarpCopyTypeParams[] = {CGM.VoidPtrTy, CGM.Int32Ty};
    auto *InterWarpCopyFnTy =
        llvm::FunctionType::get(CGM.VoidTy, InterWarpCopyTypeParams,
                                /*isVarArg=*/false);
    llvm::Type *GlobalListTypeParams[] = {CGM.VoidPtrTy, CGM.IntTy,
                                          CGM.VoidPtrTy};
    auto *GlobalListFnTy =
        llvm::FunctionType::get(CGM.VoidTy, GlobalListTypeParams,
                                /*isVarArg=*/false);
    llvm::Type *TypeParams[] = {getIdentTyPointerTy(),
                                CGM.Int32Ty,
                                CGM.VoidPtrTy,
                                CGM.Int32Ty,
                                CGM.VoidPtrTy,
                                ShuffleReduceFnTy->getPointerTo(),
                                InterWarpCopyFnTy->getPointerTo(),
                                GlobalListFnTy->getPointerTo(),
                                GlobalListFnTy->getPointerTo(),
                                GlobalListFnTy->getPointerTo(),
                                GlobalListFnTy->getPointerTo()};
    auto *FnTy =
        llvm::FunctionType::get(CGM.Int32Ty, TypeParams, /*isVarArg=*/false);
    RTLFn = CGM.CreateRuntimeFunction(
        FnTy, /*Name=*/"__kmpc_nvptx_teams_reduce_nowait_v2");
    break;
  }
  case OMPRTL_NVPTX__kmpc_data_sharing_init_stack: {
    /// Build void __kmpc_data_sharing_init_stack();
    auto *FnTy =
        llvm::FunctionType::get(CGM.VoidTy, llvm::None, /*isVarArg*/ false);
    RTLFn = CGM.CreateRuntimeFunction(FnTy, "__kmpc_data_sharing_init_stack");
    break;
  }
  case OMPRTL_NVPTX__kmpc_data_sharing_init_stack_spmd: {
    /// Build void __kmpc_data_sharing_init_stack_spmd();
    auto *FnTy =
        llvm::FunctionType::get(CGM.VoidTy, llvm::None, /*isVarArg*/ false);
    RTLFn =
        CGM.CreateRuntimeFunction(FnTy, "__kmpc_data_sharing_init_stack_spmd");
    break;
  }
  case OMPRTL_NVPTX__kmpc_data_sharing_coalesced_push_stack: {
    // Build void *__kmpc_data_sharing_coalesced_push_stack(size_t size,
    // int16_t UseSharedMemory);
    llvm::Type *TypeParams[] = {CGM.SizeTy, CGM.Int16Ty};
    auto *FnTy =
        llvm::FunctionType::get(CGM.VoidPtrTy, TypeParams, /*isVarArg=*/false);
    RTLFn = CGM.CreateRuntimeFunction(
        FnTy, /*Name=*/"__kmpc_data_sharing_coalesced_push_stack");
    break;
  }
  case OMPRTL_NVPTX__kmpc_data_sharing_pop_stack: {
    // Build void __kmpc_data_sharing_pop_stack(void *a);
    llvm::Type *TypeParams[] = {CGM.VoidPtrTy};
    auto *FnTy =
        llvm::FunctionType::get(CGM.VoidTy, TypeParams, /*isVarArg=*/false);
    RTLFn = CGM.CreateRuntimeFunction(FnTy,
                                      /*Name=*/"__kmpc_data_sharing_pop_stack");
    break;
  }
  case OMPRTL_NVPTX__kmpc_begin_sharing_variables: {
    /// Build void __kmpc_begin_sharing_variables(void ***args,
    /// size_t n_args);
    llvm::Type *TypeParams[] = {CGM.Int8PtrPtrTy->getPointerTo(), CGM.SizeTy};
    auto *FnTy =
        llvm::FunctionType::get(CGM.VoidTy, TypeParams, /*isVarArg*/ false);
    RTLFn = CGM.CreateRuntimeFunction(FnTy, "__kmpc_begin_sharing_variables");
    break;
  }
  case OMPRTL_NVPTX__kmpc_end_sharing_variables: {
    /// Build void __kmpc_end_sharing_variables();
    auto *FnTy =
        llvm::FunctionType::get(CGM.VoidTy, llvm::None, /*isVarArg*/ false);
    RTLFn = CGM.CreateRuntimeFunction(FnTy, "__kmpc_end_sharing_variables");
    break;
  }
  case OMPRTL_NVPTX__kmpc_get_shared_variables: {
    /// Build void __kmpc_get_shared_variables(void ***GlobalArgs);
    llvm::Type *TypeParams[] = {CGM.Int8PtrPtrTy->getPointerTo()};
    auto *FnTy =
        llvm::FunctionType::get(CGM.VoidTy, TypeParams, /*isVarArg*/ false);
    RTLFn = CGM.CreateRuntimeFunction(FnTy, "__kmpc_get_shared_variables");
    break;
  }
  case OMPRTL_NVPTX__kmpc_parallel_level: {
    // Build uint16_t __kmpc_parallel_level(ident_t *loc, kmp_int32 global_tid);
    llvm::Type *TypeParams[] = {getIdentTyPointerTy(), CGM.Int32Ty};
    auto *FnTy =
        llvm::FunctionType::get(CGM.Int16Ty, TypeParams, /*isVarArg*/ false);
    RTLFn = CGM.CreateRuntimeFunction(FnTy, "__kmpc_parallel_level");
    break;
  }
  case OMPRTL_NVPTX__kmpc_is_spmd_exec_mode: {
    // Build int8_t __kmpc_is_spmd_exec_mode();
    auto *FnTy = llvm::FunctionType::get(CGM.Int8Ty, /*isVarArg=*/false);
    RTLFn = CGM.CreateRuntimeFunction(FnTy, "__kmpc_is_spmd_exec_mode");
    break;
  }
  case OMPRTL_NVPTX__kmpc_get_team_static_memory: {
    // Build void __kmpc_get_team_static_memory(int16_t isSPMDExecutionMode,
    // const void *buf, size_t size, int16_t is_shared, const void **res);
    llvm::Type *TypeParams[] = {CGM.Int16Ty, CGM.VoidPtrTy, CGM.SizeTy,
                                CGM.Int16Ty, CGM.VoidPtrPtrTy};
    auto *FnTy =
        llvm::FunctionType::get(CGM.VoidTy, TypeParams, /*isVarArg*/ false);
    RTLFn = CGM.CreateRuntimeFunction(FnTy, "__kmpc_get_team_static_memory");
    break;
  }
  case OMPRTL_NVPTX__kmpc_restore_team_static_memory: {
    // Build void __kmpc_restore_team_static_memory(int16_t isSPMDExecutionMode,
    // int16_t is_shared);
    llvm::Type *TypeParams[] = {CGM.Int16Ty, CGM.Int16Ty};
    auto *FnTy =
        llvm::FunctionType::get(CGM.VoidTy, TypeParams, /*isVarArg=*/false);
    RTLFn =
        CGM.CreateRuntimeFunction(FnTy, "__kmpc_restore_team_static_memory");
    break;
  }
  case OMPRTL__kmpc_barrier: {
    // Build void __kmpc_barrier(ident_t *loc, kmp_int32 global_tid);
    llvm::Type *TypeParams[] = {getIdentTyPointerTy(), CGM.Int32Ty};
    auto *FnTy =
        llvm::FunctionType::get(CGM.VoidTy, TypeParams, /*isVarArg*/ false);
    RTLFn = CGM.CreateRuntimeFunction(FnTy, /*Name*/ "__kmpc_barrier");
    cast<llvm::Function>(RTLFn.getCallee())
        ->addFnAttr(llvm::Attribute::Convergent);
    break;
  }
  case OMPRTL__kmpc_barrier_simple_spmd: {
    // Build void __kmpc_barrier_simple_spmd(ident_t *loc, kmp_int32
    // global_tid);
    llvm::Type *TypeParams[] = {getIdentTyPointerTy(), CGM.Int32Ty};
    auto *FnTy =
        llvm::FunctionType::get(CGM.VoidTy, TypeParams, /*isVarArg*/ false);
    RTLFn =
        CGM.CreateRuntimeFunction(FnTy, /*Name*/ "__kmpc_barrier_simple_spmd");
    cast<llvm::Function>(RTLFn.getCallee())
        ->addFnAttr(llvm::Attribute::Convergent);
    break;
  }
  }
  return RTLFn;
}

void CGOpenMPRuntimeNVPTX::createOffloadEntry(llvm::Constant *ID,
                                              llvm::Constant *Addr,
                                              uint64_t Size, int32_t,
                                              llvm::GlobalValue::LinkageTypes) {
  // TODO: Add support for global variables on the device after declare target
  // support.
  if (!isa<llvm::Function>(Addr))
    return;
  llvm::Module &M = CGM.getModule();
  llvm::LLVMContext &Ctx = CGM.getLLVMContext();

  // Get "nvvm.annotations" metadata node
  llvm::NamedMDNode *MD = M.getOrInsertNamedMetadata("nvvm.annotations");

  llvm::Metadata *MDVals[] = {
      llvm::ConstantAsMetadata::get(Addr), llvm::MDString::get(Ctx, "kernel"),
      llvm::ConstantAsMetadata::get(
          llvm::ConstantInt::get(llvm::Type::getInt32Ty(Ctx), 1))};
  // Append metadata to nvvm.annotations
  MD->addOperand(llvm::MDNode::get(Ctx, MDVals));
}

void CGOpenMPRuntimeNVPTX::emitTargetOutlinedFunction(
    const OMPExecutableDirective &D, StringRef ParentName,
    llvm::Function *&OutlinedFn, llvm::Constant *&OutlinedFnID,
    bool IsOffloadEntry, const RegionCodeGenTy &CodeGen) {
  if (!IsOffloadEntry) // Nothing to do.
    return;

  assert(!ParentName.empty() && "Invalid target region parent name!");

  bool Mode = supportsSPMDExecutionMode(CGM.getContext(), D);
  if (Mode)
    emitSPMDKernel(D, ParentName, OutlinedFn, OutlinedFnID, IsOffloadEntry,
                   CodeGen);
  else
    emitNonSPMDKernel(D, ParentName, OutlinedFn, OutlinedFnID, IsOffloadEntry,
                      CodeGen);

  setPropertyExecutionMode(CGM, OutlinedFn->getName(), Mode);
}

namespace {
LLVM_ENABLE_BITMASK_ENUMS_IN_NAMESPACE();
/// Enum for accesseing the reserved_2 field of the ident_t struct.
enum ModeFlagsTy : unsigned {
  /// Bit set to 1 when in SPMD mode.
  KMP_IDENT_SPMD_MODE = 0x01,
  /// Bit set to 1 when a simplified runtime is used.
  KMP_IDENT_SIMPLE_RT_MODE = 0x02,
  LLVM_MARK_AS_BITMASK_ENUM(/*LargestValue=*/KMP_IDENT_SIMPLE_RT_MODE)
};

/// Special mode Undefined. Is the combination of Non-SPMD mode + SimpleRuntime.
static const ModeFlagsTy UndefinedMode =
    (~KMP_IDENT_SPMD_MODE) & KMP_IDENT_SIMPLE_RT_MODE;
} // anonymous namespace

unsigned CGOpenMPRuntimeNVPTX::getDefaultLocationReserved2Flags() const {
  switch (getExecutionMode()) {
  case EM_SPMD:
    if (requiresFullRuntime())
      return KMP_IDENT_SPMD_MODE & (~KMP_IDENT_SIMPLE_RT_MODE);
    return KMP_IDENT_SPMD_MODE | KMP_IDENT_SIMPLE_RT_MODE;
  case EM_NonSPMD:
    assert(requiresFullRuntime() && "Expected full runtime.");
    return (~KMP_IDENT_SPMD_MODE) & (~KMP_IDENT_SIMPLE_RT_MODE);
  case EM_Unknown:
    return UndefinedMode;
  }
  llvm_unreachable("Unknown flags are requested.");
}

CGOpenMPRuntimeNVPTX::CGOpenMPRuntimeNVPTX(CodeGenModule &CGM)
    : CGOpenMPRuntime(CGM, "_", "$") {
  if (!CGM.getLangOpts().OpenMPIsDevice)
    llvm_unreachable("OpenMP NVPTX can only handle device code.");
}

void CGOpenMPRuntimeNVPTX::emitProcBindClause(CodeGenFunction &CGF,
                                              OpenMPProcBindClauseKind ProcBind,
                                              SourceLocation Loc) {
  // Do nothing in case of SPMD mode and L0 parallel.
  if (getExecutionMode() == CGOpenMPRuntimeNVPTX::EM_SPMD)
    return;

  CGOpenMPRuntime::emitProcBindClause(CGF, ProcBind, Loc);
}

void CGOpenMPRuntimeNVPTX::emitNumThreadsClause(CodeGenFunction &CGF,
                                                llvm::Value *NumThreads,
                                                SourceLocation Loc) {
  // Do nothing in case of SPMD mode and L0 parallel.
  if (getExecutionMode() == CGOpenMPRuntimeNVPTX::EM_SPMD)
    return;

  CGOpenMPRuntime::emitNumThreadsClause(CGF, NumThreads, Loc);
}

void CGOpenMPRuntimeNVPTX::emitNumTeamsClause(CodeGenFunction &CGF,
                                              const Expr *NumTeams,
                                              const Expr *ThreadLimit,
                                              SourceLocation Loc) {}

llvm::Function *CGOpenMPRuntimeNVPTX::emitParallelOutlinedFunction(
    const OMPExecutableDirective &D, const VarDecl *ThreadIDVar,
    OpenMPDirectiveKind InnermostKind, const RegionCodeGenTy &CodeGen) {
  // Emit target region as a standalone region.
  class NVPTXPrePostActionTy : public PrePostActionTy {
    bool &IsInParallelRegion;
    bool PrevIsInParallelRegion;

  public:
    NVPTXPrePostActionTy(bool &IsInParallelRegion)
        : IsInParallelRegion(IsInParallelRegion) {}
    void Enter(CodeGenFunction &CGF) override {
      PrevIsInParallelRegion = IsInParallelRegion;
      IsInParallelRegion = true;
    }
    void Exit(CodeGenFunction &CGF) override {
      IsInParallelRegion = PrevIsInParallelRegion;
    }
  } Action(IsInParallelRegion);
  CodeGen.setAction(Action);
  bool PrevIsInTTDRegion = IsInTTDRegion;
  IsInTTDRegion = false;
  bool PrevIsInTargetMasterThreadRegion = IsInTargetMasterThreadRegion;
  IsInTargetMasterThreadRegion = false;
  auto *OutlinedFun =
      cast<llvm::Function>(CGOpenMPRuntime::emitParallelOutlinedFunction(
          D, ThreadIDVar, InnermostKind, CodeGen));
  if (CGM.getLangOpts().Optimize) {
    OutlinedFun->removeFnAttr(llvm::Attribute::NoInline);
    OutlinedFun->removeFnAttr(llvm::Attribute::OptimizeNone);
    OutlinedFun->addFnAttr(llvm::Attribute::AlwaysInline);
  }
  IsInTargetMasterThreadRegion = PrevIsInTargetMasterThreadRegion;
  IsInTTDRegion = PrevIsInTTDRegion;
  if (getExecutionMode() != CGOpenMPRuntimeNVPTX::EM_SPMD &&
      !IsInParallelRegion) {
    llvm::Function *WrapperFun =
        createParallelDataSharingWrapper(OutlinedFun, D);
    WrapperFunctionsMap[OutlinedFun] = WrapperFun;
  }

  return OutlinedFun;
}

/// Get list of lastprivate variables from the teams distribute ... or
/// teams {distribute ...} directives.
static void
getDistributeLastprivateVars(ASTContext &Ctx, const OMPExecutableDirective &D,
                             llvm::SmallVectorImpl<const ValueDecl *> &Vars) {
  assert(isOpenMPTeamsDirective(D.getDirectiveKind()) &&
         "expected teams directive.");
  const OMPExecutableDirective *Dir = &D;
  if (!isOpenMPDistributeDirective(D.getDirectiveKind())) {
    if (const Stmt *S = CGOpenMPRuntime::getSingleCompoundChild(
            Ctx,
            D.getInnermostCapturedStmt()->getCapturedStmt()->IgnoreContainers(
                /*IgnoreCaptured=*/true))) {
      Dir = dyn_cast_or_null<OMPExecutableDirective>(S);
      if (Dir && !isOpenMPDistributeDirective(Dir->getDirectiveKind()))
        Dir = nullptr;
    }
  }
  if (!Dir)
    return;
  for (const auto *C : Dir->getClausesOfKind<OMPLastprivateClause>()) {
    for (const Expr *E : C->getVarRefs())
      Vars.push_back(getPrivateItem(E));
  }
}

/// Get list of reduction variables from the teams ... directives.
static void
getTeamsReductionVars(ASTContext &Ctx, const OMPExecutableDirective &D,
                      llvm::SmallVectorImpl<const ValueDecl *> &Vars) {
  assert(isOpenMPTeamsDirective(D.getDirectiveKind()) &&
         "expected teams directive.");
  for (const auto *C : D.getClausesOfKind<OMPReductionClause>()) {
    for (const Expr *E : C->privates())
      Vars.push_back(getPrivateItem(E));
  }
}

llvm::Function *CGOpenMPRuntimeNVPTX::emitTeamsOutlinedFunction(
    const OMPExecutableDirective &D, const VarDecl *ThreadIDVar,
    OpenMPDirectiveKind InnermostKind, const RegionCodeGenTy &CodeGen) {
  SourceLocation Loc = D.getBeginLoc();

  const RecordDecl *GlobalizedRD = nullptr;
  llvm::SmallVector<const ValueDecl *, 4> LastPrivatesReductions;
  llvm::SmallDenseMap<const ValueDecl *, const FieldDecl *> MappedDeclsFields;
  // Globalize team reductions variable unconditionally in all modes.
  if (getExecutionMode() != CGOpenMPRuntimeNVPTX::EM_SPMD)
    getTeamsReductionVars(CGM.getContext(), D, LastPrivatesReductions);
  if (getExecutionMode() == CGOpenMPRuntimeNVPTX::EM_SPMD) {
    getDistributeLastprivateVars(CGM.getContext(), D, LastPrivatesReductions);
    if (!LastPrivatesReductions.empty()) {
      GlobalizedRD = ::buildRecordForGlobalizedVars(
          CGM.getContext(), llvm::None, LastPrivatesReductions,
          MappedDeclsFields, WarpSize);
    }
  } else if (!LastPrivatesReductions.empty()) {
    assert(!TeamAndReductions.first &&
           "Previous team declaration is not expected.");
    TeamAndReductions.first = D.getCapturedStmt(OMPD_teams)->getCapturedDecl();
    std::swap(TeamAndReductions.second, LastPrivatesReductions);
  }

  // Emit target region as a standalone region.
  class NVPTXPrePostActionTy : public PrePostActionTy {
    SourceLocation &Loc;
    const RecordDecl *GlobalizedRD;
    llvm::SmallDenseMap<const ValueDecl *, const FieldDecl *>
        &MappedDeclsFields;

  public:
    NVPTXPrePostActionTy(
        SourceLocation &Loc, const RecordDecl *GlobalizedRD,
        llvm::SmallDenseMap<const ValueDecl *, const FieldDecl *>
            &MappedDeclsFields)
        : Loc(Loc), GlobalizedRD(GlobalizedRD),
          MappedDeclsFields(MappedDeclsFields) {}
    void Enter(CodeGenFunction &CGF) override {
      auto &Rt =
          static_cast<CGOpenMPRuntimeNVPTX &>(CGF.CGM.getOpenMPRuntime());
      if (GlobalizedRD) {
        auto I = Rt.FunctionGlobalizedDecls.try_emplace(CGF.CurFn).first;
        I->getSecond().GlobalRecord = GlobalizedRD;
        I->getSecond().MappedParams =
            llvm::make_unique<CodeGenFunction::OMPMapVars>();
        DeclToAddrMapTy &Data = I->getSecond().LocalVarData;
        for (const auto &Pair : MappedDeclsFields) {
          assert(Pair.getFirst()->isCanonicalDecl() &&
                 "Expected canonical declaration");
          Data.insert(std::make_pair(Pair.getFirst(),
                                     MappedVarData(Pair.getSecond(),
                                                   /*IsOnePerTeam=*/true)));
        }
      }
      Rt.emitGenericVarsProlog(CGF, Loc);
    }
    void Exit(CodeGenFunction &CGF) override {
      static_cast<CGOpenMPRuntimeNVPTX &>(CGF.CGM.getOpenMPRuntime())
          .emitGenericVarsEpilog(CGF);
    }
  } Action(Loc, GlobalizedRD, MappedDeclsFields);
  CodeGen.setAction(Action);
  llvm::Function *OutlinedFun = CGOpenMPRuntime::emitTeamsOutlinedFunction(
      D, ThreadIDVar, InnermostKind, CodeGen);
  if (CGM.getLangOpts().Optimize) {
    OutlinedFun->removeFnAttr(llvm::Attribute::NoInline);
    OutlinedFun->removeFnAttr(llvm::Attribute::OptimizeNone);
    OutlinedFun->addFnAttr(llvm::Attribute::AlwaysInline);
  }

  return OutlinedFun;
}

void CGOpenMPRuntimeNVPTX::emitGenericVarsProlog(CodeGenFunction &CGF,
                                                 SourceLocation Loc,
                                                 bool WithSPMDCheck) {
  if (getDataSharingMode(CGM) != CGOpenMPRuntimeNVPTX::Generic &&
      getExecutionMode() != CGOpenMPRuntimeNVPTX::EM_SPMD)
    return;

  CGBuilderTy &Bld = CGF.Builder;

  const auto I = FunctionGlobalizedDecls.find(CGF.CurFn);
  if (I == FunctionGlobalizedDecls.end())
    return;
  if (const RecordDecl *GlobalizedVarsRecord = I->getSecond().GlobalRecord) {
    QualType GlobalRecTy = CGM.getContext().getRecordType(GlobalizedVarsRecord);
    QualType SecGlobalRecTy;

    // Recover pointer to this function's global record. The runtime will
    // handle the specifics of the allocation of the memory.
    // Use actual memory size of the record including the padding
    // for alignment purposes.
    unsigned Alignment =
        CGM.getContext().getTypeAlignInChars(GlobalRecTy).getQuantity();
    unsigned GlobalRecordSize =
        CGM.getContext().getTypeSizeInChars(GlobalRecTy).getQuantity();
    GlobalRecordSize = llvm::alignTo(GlobalRecordSize, Alignment);

    llvm::PointerType *GlobalRecPtrTy =
        CGF.ConvertTypeForMem(GlobalRecTy)->getPointerTo();
    llvm::Value *GlobalRecCastAddr;
    llvm::Value *IsTTD = nullptr;
    if (!IsInTTDRegion &&
        (WithSPMDCheck ||
         getExecutionMode() == CGOpenMPRuntimeNVPTX::EM_Unknown)) {
      llvm::BasicBlock *ExitBB = CGF.createBasicBlock(".exit");
      llvm::BasicBlock *SPMDBB = CGF.createBasicBlock(".spmd");
      llvm::BasicBlock *NonSPMDBB = CGF.createBasicBlock(".non-spmd");
      if (I->getSecond().SecondaryGlobalRecord.hasValue()) {
        llvm::Value *RTLoc = emitUpdateLocation(CGF, Loc);
        llvm::Value *ThreadID = getThreadID(CGF, Loc);
        llvm::Value *PL = CGF.EmitRuntimeCall(
            createNVPTXRuntimeFunction(OMPRTL_NVPTX__kmpc_parallel_level),
            {RTLoc, ThreadID});
        IsTTD = Bld.CreateIsNull(PL);
      }
      llvm::Value *IsSPMD = Bld.CreateIsNotNull(CGF.EmitNounwindRuntimeCall(
          createNVPTXRuntimeFunction(OMPRTL_NVPTX__kmpc_is_spmd_exec_mode)));
      Bld.CreateCondBr(IsSPMD, SPMDBB, NonSPMDBB);
      // There is no need to emit line number for unconditional branch.
      (void)ApplyDebugLocation::CreateEmpty(CGF);
      CGF.EmitBlock(SPMDBB);
      Address RecPtr = Address(llvm::ConstantPointerNull::get(GlobalRecPtrTy),
                               CharUnits::fromQuantity(Alignment));
      CGF.EmitBranch(ExitBB);
      // There is no need to emit line number for unconditional branch.
      (void)ApplyDebugLocation::CreateEmpty(CGF);
      CGF.EmitBlock(NonSPMDBB);
      llvm::Value *Size = llvm::ConstantInt::get(CGM.SizeTy, GlobalRecordSize);
      if (const RecordDecl *SecGlobalizedVarsRecord =
              I->getSecond().SecondaryGlobalRecord.getValueOr(nullptr)) {
        SecGlobalRecTy =
            CGM.getContext().getRecordType(SecGlobalizedVarsRecord);

        // Recover pointer to this function's global record. The runtime will
        // handle the specifics of the allocation of the memory.
        // Use actual memory size of the record including the padding
        // for alignment purposes.
        unsigned Alignment =
            CGM.getContext().getTypeAlignInChars(SecGlobalRecTy).getQuantity();
        unsigned GlobalRecordSize =
            CGM.getContext().getTypeSizeInChars(SecGlobalRecTy).getQuantity();
        GlobalRecordSize = llvm::alignTo(GlobalRecordSize, Alignment);
        Size = Bld.CreateSelect(
            IsTTD, llvm::ConstantInt::get(CGM.SizeTy, GlobalRecordSize), Size);
      }
      // TODO: allow the usage of shared memory to be controlled by
      // the user, for now, default to global.
      llvm::Value *GlobalRecordSizeArg[] = {
          Size, CGF.Builder.getInt16(/*UseSharedMemory=*/0)};
      llvm::Value *GlobalRecValue = CGF.EmitRuntimeCall(
          createNVPTXRuntimeFunction(
              OMPRTL_NVPTX__kmpc_data_sharing_coalesced_push_stack),
          GlobalRecordSizeArg);
      GlobalRecCastAddr = Bld.CreatePointerBitCastOrAddrSpaceCast(
          GlobalRecValue, GlobalRecPtrTy);
      CGF.EmitBlock(ExitBB);
      auto *Phi = Bld.CreatePHI(GlobalRecPtrTy,
                                /*NumReservedValues=*/2, "_select_stack");
      Phi->addIncoming(RecPtr.getPointer(), SPMDBB);
      Phi->addIncoming(GlobalRecCastAddr, NonSPMDBB);
      GlobalRecCastAddr = Phi;
      I->getSecond().GlobalRecordAddr = Phi;
      I->getSecond().IsInSPMDModeFlag = IsSPMD;
    } else if (IsInTTDRegion) {
      assert(GlobalizedRecords.back().Records.size() < 2 &&
             "Expected less than 2 globalized records: one for target and one "
             "for teams.");
      unsigned Offset = 0;
      for (const RecordDecl *RD : GlobalizedRecords.back().Records) {
        QualType RDTy = CGM.getContext().getRecordType(RD);
        unsigned Alignment =
            CGM.getContext().getTypeAlignInChars(RDTy).getQuantity();
        unsigned Size = CGM.getContext().getTypeSizeInChars(RDTy).getQuantity();
        Offset =
            llvm::alignTo(llvm::alignTo(Offset, Alignment) + Size, Alignment);
      }
      unsigned Alignment =
          CGM.getContext().getTypeAlignInChars(GlobalRecTy).getQuantity();
      Offset = llvm::alignTo(Offset, Alignment);
      GlobalizedRecords.back().Records.push_back(GlobalizedVarsRecord);
      ++GlobalizedRecords.back().RegionCounter;
      if (GlobalizedRecords.back().Records.size() == 1) {
        assert(KernelStaticGlobalized &&
               "Kernel static pointer must be initialized already.");
        auto *UseSharedMemory = new llvm::GlobalVariable(
            CGM.getModule(), CGM.Int16Ty, /*isConstant=*/true,
            llvm::GlobalValue::InternalLinkage, nullptr,
            "_openmp_static_kernel$is_shared");
        UseSharedMemory->setUnnamedAddr(llvm::GlobalValue::UnnamedAddr::Global);
        QualType Int16Ty = CGM.getContext().getIntTypeForBitwidth(
            /*DestWidth=*/16, /*Signed=*/0);
        llvm::Value *IsInSharedMemory = CGF.EmitLoadOfScalar(
            Address(UseSharedMemory,
                    CGM.getContext().getTypeAlignInChars(Int16Ty)),
            /*Volatile=*/false, Int16Ty, Loc);
        auto *StaticGlobalized = new llvm::GlobalVariable(
            CGM.getModule(), CGM.Int8Ty, /*isConstant=*/false,
            llvm::GlobalValue::CommonLinkage, nullptr);
        auto *RecSize = new llvm::GlobalVariable(
            CGM.getModule(), CGM.SizeTy, /*isConstant=*/true,
            llvm::GlobalValue::InternalLinkage, nullptr,
            "_openmp_static_kernel$size");
        RecSize->setUnnamedAddr(llvm::GlobalValue::UnnamedAddr::Global);
        llvm::Value *Ld = CGF.EmitLoadOfScalar(
            Address(RecSize, CGM.getSizeAlign()), /*Volatile=*/false,
            CGM.getContext().getSizeType(), Loc);
        llvm::Value *ResAddr = Bld.CreatePointerBitCastOrAddrSpaceCast(
            KernelStaticGlobalized, CGM.VoidPtrPtrTy);
        llvm::Value *GlobalRecordSizeArg[] = {
            llvm::ConstantInt::get(
                CGM.Int16Ty,
                getExecutionMode() == CGOpenMPRuntimeNVPTX::EM_SPMD ? 1 : 0),
            StaticGlobalized, Ld, IsInSharedMemory, ResAddr};
        CGF.EmitRuntimeCall(createNVPTXRuntimeFunction(
                                OMPRTL_NVPTX__kmpc_get_team_static_memory),
                            GlobalRecordSizeArg);
        GlobalizedRecords.back().Buffer = StaticGlobalized;
        GlobalizedRecords.back().RecSize = RecSize;
        GlobalizedRecords.back().UseSharedMemory = UseSharedMemory;
        GlobalizedRecords.back().Loc = Loc;
      }
      assert(KernelStaticGlobalized && "Global address must be set already.");
      Address FrameAddr = CGF.EmitLoadOfPointer(
          Address(KernelStaticGlobalized, CGM.getPointerAlign()),
          CGM.getContext()
              .getPointerType(CGM.getContext().VoidPtrTy)
              .castAs<PointerType>());
      llvm::Value *GlobalRecValue =
          Bld.CreateConstInBoundsGEP(FrameAddr, Offset).getPointer();
      I->getSecond().GlobalRecordAddr = GlobalRecValue;
      I->getSecond().IsInSPMDModeFlag = nullptr;
      GlobalRecCastAddr = Bld.CreatePointerBitCastOrAddrSpaceCast(
          GlobalRecValue, CGF.ConvertTypeForMem(GlobalRecTy)->getPointerTo());
    } else {
      // TODO: allow the usage of shared memory to be controlled by
      // the user, for now, default to global.
      llvm::Value *GlobalRecordSizeArg[] = {
          llvm::ConstantInt::get(CGM.SizeTy, GlobalRecordSize),
          CGF.Builder.getInt16(/*UseSharedMemory=*/0)};
      llvm::Value *GlobalRecValue = CGF.EmitRuntimeCall(
          createNVPTXRuntimeFunction(
              OMPRTL_NVPTX__kmpc_data_sharing_coalesced_push_stack),
          GlobalRecordSizeArg);
      GlobalRecCastAddr = Bld.CreatePointerBitCastOrAddrSpaceCast(
          GlobalRecValue, GlobalRecPtrTy);
      I->getSecond().GlobalRecordAddr = GlobalRecValue;
      I->getSecond().IsInSPMDModeFlag = nullptr;
    }
    LValue Base =
        CGF.MakeNaturalAlignPointeeAddrLValue(GlobalRecCastAddr, GlobalRecTy);

    // Emit the "global alloca" which is a GEP from the global declaration
    // record using the pointer returned by the runtime.
    LValue SecBase;
    decltype(I->getSecond().LocalVarData)::const_iterator SecIt;
    if (IsTTD) {
      SecIt = I->getSecond().SecondaryLocalVarData->begin();
      llvm::PointerType *SecGlobalRecPtrTy =
          CGF.ConvertTypeForMem(SecGlobalRecTy)->getPointerTo();
      SecBase = CGF.MakeNaturalAlignPointeeAddrLValue(
          Bld.CreatePointerBitCastOrAddrSpaceCast(
              I->getSecond().GlobalRecordAddr, SecGlobalRecPtrTy),
          SecGlobalRecTy);
    }
    for (auto &Rec : I->getSecond().LocalVarData) {
      bool EscapedParam = I->getSecond().EscapedParameters.count(Rec.first);
      llvm::Value *ParValue;
      if (EscapedParam) {
        const auto *VD = cast<VarDecl>(Rec.first);
        LValue ParLVal =
            CGF.MakeAddrLValue(CGF.GetAddrOfLocalVar(VD), VD->getType());
        ParValue = CGF.EmitLoadOfScalar(ParLVal, Loc);
      }
      LValue VarAddr = CGF.EmitLValueForField(Base, Rec.second.FD);
      // Emit VarAddr basing on lane-id if required.
      QualType VarTy;
      if (Rec.second.IsOnePerTeam) {
        VarTy = Rec.second.FD->getType();
      } else {
        llvm::Value *Ptr = CGF.Builder.CreateInBoundsGEP(
            VarAddr.getAddress().getPointer(),
            {Bld.getInt32(0), getNVPTXLaneID(CGF)});
        VarTy =
            Rec.second.FD->getType()->castAsArrayTypeUnsafe()->getElementType();
        VarAddr = CGF.MakeAddrLValue(
            Address(Ptr, CGM.getContext().getDeclAlign(Rec.first)), VarTy,
            AlignmentSource::Decl);
      }
      Rec.second.PrivateAddr = VarAddr.getAddress();
      if (!IsInTTDRegion &&
          (WithSPMDCheck ||
           getExecutionMode() == CGOpenMPRuntimeNVPTX::EM_Unknown)) {
        assert(I->getSecond().IsInSPMDModeFlag &&
               "Expected unknown execution mode or required SPMD check.");
        if (IsTTD) {
          assert(SecIt->second.IsOnePerTeam &&
                 "Secondary glob data must be one per team.");
          LValue SecVarAddr = CGF.EmitLValueForField(SecBase, SecIt->second.FD);
          VarAddr.setAddress(
              Address(Bld.CreateSelect(IsTTD, SecVarAddr.getPointer(),
                                       VarAddr.getPointer()),
                      VarAddr.getAlignment()));
          Rec.second.PrivateAddr = VarAddr.getAddress();
        }
        Address GlobalPtr = Rec.second.PrivateAddr;
        Address LocalAddr = CGF.CreateMemTemp(VarTy, Rec.second.FD->getName());
        Rec.second.PrivateAddr = Address(
            Bld.CreateSelect(I->getSecond().IsInSPMDModeFlag,
                             LocalAddr.getPointer(), GlobalPtr.getPointer()),
            LocalAddr.getAlignment());
      }
      if (EscapedParam) {
        const auto *VD = cast<VarDecl>(Rec.first);
        if (VarAddr.getAddress().getElementType() != ParValue->getType())
          ParValue = CGF.Builder.CreatePointerBitCastOrAddrSpaceCast(
              ParValue, VarAddr.getAddress().getElementType());
        CGF.EmitStoreOfScalar(ParValue, VarAddr);
        I->getSecond().MappedParams->setVarAddr(CGF, VD, VarAddr.getAddress());
      }
      if (IsTTD)
        ++SecIt;
    }
  }
  for (const ValueDecl *VD : I->getSecond().EscapedVariableLengthDecls) {
    // Recover pointer to this function's global record. The runtime will
    // handle the specifics of the allocation of the memory.
    // Use actual memory size of the record including the padding
    // for alignment purposes.
    CGBuilderTy &Bld = CGF.Builder;
    llvm::Value *Size = CGF.getTypeSize(VD->getType());
    CharUnits Align = CGM.getContext().getDeclAlign(VD);
    Size = Bld.CreateNUWAdd(
        Size, llvm::ConstantInt::get(CGF.SizeTy, Align.getQuantity() - 1));
    llvm::Value *AlignVal =
        llvm::ConstantInt::get(CGF.SizeTy, Align.getQuantity());
    Size = Bld.CreateUDiv(Size, AlignVal);
    Size = Bld.CreateNUWMul(Size, AlignVal);
    // TODO: allow the usage of shared memory to be controlled by
    // the user, for now, default to global.
    llvm::Value *GlobalRecordSizeArg[] = {
        Size, CGF.Builder.getInt16(/*UseSharedMemory=*/0)};
    llvm::Value *GlobalRecValue = CGF.EmitRuntimeCall(
        createNVPTXRuntimeFunction(
            OMPRTL_NVPTX__kmpc_data_sharing_coalesced_push_stack),
        GlobalRecordSizeArg);
    llvm::Value *GlobalRecCastAddr = Bld.CreatePointerBitCastOrAddrSpaceCast(
        GlobalRecValue, CGF.ConvertTypeForMem(VD->getType())->getPointerTo());
    LValue Base = CGF.MakeAddrLValue(GlobalRecCastAddr, VD->getType(),
                                     CGM.getContext().getDeclAlign(VD),
                                     AlignmentSource::Decl);
    I->getSecond().MappedParams->setVarAddr(CGF, cast<VarDecl>(VD),
                                            Base.getAddress());
    I->getSecond().EscapedVariableLengthDeclsAddrs.emplace_back(GlobalRecValue);
  }
  I->getSecond().MappedParams->apply(CGF);
}

void CGOpenMPRuntimeNVPTX::emitGenericVarsEpilog(CodeGenFunction &CGF,
                                                 bool WithSPMDCheck) {
  if (getDataSharingMode(CGM) != CGOpenMPRuntimeNVPTX::Generic &&
      getExecutionMode() != CGOpenMPRuntimeNVPTX::EM_SPMD)
    return;

  const auto I = FunctionGlobalizedDecls.find(CGF.CurFn);
  if (I != FunctionGlobalizedDecls.end()) {
    I->getSecond().MappedParams->restore(CGF);
    if (!CGF.HaveInsertPoint())
      return;
    for (llvm::Value *Addr :
         llvm::reverse(I->getSecond().EscapedVariableLengthDeclsAddrs)) {
      CGF.EmitRuntimeCall(
          createNVPTXRuntimeFunction(OMPRTL_NVPTX__kmpc_data_sharing_pop_stack),
          Addr);
    }
    if (I->getSecond().GlobalRecordAddr) {
      if (!IsInTTDRegion &&
          (WithSPMDCheck ||
           getExecutionMode() == CGOpenMPRuntimeNVPTX::EM_Unknown)) {
        CGBuilderTy &Bld = CGF.Builder;
        llvm::BasicBlock *ExitBB = CGF.createBasicBlock(".exit");
        llvm::BasicBlock *NonSPMDBB = CGF.createBasicBlock(".non-spmd");
        Bld.CreateCondBr(I->getSecond().IsInSPMDModeFlag, ExitBB, NonSPMDBB);
        // There is no need to emit line number for unconditional branch.
        (void)ApplyDebugLocation::CreateEmpty(CGF);
        CGF.EmitBlock(NonSPMDBB);
        CGF.EmitRuntimeCall(
            createNVPTXRuntimeFunction(
                OMPRTL_NVPTX__kmpc_data_sharing_pop_stack),
            CGF.EmitCastToVoidPtr(I->getSecond().GlobalRecordAddr));
        CGF.EmitBlock(ExitBB);
      } else if (IsInTTDRegion) {
        assert(GlobalizedRecords.back().RegionCounter > 0 &&
               "region counter must be > 0.");
        --GlobalizedRecords.back().RegionCounter;
        // Emit the restore function only in the target region.
        if (GlobalizedRecords.back().RegionCounter == 0) {
          QualType Int16Ty = CGM.getContext().getIntTypeForBitwidth(
              /*DestWidth=*/16, /*Signed=*/0);
          llvm::Value *IsInSharedMemory = CGF.EmitLoadOfScalar(
              Address(GlobalizedRecords.back().UseSharedMemory,
                      CGM.getContext().getTypeAlignInChars(Int16Ty)),
              /*Volatile=*/false, Int16Ty, GlobalizedRecords.back().Loc);
          llvm::Value *Args[] = {
              llvm::ConstantInt::get(
                  CGM.Int16Ty,
                  getExecutionMode() == CGOpenMPRuntimeNVPTX::EM_SPMD ? 1 : 0),
              IsInSharedMemory};
          CGF.EmitRuntimeCall(
              createNVPTXRuntimeFunction(
                  OMPRTL_NVPTX__kmpc_restore_team_static_memory),
              Args);
        }
      } else {
        CGF.EmitRuntimeCall(createNVPTXRuntimeFunction(
                                OMPRTL_NVPTX__kmpc_data_sharing_pop_stack),
                            I->getSecond().GlobalRecordAddr);
      }
    }
  }
}

void CGOpenMPRuntimeNVPTX::emitTeamsCall(CodeGenFunction &CGF,
                                         const OMPExecutableDirective &D,
                                         SourceLocation Loc,
                                         llvm::Function *OutlinedFn,
                                         ArrayRef<llvm::Value *> CapturedVars) {
  if (!CGF.HaveInsertPoint())
    return;

  Address ZeroAddr = CGF.CreateMemTemp(
      CGF.getContext().getIntTypeForBitwidth(/*DestWidth=*/32, /*Signed=*/1),
      /*Name*/ ".zero.addr");
  CGF.Builder.CreateStore(CGF.Builder.getInt32(0), ZeroAddr);
  llvm::SmallVector<llvm::Value *, 16> OutlinedFnArgs;
  OutlinedFnArgs.push_back(emitThreadIDAddress(CGF, Loc).getPointer());
  OutlinedFnArgs.push_back(ZeroAddr.getPointer());
  OutlinedFnArgs.append(CapturedVars.begin(), CapturedVars.end());
  emitOutlinedFunctionCall(CGF, Loc, OutlinedFn, OutlinedFnArgs);
}

void CGOpenMPRuntimeNVPTX::emitParallelCall(
    CodeGenFunction &CGF, SourceLocation Loc, llvm::Function *OutlinedFn,
    ArrayRef<llvm::Value *> CapturedVars, const Expr *IfCond) {
  if (!CGF.HaveInsertPoint())
    return;

  if (getExecutionMode() == CGOpenMPRuntimeNVPTX::EM_SPMD)
    emitSPMDParallelCall(CGF, Loc, OutlinedFn, CapturedVars, IfCond);
  else
    emitNonSPMDParallelCall(CGF, Loc, OutlinedFn, CapturedVars, IfCond);
}

void CGOpenMPRuntimeNVPTX::emitNonSPMDParallelCall(
    CodeGenFunction &CGF, SourceLocation Loc, llvm::Value *OutlinedFn,
    ArrayRef<llvm::Value *> CapturedVars, const Expr *IfCond) {
  llvm::Function *Fn = cast<llvm::Function>(OutlinedFn);

  // Force inline this outlined function at its call site.
  Fn->setLinkage(llvm::GlobalValue::InternalLinkage);

  bool Is_amdgcn =
      (CGM.getTriple().getArch() == llvm::Triple::amdgcn) ? true : false;

  Address ZeroAddr = CGF.CreateMemTemp(CGF.getContext().getIntTypeForBitwidth(
                                           /*DestWidth=*/32, /*Signed=*/1),
                                       ".zero.addr");
  CGF.Builder.CreateStore(CGF.Builder.getInt32(0), ZeroAddr);
  // ThreadId for serialized parallels is 0.
  Address ThreadIDAddr = ZeroAddr;
  auto &&CodeGen = [this, Fn, CapturedVars, Loc, ZeroAddr, &ThreadIDAddr](
                       CodeGenFunction &CGF, PrePostActionTy &Action) {
    Action.Enter(CGF);

    llvm::SmallVector<llvm::Value *, 16> OutlinedFnArgs;
    OutlinedFnArgs.push_back(ThreadIDAddr.getPointer());
    OutlinedFnArgs.push_back(ZeroAddr.getPointer());
    OutlinedFnArgs.append(CapturedVars.begin(), CapturedVars.end());
    emitOutlinedFunctionCall(CGF, Loc, Fn, OutlinedFnArgs);
  };
  auto &&SeqGen = [this, &CodeGen, Loc](CodeGenFunction &CGF,
                                        PrePostActionTy &) {

    RegionCodeGenTy RCG(CodeGen);
    llvm::Value *RTLoc = emitUpdateLocation(CGF, Loc);
    llvm::Value *ThreadID = getThreadID(CGF, Loc);
    llvm::Value *Args[] = {RTLoc, ThreadID};

    NVPTXActionTy Action(
        createNVPTXRuntimeFunction(OMPRTL_NVPTX__kmpc_serialized_parallel),
        Args,
        createNVPTXRuntimeFunction(OMPRTL_NVPTX__kmpc_end_serialized_parallel),
        Args);
    RCG.setAction(Action);
    RCG(CGF);
  };

  auto &&L0ParallelGen = [this, CapturedVars, Fn, Is_amdgcn](
                             CodeGenFunction &CGF, PrePostActionTy &Action) {
    CGBuilderTy &Bld = CGF.Builder;
    llvm::Function *WFn = WrapperFunctionsMap[Fn];
    assert(WFn && "Wrapper function does not exist!");

    if (Is_amdgcn) {
      auto &CGM = CGF.CGM;
      // For amdgcn, replace fctptr with hash code of function name
      auto HashCode = llvm::hash_value(WFn->getName());
      auto Size = llvm::ConstantInt::get(CGM.SizeTy, HashCode);
      llvm::Value *ID = Bld.CreateIntToPtr(Size, CGM.Int8PtrTy);
      llvm::Value *Args[] = {ID, /*RequiresOMPRuntime=*/Bld.getInt16(1)};
      CGF.EmitRuntimeCall(createNVPTXRuntimeFunction(
                              OMPRTL_NVPTX__kmpc_kernel_prepare_parallel),
                          Args);
    } else {
      llvm::Value *ID = Bld.CreateBitOrPointerCast(WFn, CGM.Int8PtrTy);
      // Prepare for parallel region. Indicate the outlined function.
      llvm::Value *Args[] = {ID, /*RequiresOMPRuntime=*/Bld.getInt16(1)};
      CGF.EmitRuntimeCall(createNVPTXRuntimeFunction(
                              OMPRTL_NVPTX__kmpc_kernel_prepare_parallel),
                          Args);
    }

    // Create a private scope that will globalize the arguments
    // passed from the outside of the target region.
    CodeGenFunction::OMPPrivateScope PrivateArgScope(CGF);

    // There's something to share.
    if (!CapturedVars.empty()) {
      // Prepare for parallel region. Indicate the outlined function.
      Address SharedArgs =
          CGF.CreateDefaultAlignTempAlloca(CGF.VoidPtrPtrTy, "shared_arg_refs");
      llvm::Value *SharedArgsPtr = SharedArgs.getPointer();

      llvm::Value *DataSharingArgs[] = {
          SharedArgsPtr,
          llvm::ConstantInt::get(CGM.SizeTy, CapturedVars.size())};
      CGF.EmitRuntimeCall(createNVPTXRuntimeFunction(
                              OMPRTL_NVPTX__kmpc_begin_sharing_variables),
                          DataSharingArgs);

      // Store variable address in a list of references to pass to workers.
      unsigned Idx = 0;
      ASTContext &Ctx = CGF.getContext();
      Address SharedArgListAddress = CGF.EmitLoadOfPointer(
          SharedArgs, Ctx.getPointerType(Ctx.getPointerType(Ctx.VoidPtrTy))
                          .castAs<PointerType>());
      for (llvm::Value *V : CapturedVars) {
        Address Dst = Bld.CreateConstInBoundsGEP(SharedArgListAddress, Idx);
        llvm::Value *PtrV;
        if (V->getType()->isIntegerTy())
          PtrV = Bld.CreateIntToPtr(V, CGF.VoidPtrTy);
        else
          PtrV = Bld.CreatePointerBitCastOrAddrSpaceCast(V, CGF.VoidPtrTy);
        CGF.EmitStoreOfScalar(PtrV, Dst, /*Volatile=*/false,
                              Ctx.getPointerType(Ctx.VoidPtrTy));
        ++Idx;
      }
    }

    // Activate workers. This barrier is used by the master to signal
    // work for the workers.
    syncCTAThreads(CGF);

    // OpenMP [2.5, Parallel Construct, p.49]
    // There is an implied barrier at the end of a parallel region. After the
    // end of a parallel region, only the master thread of the team resumes
    // execution of the enclosing task region.
    //
    // The master waits at this barrier until all workers are done.
    syncCTAThreads(CGF);

    if (!CapturedVars.empty())
      CGF.EmitRuntimeCall(
          createNVPTXRuntimeFunction(OMPRTL_NVPTX__kmpc_end_sharing_variables));

    // Remember for post-processing in worker loop.
    Work.emplace_back(WFn);
  };

  auto &&LNParallelGen = [this, Loc, &SeqGen, &L0ParallelGen](
                             CodeGenFunction &CGF, PrePostActionTy &Action) {
    if (IsInParallelRegion) {
      SeqGen(CGF, Action);
    } else if (IsInTargetMasterThreadRegion) {
      L0ParallelGen(CGF, Action);
    } else {
      // Check for master and then parallelism:
      // if (__kmpc_is_spmd_exec_mode() || __kmpc_parallel_level(loc, gtid)) {
      //   Serialized execution.
      // } else {
      //   Worker call.
      // }
      CGBuilderTy &Bld = CGF.Builder;
      llvm::BasicBlock *ExitBB = CGF.createBasicBlock(".exit");
      llvm::BasicBlock *SeqBB = CGF.createBasicBlock(".sequential");
      llvm::BasicBlock *ParallelCheckBB = CGF.createBasicBlock(".parcheck");
      llvm::BasicBlock *MasterBB = CGF.createBasicBlock(".master");
      llvm::Value *IsSPMD = Bld.CreateIsNotNull(CGF.EmitNounwindRuntimeCall(
          createNVPTXRuntimeFunction(OMPRTL_NVPTX__kmpc_is_spmd_exec_mode)));
      Bld.CreateCondBr(IsSPMD, SeqBB, ParallelCheckBB);
      // There is no need to emit line number for unconditional branch.
      (void)ApplyDebugLocation::CreateEmpty(CGF);
      CGF.EmitBlock(ParallelCheckBB);
      llvm::Value *RTLoc = emitUpdateLocation(CGF, Loc);
      llvm::Value *ThreadID = getThreadID(CGF, Loc);
      llvm::Value *PL = CGF.EmitRuntimeCall(
          createNVPTXRuntimeFunction(OMPRTL_NVPTX__kmpc_parallel_level),
          {RTLoc, ThreadID});
      llvm::Value *Res = Bld.CreateIsNotNull(PL);
      Bld.CreateCondBr(Res, SeqBB, MasterBB);
      CGF.EmitBlock(SeqBB);
      SeqGen(CGF, Action);
      CGF.EmitBranch(ExitBB);
      // There is no need to emit line number for unconditional branch.
      (void)ApplyDebugLocation::CreateEmpty(CGF);
      CGF.EmitBlock(MasterBB);
      L0ParallelGen(CGF, Action);
      CGF.EmitBranch(ExitBB);
      // There is no need to emit line number for unconditional branch.
      (void)ApplyDebugLocation::CreateEmpty(CGF);
      // Emit the continuation block for code after the if.
      CGF.EmitBlock(ExitBB, /*IsFinished=*/true);
    }
  };

  if (IfCond) {
    emitOMPIfClause(CGF, IfCond, LNParallelGen, SeqGen);
  } else {
    CodeGenFunction::RunCleanupsScope Scope(CGF);
    RegionCodeGenTy ThenRCG(LNParallelGen);
    ThenRCG(CGF);
  }
}

void CGOpenMPRuntimeNVPTX::emitSPMDParallelCall(
    CodeGenFunction &CGF, SourceLocation Loc, llvm::Function *OutlinedFn,
    ArrayRef<llvm::Value *> CapturedVars, const Expr *IfCond) {
  // Just call the outlined function to execute the parallel region.
  // OutlinedFn(&GTid, &zero, CapturedStruct);
  //
  llvm::SmallVector<llvm::Value *, 16> OutlinedFnArgs;

  Address ZeroAddr = CGF.CreateMemTemp(CGF.getContext().getIntTypeForBitwidth(
                                           /*DestWidth=*/32, /*Signed=*/1),
                                       ".zero.addr");
  CGF.Builder.CreateStore(CGF.Builder.getInt32(0), ZeroAddr);
  // ThreadId for serialized parallels is 0.
  Address ThreadIDAddr = ZeroAddr;
  auto &&CodeGen = [this, OutlinedFn, CapturedVars, Loc, ZeroAddr,
                    &ThreadIDAddr](CodeGenFunction &CGF,
                                   PrePostActionTy &Action) {
    Action.Enter(CGF);

    llvm::SmallVector<llvm::Value *, 16> OutlinedFnArgs;
    OutlinedFnArgs.push_back(ThreadIDAddr.getPointer());
    OutlinedFnArgs.push_back(ZeroAddr.getPointer());
    OutlinedFnArgs.append(CapturedVars.begin(), CapturedVars.end());
    emitOutlinedFunctionCall(CGF, Loc, OutlinedFn, OutlinedFnArgs);
  };
  auto &&SeqGen = [this, &CodeGen, Loc](CodeGenFunction &CGF,
                                        PrePostActionTy &) {

    RegionCodeGenTy RCG(CodeGen);
    llvm::Value *RTLoc = emitUpdateLocation(CGF, Loc);
    llvm::Value *ThreadID = getThreadID(CGF, Loc);
    llvm::Value *Args[] = {RTLoc, ThreadID};

    NVPTXActionTy Action(
        createNVPTXRuntimeFunction(OMPRTL_NVPTX__kmpc_serialized_parallel),
        Args,
        createNVPTXRuntimeFunction(OMPRTL_NVPTX__kmpc_end_serialized_parallel),
        Args);
    RCG.setAction(Action);
    RCG(CGF);
  };

  if (IsInTargetMasterThreadRegion) {
    // In the worker need to use the real thread id.
    ThreadIDAddr = emitThreadIDAddress(CGF, Loc);
    RegionCodeGenTy RCG(CodeGen);
    RCG(CGF);
  } else {
    // If we are not in the target region, it is definitely L2 parallelism or
    // more, because for SPMD mode we always has L1 parallel level, sowe don't
    // need to check for orphaned directives.
    RegionCodeGenTy RCG(SeqGen);
    RCG(CGF);
  }
}

void CGOpenMPRuntimeNVPTX::syncCTAThreads(CodeGenFunction &CGF) {
  // Always emit simple barriers!
  if (!CGF.HaveInsertPoint())
    return;
  // Build call __kmpc_barrier_simple_spmd(nullptr, 0);
  // This function does not use parameters, so we can emit just default values.
  llvm::Value *Args[] = {
      llvm::ConstantPointerNull::get(
          cast<llvm::PointerType>(getIdentTyPointerTy())),
      llvm::ConstantInt::get(CGF.Int32Ty, /*V=*/0, /*isSigned=*/true)};
  llvm::CallInst *Call = CGF.EmitRuntimeCall(
      createNVPTXRuntimeFunction(OMPRTL__kmpc_barrier_simple_spmd), Args);
  Call->setConvergent();
}

void CGOpenMPRuntimeNVPTX::emitBarrierCall(CodeGenFunction &CGF,
                                           SourceLocation Loc,
                                           OpenMPDirectiveKind Kind, bool,
                                           bool) {
  // Always emit simple barriers!
  if (!CGF.HaveInsertPoint())
    return;
  // Build call __kmpc_cancel_barrier(loc, thread_id);
  unsigned Flags = getDefaultFlagsForBarriers(Kind);
  llvm::Value *Args[] = {emitUpdateLocation(CGF, Loc, Flags),
                         getThreadID(CGF, Loc)};
  llvm::CallInst *Call = CGF.EmitRuntimeCall(
      createNVPTXRuntimeFunction(OMPRTL__kmpc_barrier), Args);
  Call->setConvergent();
}

void CGOpenMPRuntimeNVPTX::emitCriticalRegion(
    CodeGenFunction &CGF, StringRef CriticalName,
    const RegionCodeGenTy &CriticalOpGen, SourceLocation Loc,
    const Expr *Hint) {
  llvm::BasicBlock *LoopBB = CGF.createBasicBlock("omp.critical.loop");
  llvm::BasicBlock *TestBB = CGF.createBasicBlock("omp.critical.test");
  llvm::BasicBlock *SyncBB = CGF.createBasicBlock("omp.critical.sync");
  llvm::BasicBlock *BodyBB = CGF.createBasicBlock("omp.critical.body");
  llvm::BasicBlock *ExitBB = CGF.createBasicBlock("omp.critical.exit");

  // Fetch team-local id of the thread.
  llvm::Value *ThreadID = getNVPTXThreadID(CGF);

  // Get the width of the team.
  llvm::Value *TeamWidth = getNVPTXNumThreads(CGF);

  // Initialize the counter variable for the loop.
  QualType Int32Ty =
      CGF.getContext().getIntTypeForBitwidth(/*DestWidth=*/32, /*Signed=*/0);
  Address Counter = CGF.CreateMemTemp(Int32Ty, "critical_counter");
  LValue CounterLVal = CGF.MakeAddrLValue(Counter, Int32Ty);
  CGF.EmitStoreOfScalar(llvm::Constant::getNullValue(CGM.Int32Ty), CounterLVal,
                        /*isInit=*/true);

  // Block checks if loop counter exceeds upper bound.
  CGF.EmitBlock(LoopBB);
  llvm::Value *CounterVal = CGF.EmitLoadOfScalar(CounterLVal, Loc);
  llvm::Value *CmpLoopBound = CGF.Builder.CreateICmpSLT(CounterVal, TeamWidth);
  CGF.Builder.CreateCondBr(CmpLoopBound, TestBB, ExitBB);

  // Block tests which single thread should execute region, and which threads
  // should go straight to synchronisation point.
  CGF.EmitBlock(TestBB);
  CounterVal = CGF.EmitLoadOfScalar(CounterLVal, Loc);
  llvm::Value *CmpThreadToCounter =
      CGF.Builder.CreateICmpEQ(ThreadID, CounterVal);
  CGF.Builder.CreateCondBr(CmpThreadToCounter, BodyBB, SyncBB);

  // Block emits the body of the critical region.
  CGF.EmitBlock(BodyBB);

  // Output the critical statement.
  CGOpenMPRuntime::emitCriticalRegion(CGF, CriticalName, CriticalOpGen, Loc,
                                      Hint);

  // After the body surrounded by the critical region, the single executing
  // thread will jump to the synchronisation point.
  // Block waits for all threads in current team to finish then increments the
  // counter variable and returns to the loop.
  CGF.EmitBlock(SyncBB);
  emitBarrierCall(CGF, Loc, OMPD_unknown, /*EmitChecks=*/false,
                  /*ForceSimpleCall=*/true);

  llvm::Value *IncCounterVal =
      CGF.Builder.CreateNSWAdd(CounterVal, CGF.Builder.getInt32(1));
  CGF.EmitStoreOfScalar(IncCounterVal, CounterLVal);
  CGF.EmitBranch(LoopBB);

  // Block that is reached when  all threads in the team complete the region.
  CGF.EmitBlock(ExitBB, /*IsFinished=*/true);
}

/// Cast value to the specified type.
static llvm::Value *castValueToType(CodeGenFunction &CGF, llvm::Value *Val,
                                    QualType ValTy, QualType CastTy,
                                    SourceLocation Loc) {
  assert(!CGF.getContext().getTypeSizeInChars(CastTy).isZero() &&
         "Cast type must sized.");
  assert(!CGF.getContext().getTypeSizeInChars(ValTy).isZero() &&
         "Val type must sized.");
  llvm::Type *LLVMCastTy = CGF.ConvertTypeForMem(CastTy);
  if (ValTy == CastTy)
    return Val;
  if (CGF.getContext().getTypeSizeInChars(ValTy) ==
      CGF.getContext().getTypeSizeInChars(CastTy))
    return CGF.Builder.CreateBitCast(Val, LLVMCastTy);
  if (CastTy->isIntegerType() && ValTy->isIntegerType())
    return CGF.Builder.CreateIntCast(Val, LLVMCastTy,
                                     CastTy->hasSignedIntegerRepresentation());
  Address CastItem = CGF.CreateMemTemp(CastTy);
  Address ValCastItem = CGF.Builder.CreatePointerBitCastOrAddrSpaceCast(
      CastItem, Val->getType()->getPointerTo(CastItem.getAddressSpace()));
  CGF.EmitStoreOfScalar(Val, ValCastItem, /*Volatile=*/false, ValTy);
  return CGF.EmitLoadOfScalar(CastItem, /*Volatile=*/false, CastTy, Loc);
}

/// This function creates calls to one of two shuffle functions to copy
/// variables between lanes in a warp.
static llvm::Value *createRuntimeShuffleFunction(CodeGenFunction &CGF,
                                                 llvm::Value *Elem,
                                                 QualType ElemType,
                                                 llvm::Value *Offset,
                                                 SourceLocation Loc) {
  CodeGenModule &CGM = CGF.CGM;
  CGBuilderTy &Bld = CGF.Builder;
  CGOpenMPRuntimeNVPTX &RT =
      *(static_cast<CGOpenMPRuntimeNVPTX *>(&CGM.getOpenMPRuntime()));

  CharUnits Size = CGF.getContext().getTypeSizeInChars(ElemType);
  assert(Size.getQuantity() <= 8 &&
         "Unsupported bitwidth in shuffle instruction.");

  OpenMPRTLFunctionNVPTX ShuffleFn = Size.getQuantity() <= 4
                                         ? OMPRTL_NVPTX__kmpc_shuffle_int32
                                         : OMPRTL_NVPTX__kmpc_shuffle_int64;

  // Cast all types to 32- or 64-bit values before calling shuffle routines.
  QualType CastTy = CGF.getContext().getIntTypeForBitwidth(
      Size.getQuantity() <= 4 ? 32 : 64, /*Signed=*/1);
  llvm::Value *ElemCast = castValueToType(CGF, Elem, ElemType, CastTy, Loc);
  llvm::Value *WarpSize =
      Bld.CreateIntCast(getNVPTXWarpSize(CGF), CGM.Int16Ty, /*isSigned=*/true);

  llvm::Value *ShuffledVal = CGF.EmitRuntimeCall(
      RT.createNVPTXRuntimeFunction(ShuffleFn), {ElemCast, Offset, WarpSize});

  return castValueToType(CGF, ShuffledVal, CastTy, ElemType, Loc);
}

static void shuffleAndStore(CodeGenFunction &CGF, Address SrcAddr,
                            Address DestAddr, QualType ElemType,
                            llvm::Value *Offset, SourceLocation Loc) {
  CGBuilderTy &Bld = CGF.Builder;

  CharUnits Size = CGF.getContext().getTypeSizeInChars(ElemType);
  // Create the loop over the big sized data.
  // ptr = (void*)Elem;
  // ptrEnd = (void*) Elem + 1;
  // Step = 8;
  // while (ptr + Step < ptrEnd)
  //   shuffle((int64_t)*ptr);
  // Step = 4;
  // while (ptr + Step < ptrEnd)
  //   shuffle((int32_t)*ptr);
  // ...
  Address ElemPtr = DestAddr;
  Address Ptr = SrcAddr;
  Address PtrEnd = Bld.CreatePointerBitCastOrAddrSpaceCast(
      Bld.CreateConstGEP(SrcAddr, 1), CGF.VoidPtrTy);
  for (int IntSize = 8; IntSize >= 1; IntSize /= 2) {
    if (Size < CharUnits::fromQuantity(IntSize))
      continue;
    QualType IntType = CGF.getContext().getIntTypeForBitwidth(
        CGF.getContext().toBits(CharUnits::fromQuantity(IntSize)),
        /*Signed=*/1);
    llvm::Type *IntTy = CGF.ConvertTypeForMem(IntType);
    Ptr = Bld.CreatePointerBitCastOrAddrSpaceCast(Ptr, IntTy->getPointerTo());
    ElemPtr =
        Bld.CreatePointerBitCastOrAddrSpaceCast(ElemPtr, IntTy->getPointerTo());
    if (Size.getQuantity() / IntSize > 1) {
      llvm::BasicBlock *PreCondBB = CGF.createBasicBlock(".shuffle.pre_cond");
      llvm::BasicBlock *ThenBB = CGF.createBasicBlock(".shuffle.then");
      llvm::BasicBlock *ExitBB = CGF.createBasicBlock(".shuffle.exit");
      llvm::BasicBlock *CurrentBB = Bld.GetInsertBlock();
      CGF.EmitBlock(PreCondBB);
      llvm::PHINode *PhiSrc =
          Bld.CreatePHI(Ptr.getType(), /*NumReservedValues=*/2);
      PhiSrc->addIncoming(Ptr.getPointer(), CurrentBB);
      llvm::PHINode *PhiDest =
          Bld.CreatePHI(ElemPtr.getType(), /*NumReservedValues=*/2);
      PhiDest->addIncoming(ElemPtr.getPointer(), CurrentBB);
      Ptr = Address(PhiSrc, Ptr.getAlignment());
      ElemPtr = Address(PhiDest, ElemPtr.getAlignment());
      llvm::Value *PtrDiff = Bld.CreatePtrDiff(
          PtrEnd.getPointer(), Bld.CreatePointerBitCastOrAddrSpaceCast(
                                   Ptr.getPointer(), CGF.VoidPtrTy));
      Bld.CreateCondBr(Bld.CreateICmpSGT(PtrDiff, Bld.getInt64(IntSize - 1)),
                       ThenBB, ExitBB);
      CGF.EmitBlock(ThenBB);
      llvm::Value *Res = createRuntimeShuffleFunction(
          CGF, CGF.EmitLoadOfScalar(Ptr, /*Volatile=*/false, IntType, Loc),
          IntType, Offset, Loc);
      CGF.EmitStoreOfScalar(Res, ElemPtr, /*Volatile=*/false, IntType);
      Address LocalPtr = Bld.CreateConstGEP(Ptr, 1);
      Address LocalElemPtr = Bld.CreateConstGEP(ElemPtr, 1);
      PhiSrc->addIncoming(LocalPtr.getPointer(), ThenBB);
      PhiDest->addIncoming(LocalElemPtr.getPointer(), ThenBB);
      CGF.EmitBranch(PreCondBB);
      CGF.EmitBlock(ExitBB);
    } else {
      llvm::Value *Res = createRuntimeShuffleFunction(
          CGF, CGF.EmitLoadOfScalar(Ptr, /*Volatile=*/false, IntType, Loc),
          IntType, Offset, Loc);
      CGF.EmitStoreOfScalar(Res, ElemPtr, /*Volatile=*/false, IntType);
      Ptr = Bld.CreateConstGEP(Ptr, 1);
      ElemPtr = Bld.CreateConstGEP(ElemPtr, 1);
    }
    Size = Size % IntSize;
  }
}

namespace {
enum CopyAction : unsigned {
  // RemoteLaneToThread: Copy over a Reduce list from a remote lane in
  // the warp using shuffle instructions.
  RemoteLaneToThread,
  // ThreadCopy: Make a copy of a Reduce list on the thread's stack.
  ThreadCopy,
  // ThreadToScratchpad: Copy a team-reduced array to the scratchpad.
  ThreadToScratchpad,
  // ScratchpadToThread: Copy from a scratchpad array in global memory
  // containing team-reduced data to a thread's stack.
  ScratchpadToThread,
};
} // namespace

struct CopyOptionsTy {
  llvm::Value *RemoteLaneOffset;
  llvm::Value *ScratchpadIndex;
  llvm::Value *ScratchpadWidth;
};

/// Emit instructions to copy a Reduce list, which contains partially
/// aggregated values, in the specified direction.
static void emitReductionListCopy(
    CopyAction Action, CodeGenFunction &CGF, QualType ReductionArrayTy,
    ArrayRef<const Expr *> Privates, Address SrcBase, Address DestBase,
    CopyOptionsTy CopyOptions = {nullptr, nullptr, nullptr}) {

  CodeGenModule &CGM = CGF.CGM;
  ASTContext &C = CGM.getContext();
  CGBuilderTy &Bld = CGF.Builder;

  llvm::Value *RemoteLaneOffset = CopyOptions.RemoteLaneOffset;
  llvm::Value *ScratchpadIndex = CopyOptions.ScratchpadIndex;
  llvm::Value *ScratchpadWidth = CopyOptions.ScratchpadWidth;

  // Iterates, element-by-element, through the source Reduce list and
  // make a copy.
  unsigned Idx = 0;
  unsigned Size = Privates.size();
  for (const Expr *Private : Privates) {
    Address SrcElementAddr = Address::invalid();
    Address DestElementAddr = Address::invalid();
    Address DestElementPtrAddr = Address::invalid();
    // Should we shuffle in an element from a remote lane?
    bool ShuffleInElement = false;
    // Set to true to update the pointer in the dest Reduce list to a
    // newly created element.
    bool UpdateDestListPtr = false;
    // Increment the src or dest pointer to the scratchpad, for each
    // new element.
    bool IncrScratchpadSrc = false;
    bool IncrScratchpadDest = false;

    switch (Action) {
    case RemoteLaneToThread: {
      // Step 1.1: Get the address for the src element in the Reduce list.
      Address SrcElementPtrAddr = Bld.CreateConstArrayGEP(SrcBase, Idx);
      SrcElementAddr = CGF.EmitLoadOfPointer(
          SrcElementPtrAddr,
          C.getPointerType(Private->getType())->castAs<PointerType>());

      // Step 1.2: Create a temporary to store the element in the destination
      // Reduce list.
      DestElementPtrAddr = Bld.CreateConstArrayGEP(DestBase, Idx);
      DestElementAddr =
          CGF.CreateMemTemp(Private->getType(), ".omp.reduction.element");
      ShuffleInElement = true;
      UpdateDestListPtr = true;
      break;
    }
    case ThreadCopy: {
      // Step 1.1: Get the address for the src element in the Reduce list.
      Address SrcElementPtrAddr = Bld.CreateConstArrayGEP(SrcBase, Idx);
      SrcElementAddr = CGF.EmitLoadOfPointer(
          SrcElementPtrAddr,
          C.getPointerType(Private->getType())->castAs<PointerType>());

      // Step 1.2: Get the address for dest element.  The destination
      // element has already been created on the thread's stack.
      DestElementPtrAddr = Bld.CreateConstArrayGEP(DestBase, Idx);
      DestElementAddr = CGF.EmitLoadOfPointer(
          DestElementPtrAddr,
          C.getPointerType(Private->getType())->castAs<PointerType>());
      break;
    }
    case ThreadToScratchpad: {
      // Step 1.1: Get the address for the src element in the Reduce list.
      Address SrcElementPtrAddr = Bld.CreateConstArrayGEP(SrcBase, Idx);
      SrcElementAddr = CGF.EmitLoadOfPointer(
          SrcElementPtrAddr,
          C.getPointerType(Private->getType())->castAs<PointerType>());

      // Step 1.2: Get the address for dest element:
      // address = base + index * ElementSizeInChars.
      llvm::Value *ElementSizeInChars = CGF.getTypeSize(Private->getType());
      llvm::Value *CurrentOffset =
          Bld.CreateNUWMul(ElementSizeInChars, ScratchpadIndex);
      llvm::Value *ScratchPadElemAbsolutePtrVal =
          Bld.CreateNUWAdd(DestBase.getPointer(), CurrentOffset);
      ScratchPadElemAbsolutePtrVal =
          Bld.CreateIntToPtr(ScratchPadElemAbsolutePtrVal, CGF.VoidPtrTy);
      DestElementAddr = Address(ScratchPadElemAbsolutePtrVal,
                                C.getTypeAlignInChars(Private->getType()));
      IncrScratchpadDest = true;
      break;
    }
    case ScratchpadToThread: {
      // Step 1.1: Get the address for the src element in the scratchpad.
      // address = base + index * ElementSizeInChars.
      llvm::Value *ElementSizeInChars = CGF.getTypeSize(Private->getType());
      llvm::Value *CurrentOffset =
          Bld.CreateNUWMul(ElementSizeInChars, ScratchpadIndex);
      llvm::Value *ScratchPadElemAbsolutePtrVal =
          Bld.CreateNUWAdd(SrcBase.getPointer(), CurrentOffset);
      ScratchPadElemAbsolutePtrVal =
          Bld.CreateIntToPtr(ScratchPadElemAbsolutePtrVal, CGF.VoidPtrTy);
      SrcElementAddr = Address(ScratchPadElemAbsolutePtrVal,
                               C.getTypeAlignInChars(Private->getType()));
      IncrScratchpadSrc = true;

      // Step 1.2: Create a temporary to store the element in the destination
      // Reduce list.
      DestElementPtrAddr = Bld.CreateConstArrayGEP(DestBase, Idx);
      DestElementAddr =
          CGF.CreateMemTemp(Private->getType(), ".omp.reduction.element");
      UpdateDestListPtr = true;
      break;
    }
    }

    // Regardless of src and dest of copy, we emit the load of src
    // element as this is required in all directions
    SrcElementAddr = Bld.CreateElementBitCast(
        SrcElementAddr, CGF.ConvertTypeForMem(Private->getType()));
    DestElementAddr = Bld.CreateElementBitCast(DestElementAddr,
                                               SrcElementAddr.getElementType());

    // Now that all active lanes have read the element in the
    // Reduce list, shuffle over the value from the remote lane.
    if (ShuffleInElement) {
      shuffleAndStore(CGF, SrcElementAddr, DestElementAddr, Private->getType(),
                      RemoteLaneOffset, Private->getExprLoc());
    } else {
      switch (CGF.getEvaluationKind(Private->getType())) {
      case TEK_Scalar: {
        llvm::Value *Elem =
            CGF.EmitLoadOfScalar(SrcElementAddr, /*Volatile=*/false,
                                 Private->getType(), Private->getExprLoc());
        // Store the source element value to the dest element address.
        CGF.EmitStoreOfScalar(Elem, DestElementAddr, /*Volatile=*/false,
                              Private->getType());
        break;
      }
      case TEK_Complex: {
        CodeGenFunction::ComplexPairTy Elem = CGF.EmitLoadOfComplex(
            CGF.MakeAddrLValue(SrcElementAddr, Private->getType()),
            Private->getExprLoc());
        CGF.EmitStoreOfComplex(
            Elem, CGF.MakeAddrLValue(DestElementAddr, Private->getType()),
            /*isInit=*/false);
        break;
      }
      case TEK_Aggregate:
        CGF.EmitAggregateCopy(
            CGF.MakeAddrLValue(DestElementAddr, Private->getType()),
            CGF.MakeAddrLValue(SrcElementAddr, Private->getType()),
            Private->getType(), AggValueSlot::DoesNotOverlap);
        break;
      }
    }

    // Step 3.1: Modify reference in dest Reduce list as needed.
    // Modifying the reference in Reduce list to point to the newly
    // created element.  The element is live in the current function
    // scope and that of functions it invokes (i.e., reduce_function).
    // RemoteReduceData[i] = (void*)&RemoteElem
    if (UpdateDestListPtr) {
      CGF.EmitStoreOfScalar(Bld.CreatePointerBitCastOrAddrSpaceCast(
                                DestElementAddr.getPointer(), CGF.VoidPtrTy),
                            DestElementPtrAddr, /*Volatile=*/false,
                            C.VoidPtrTy);
    }

    // Step 4.1: Increment SrcBase/DestBase so that it points to the starting
    // address of the next element in scratchpad memory, unless we're currently
    // processing the last one.  Memory alignment is also taken care of here.
    if ((IncrScratchpadDest || IncrScratchpadSrc) && (Idx + 1 < Size)) {
      llvm::Value *ScratchpadBasePtr =
          IncrScratchpadDest ? DestBase.getPointer() : SrcBase.getPointer();
      llvm::Value *ElementSizeInChars = CGF.getTypeSize(Private->getType());
      ScratchpadBasePtr = Bld.CreateNUWAdd(
          ScratchpadBasePtr,
          Bld.CreateNUWMul(ScratchpadWidth, ElementSizeInChars));

      // Take care of global memory alignment for performance
      ScratchpadBasePtr = Bld.CreateNUWSub(
          ScratchpadBasePtr, llvm::ConstantInt::get(CGM.SizeTy, 1));
      ScratchpadBasePtr = Bld.CreateUDiv(
          ScratchpadBasePtr,
          llvm::ConstantInt::get(CGM.SizeTy, GlobalMemoryAlignment));
      ScratchpadBasePtr = Bld.CreateNUWAdd(
          ScratchpadBasePtr, llvm::ConstantInt::get(CGM.SizeTy, 1));
      ScratchpadBasePtr = Bld.CreateNUWMul(
          ScratchpadBasePtr,
          llvm::ConstantInt::get(CGM.SizeTy, GlobalMemoryAlignment));

      if (IncrScratchpadDest)
        DestBase = Address(ScratchpadBasePtr, CGF.getPointerAlign());
      else /* IncrScratchpadSrc = true */
        SrcBase = Address(ScratchpadBasePtr, CGF.getPointerAlign());
    }

    ++Idx;
  }
}

/// This function emits a helper that gathers Reduce lists from the first
/// lane of every active warp to lanes in the first warp.
///
/// void inter_warp_copy_func(void* reduce_data, num_warps)
///   shared smem[warp_size];
///   For all data entries D in reduce_data:
///     sync
///     If (I am the first lane in each warp)
///       Copy my local D to smem[warp_id]
///     sync
///     if (I am the first warp)
///       Copy smem[thread_id] to my local D
static llvm::Value *emitInterWarpCopyFunction(CodeGenModule &CGM,
                                              ArrayRef<const Expr *> Privates,
                                              QualType ReductionArrayTy,
                                              SourceLocation Loc) {
  ASTContext &C = CGM.getContext();
  llvm::Module &M = CGM.getModule();

  // ReduceList: thread local Reduce list.
  // At the stage of the computation when this function is called, partially
  // aggregated values reside in the first lane of every active warp.
  ImplicitParamDecl ReduceListArg(C, /*DC=*/nullptr, Loc, /*Id=*/nullptr,
                                  C.VoidPtrTy, ImplicitParamDecl::Other);
  // NumWarps: number of warps active in the parallel region.  This could
  // be smaller than 32 (max warps in a CTA) for partial block reduction.
  ImplicitParamDecl NumWarpsArg(C, /*DC=*/nullptr, Loc, /*Id=*/nullptr,
                                C.getIntTypeForBitwidth(32, /* Signed */ true),
                                ImplicitParamDecl::Other);
  FunctionArgList Args;
  Args.push_back(&ReduceListArg);
  Args.push_back(&NumWarpsArg);

  const CGFunctionInfo &CGFI =
      CGM.getTypes().arrangeBuiltinFunctionDeclaration(C.VoidTy, Args);
  auto *Fn = llvm::Function::Create(CGM.getTypes().GetFunctionType(CGFI),
                                    llvm::GlobalValue::InternalLinkage,
                                    "_omp_reduction_inter_warp_copy_func", &M);
  CGM.SetInternalFunctionAttributes(GlobalDecl(), Fn, CGFI);
  Fn->setDoesNotRecurse();
  CodeGenFunction CGF(CGM);
  CGF.StartFunction(GlobalDecl(), C.VoidTy, Fn, CGFI, Args, Loc, Loc);

  CGBuilderTy &Bld = CGF.Builder;

  // This array is used as a medium to transfer, one reduce element at a time,
  // the data from the first lane of every warp to lanes in the first warp
  // in order to perform the final step of a reduction in a parallel region
  // (reduction across warps).  The array is placed in NVPTX __shared__ memory
  // for reduced latency, as well as to have a distinct copy for concurrently
  // executing target regions.  The array is declared with common linkage so
  // as to be shared across compilation units.
  StringRef TransferMediumName =
      "__openmp_nvptx_data_transfer_temporary_storage";
  llvm::GlobalVariable *TransferMedium =
      M.getGlobalVariable(TransferMediumName);
  if (!TransferMedium) {
    auto *Ty = llvm::ArrayType::get(CGM.Int32Ty, WarpSize);
    unsigned SharedAddressSpace = C.getTargetAddressSpace(LangAS::cuda_shared);
    // amdgcn cannot zeroinitialize LDS
    TransferMedium = (CGM.getTriple().getArch() == llvm::Triple::amdgcn)
            ? new llvm::GlobalVariable(
                  M, Ty,
                  /*isConstant=*/false, llvm::GlobalVariable::WeakAnyLinkage,
                  llvm::UndefValue::get(Ty), TransferMediumName,
                  /*InsertBefore=*/nullptr,
                  llvm::GlobalVariable::NotThreadLocal, SharedAddressSpace,
                  /*isExternallyInitialized*/ true)
            : new llvm::GlobalVariable(
                  M, Ty,
                  /*isConstant=*/false, llvm::GlobalVariable::CommonLinkage,
                  llvm::Constant::getNullValue(Ty), TransferMediumName,
                  /*InsertBefore=*/nullptr,
                  llvm::GlobalVariable::NotThreadLocal, SharedAddressSpace);
    CGM.addCompilerUsedGlobal(TransferMedium);
  }

  // Get the CUDA thread id of the current OpenMP thread on the GPU.
  llvm::Value *ThreadID = getNVPTXThreadID(CGF);
  // nvptx_lane_id = nvptx_id % warpsize
  llvm::Value *LaneID = getNVPTXLaneID(CGF);
  // nvptx_warp_id = nvptx_id / warpsize
  llvm::Value *WarpID = getNVPTXWarpID(CGF);

  Address AddrReduceListArg = CGF.GetAddrOfLocalVar(&ReduceListArg);
  Address LocalReduceList(
      Bld.CreatePointerBitCastOrAddrSpaceCast(
          CGF.EmitLoadOfScalar(AddrReduceListArg, /*Volatile=*/false,
                               C.VoidPtrTy, Loc),
          CGF.ConvertTypeForMem(ReductionArrayTy)->getPointerTo()),
      CGF.getPointerAlign());

  unsigned Idx = 0;
  for (const Expr *Private : Privates) {
    //
    // Warp master copies reduce element to transfer medium in __shared__
    // memory.
    //
    unsigned RealTySize =
        C.getTypeSizeInChars(Private->getType())
            .alignTo(C.getTypeAlignInChars(Private->getType()))
            .getQuantity();
    for (unsigned TySize = 4; TySize > 0 && RealTySize > 0; TySize /=2) {
      unsigned NumIters = RealTySize / TySize;
      if (NumIters == 0)
        continue;
      QualType CType = C.getIntTypeForBitwidth(
          C.toBits(CharUnits::fromQuantity(TySize)), /*Signed=*/1);
      llvm::Type *CopyType = CGF.ConvertTypeForMem(CType);
      CharUnits Align = CharUnits::fromQuantity(TySize);
      llvm::Value *Cnt = nullptr;
      Address CntAddr = Address::invalid();
      llvm::BasicBlock *PrecondBB = nullptr;
      llvm::BasicBlock *ExitBB = nullptr;
      if (NumIters > 1) {
        CntAddr = CGF.CreateMemTemp(C.IntTy, ".cnt.addr");
        CGF.EmitStoreOfScalar(llvm::Constant::getNullValue(CGM.IntTy), CntAddr,
                              /*Volatile=*/false, C.IntTy);
        PrecondBB = CGF.createBasicBlock("precond");
        ExitBB = CGF.createBasicBlock("exit");
        llvm::BasicBlock *BodyBB = CGF.createBasicBlock("body");
        // There is no need to emit line number for unconditional branch.
        (void)ApplyDebugLocation::CreateEmpty(CGF);
        CGF.EmitBlock(PrecondBB);
        Cnt = CGF.EmitLoadOfScalar(CntAddr, /*Volatile=*/false, C.IntTy, Loc);
        llvm::Value *Cmp =
            Bld.CreateICmpULT(Cnt, llvm::ConstantInt::get(CGM.IntTy, NumIters));
        Bld.CreateCondBr(Cmp, BodyBB, ExitBB);
        CGF.EmitBlock(BodyBB);
      }
      // kmpc_barrier.
      CGM.getOpenMPRuntime().emitBarrierCall(CGF, Loc, OMPD_unknown,
                                             /*EmitChecks=*/false,
                                             /*ForceSimpleCall=*/true);
      llvm::BasicBlock *ThenBB = CGF.createBasicBlock("then");
      llvm::BasicBlock *ElseBB = CGF.createBasicBlock("else");
      llvm::BasicBlock *MergeBB = CGF.createBasicBlock("ifcont");

      // if (lane_id == 0)
      llvm::Value *IsWarpMaster = Bld.CreateIsNull(LaneID, "warp_master");
      Bld.CreateCondBr(IsWarpMaster, ThenBB, ElseBB);
      CGF.EmitBlock(ThenBB);

      // Reduce element = LocalReduceList[i]
      Address ElemPtrPtrAddr = Bld.CreateConstArrayGEP(LocalReduceList, Idx);
      llvm::Value *ElemPtrPtr = CGF.EmitLoadOfScalar(
          ElemPtrPtrAddr, /*Volatile=*/false, C.VoidPtrTy, SourceLocation());
      // elemptr = ((CopyType*)(elemptrptr)) + I
      Address ElemPtr = Address(ElemPtrPtr, Align);
      ElemPtr = Bld.CreateElementBitCast(ElemPtr, CopyType);
      if (NumIters > 1) {
        ElemPtr = Address(Bld.CreateGEP(ElemPtr.getPointer(), Cnt),
                          ElemPtr.getAlignment());
      }

      // Get pointer to location in transfer medium.
      // MediumPtr = &medium[warp_id]
      llvm::Value *MediumPtrVal = Bld.CreateInBoundsGEP(
          TransferMedium, {llvm::Constant::getNullValue(CGM.Int64Ty), WarpID});
      Address MediumPtr(MediumPtrVal, Align);
      // Casting to actual data type.
      // MediumPtr = (CopyType*)MediumPtrAddr;
      MediumPtr = Bld.CreateElementBitCast(MediumPtr, CopyType);

      // elem = *elemptr
      //*MediumPtr = elem
      llvm::Value *Elem =
          CGF.EmitLoadOfScalar(ElemPtr, /*Volatile=*/false, CType, Loc);
      // Store the source element value to the dest element address.
      CGF.EmitStoreOfScalar(Elem, MediumPtr, /*Volatile=*/true, CType);

      Bld.CreateBr(MergeBB);

      CGF.EmitBlock(ElseBB);
      Bld.CreateBr(MergeBB);

      CGF.EmitBlock(MergeBB);

      // kmpc_barrier.
      CGM.getOpenMPRuntime().emitBarrierCall(CGF, Loc, OMPD_unknown,
                                             /*EmitChecks=*/false,
                                             /*ForceSimpleCall=*/true);

      //
      // Warp 0 copies reduce element from transfer medium.
      //
      llvm::BasicBlock *W0ThenBB = CGF.createBasicBlock("then");
      llvm::BasicBlock *W0ElseBB = CGF.createBasicBlock("else");
      llvm::BasicBlock *W0MergeBB = CGF.createBasicBlock("ifcont");

      Address AddrNumWarpsArg = CGF.GetAddrOfLocalVar(&NumWarpsArg);
      llvm::Value *NumWarpsVal = CGF.EmitLoadOfScalar(
          AddrNumWarpsArg, /*Volatile=*/false, C.IntTy, Loc);

      // Up to 32 threads in warp 0 are active.
      llvm::Value *IsActiveThread =
          Bld.CreateICmpULT(ThreadID, NumWarpsVal, "is_active_thread");
      Bld.CreateCondBr(IsActiveThread, W0ThenBB, W0ElseBB);

      CGF.EmitBlock(W0ThenBB);

      // SrcMediumPtr = &medium[tid]
      llvm::Value *SrcMediumPtrVal = Bld.CreateInBoundsGEP(
          TransferMedium,
          {llvm::Constant::getNullValue(CGM.Int64Ty), ThreadID});
      Address SrcMediumPtr(SrcMediumPtrVal, Align);
      // SrcMediumVal = *SrcMediumPtr;
      SrcMediumPtr = Bld.CreateElementBitCast(SrcMediumPtr, CopyType);

      // TargetElemPtr = (CopyType*)(SrcDataAddr[i]) + I
      Address TargetElemPtrPtr = Bld.CreateConstArrayGEP(LocalReduceList, Idx);
      llvm::Value *TargetElemPtrVal = CGF.EmitLoadOfScalar(
          TargetElemPtrPtr, /*Volatile=*/false, C.VoidPtrTy, Loc);
      Address TargetElemPtr = Address(TargetElemPtrVal, Align);
      TargetElemPtr = Bld.CreateElementBitCast(TargetElemPtr, CopyType);
      if (NumIters > 1) {
        TargetElemPtr = Address(Bld.CreateGEP(TargetElemPtr.getPointer(), Cnt),
                                TargetElemPtr.getAlignment());
      }

      // *TargetElemPtr = SrcMediumVal;
      llvm::Value *SrcMediumValue =
          CGF.EmitLoadOfScalar(SrcMediumPtr, /*Volatile=*/true, CType, Loc);
      CGF.EmitStoreOfScalar(SrcMediumValue, TargetElemPtr, /*Volatile=*/false,
                            CType);
      Bld.CreateBr(W0MergeBB);

      CGF.EmitBlock(W0ElseBB);
      Bld.CreateBr(W0MergeBB);

      CGF.EmitBlock(W0MergeBB);

      if (NumIters > 1) {
        Cnt = Bld.CreateNSWAdd(Cnt, llvm::ConstantInt::get(CGM.IntTy, /*V=*/1));
        CGF.EmitStoreOfScalar(Cnt, CntAddr, /*Volatile=*/false, C.IntTy);
        CGF.EmitBranch(PrecondBB);
        (void)ApplyDebugLocation::CreateEmpty(CGF);
        CGF.EmitBlock(ExitBB);
      }
      RealTySize %= TySize;
    }
    ++Idx;
  }

  CGF.FinishFunction();
  return Fn;
}

/// Emit a helper that reduces data across two OpenMP threads (lanes)
/// in the same warp.  It uses shuffle instructions to copy over data from
/// a remote lane's stack.  The reduction algorithm performed is specified
/// by the fourth parameter.
///
/// Algorithm Versions.
/// Full Warp Reduce (argument value 0):
///   This algorithm assumes that all 32 lanes are active and gathers
///   data from these 32 lanes, producing a single resultant value.
/// Contiguous Partial Warp Reduce (argument value 1):
///   This algorithm assumes that only a *contiguous* subset of lanes
///   are active.  This happens for the last warp in a parallel region
///   when the user specified num_threads is not an integer multiple of
///   32.  This contiguous subset always starts with the zeroth lane.
/// Partial Warp Reduce (argument value 2):
///   This algorithm gathers data from any number of lanes at any position.
/// All reduced values are stored in the lowest possible lane.  The set
/// of problems every algorithm addresses is a super set of those
/// addressable by algorithms with a lower version number.  Overhead
/// increases as algorithm version increases.
///
/// Terminology
/// Reduce element:
///   Reduce element refers to the individual data field with primitive
///   data types to be combined and reduced across threads.
/// Reduce list:
///   Reduce list refers to a collection of local, thread-private
///   reduce elements.
/// Remote Reduce list:
///   Remote Reduce list refers to a collection of remote (relative to
///   the current thread) reduce elements.
///
/// We distinguish between three states of threads that are important to
/// the implementation of this function.
/// Alive threads:
///   Threads in a warp executing the SIMT instruction, as distinguished from
///   threads that are inactive due to divergent control flow.
/// Active threads:
///   The minimal set of threads that has to be alive upon entry to this
///   function.  The computation is correct iff active threads are alive.
///   Some threads are alive but they are not active because they do not
///   contribute to the computation in any useful manner.  Turning them off
///   may introduce control flow overheads without any tangible benefits.
/// Effective threads:
///   In order to comply with the argument requirements of the shuffle
///   function, we must keep all lanes holding data alive.  But at most
///   half of them perform value aggregation; we refer to this half of
///   threads as effective. The other half is simply handing off their
///   data.
///
/// Procedure
/// Value shuffle:
///   In this step active threads transfer data from higher lane positions
///   in the warp to lower lane positions, creating Remote Reduce list.
/// Value aggregation:
///   In this step, effective threads combine their thread local Reduce list
///   with Remote Reduce list and store the result in the thread local
///   Reduce list.
/// Value copy:
///   In this step, we deal with the assumption made by algorithm 2
///   (i.e. contiguity assumption).  When we have an odd number of lanes
///   active, say 2k+1, only k threads will be effective and therefore k
///   new values will be produced.  However, the Reduce list owned by the
///   (2k+1)th thread is ignored in the value aggregation.  Therefore
///   we copy the Reduce list from the (2k+1)th lane to (k+1)th lane so
///   that the contiguity assumption still holds.
static llvm::Function *emitShuffleAndReduceFunction(
    CodeGenModule &CGM, ArrayRef<const Expr *> Privates,
    QualType ReductionArrayTy, llvm::Function *ReduceFn, SourceLocation Loc) {
  ASTContext &C = CGM.getContext();

  // Thread local Reduce list used to host the values of data to be reduced.
  ImplicitParamDecl ReduceListArg(C, /*DC=*/nullptr, Loc, /*Id=*/nullptr,
                                  C.VoidPtrTy, ImplicitParamDecl::Other);
  // Current lane id; could be logical.
  ImplicitParamDecl LaneIDArg(C, /*DC=*/nullptr, Loc, /*Id=*/nullptr, C.ShortTy,
                              ImplicitParamDecl::Other);
  // Offset of the remote source lane relative to the current lane.
  ImplicitParamDecl RemoteLaneOffsetArg(C, /*DC=*/nullptr, Loc, /*Id=*/nullptr,
                                        C.ShortTy, ImplicitParamDecl::Other);
  // Algorithm version.  This is expected to be known at compile time.
  ImplicitParamDecl AlgoVerArg(C, /*DC=*/nullptr, Loc, /*Id=*/nullptr,
                               C.ShortTy, ImplicitParamDecl::Other);
  FunctionArgList Args;
  Args.push_back(&ReduceListArg);
  Args.push_back(&LaneIDArg);
  Args.push_back(&RemoteLaneOffsetArg);
  Args.push_back(&AlgoVerArg);

  const CGFunctionInfo &CGFI =
      CGM.getTypes().arrangeBuiltinFunctionDeclaration(C.VoidTy, Args);
  auto *Fn = llvm::Function::Create(
      CGM.getTypes().GetFunctionType(CGFI), llvm::GlobalValue::InternalLinkage,
      "_omp_reduction_shuffle_and_reduce_func", &CGM.getModule());
  CGM.SetInternalFunctionAttributes(GlobalDecl(), Fn, CGFI);
  Fn->setDoesNotRecurse();
  if (CGM.getLangOpts().Optimize) {
    Fn->removeFnAttr(llvm::Attribute::NoInline);
    Fn->removeFnAttr(llvm::Attribute::OptimizeNone);
    Fn->addFnAttr(llvm::Attribute::AlwaysInline);
  }

  CodeGenFunction CGF(CGM);
  CGF.StartFunction(GlobalDecl(), C.VoidTy, Fn, CGFI, Args, Loc, Loc);

  CGBuilderTy &Bld = CGF.Builder;

  Address AddrReduceListArg = CGF.GetAddrOfLocalVar(&ReduceListArg);
  Address LocalReduceList(
      Bld.CreatePointerBitCastOrAddrSpaceCast(
          CGF.EmitLoadOfScalar(AddrReduceListArg, /*Volatile=*/false,
                               C.VoidPtrTy, SourceLocation()),
          CGF.ConvertTypeForMem(ReductionArrayTy)->getPointerTo()),
      CGF.getPointerAlign());

  Address AddrLaneIDArg = CGF.GetAddrOfLocalVar(&LaneIDArg);
  llvm::Value *LaneIDArgVal = CGF.EmitLoadOfScalar(
      AddrLaneIDArg, /*Volatile=*/false, C.ShortTy, SourceLocation());

  Address AddrRemoteLaneOffsetArg = CGF.GetAddrOfLocalVar(&RemoteLaneOffsetArg);
  llvm::Value *RemoteLaneOffsetArgVal = CGF.EmitLoadOfScalar(
      AddrRemoteLaneOffsetArg, /*Volatile=*/false, C.ShortTy, SourceLocation());

  Address AddrAlgoVerArg = CGF.GetAddrOfLocalVar(&AlgoVerArg);
  llvm::Value *AlgoVerArgVal = CGF.EmitLoadOfScalar(
      AddrAlgoVerArg, /*Volatile=*/false, C.ShortTy, SourceLocation());

  // Create a local thread-private variable to host the Reduce list
  // from a remote lane.
  Address RemoteReduceList =
      CGF.CreateMemTemp(ReductionArrayTy, ".omp.reduction.remote_reduce_list");

  // This loop iterates through the list of reduce elements and copies,
  // element by element, from a remote lane in the warp to RemoteReduceList,
  // hosted on the thread's stack.
  emitReductionListCopy(RemoteLaneToThread, CGF, ReductionArrayTy, Privates,
                        LocalReduceList, RemoteReduceList,
                        {/*RemoteLaneOffset=*/RemoteLaneOffsetArgVal,
                         /*ScratchpadIndex=*/nullptr,
                         /*ScratchpadWidth=*/nullptr});

  // The actions to be performed on the Remote Reduce list is dependent
  // on the algorithm version.
  //
  //  if (AlgoVer==0) || (AlgoVer==1 && (LaneId < Offset)) || (AlgoVer==2 &&
  //  LaneId % 2 == 0 && Offset > 0):
  //    do the reduction value aggregation
  //
  //  The thread local variable Reduce list is mutated in place to host the
  //  reduced data, which is the aggregated value produced from local and
  //  remote lanes.
  //
  //  Note that AlgoVer is expected to be a constant integer known at compile
  //  time.
  //  When AlgoVer==0, the first conjunction evaluates to true, making
  //    the entire predicate true during compile time.
  //  When AlgoVer==1, the second conjunction has only the second part to be
  //    evaluated during runtime.  Other conjunctions evaluates to false
  //    during compile time.
  //  When AlgoVer==2, the third conjunction has only the second part to be
  //    evaluated during runtime.  Other conjunctions evaluates to false
  //    during compile time.
  llvm::Value *CondAlgo0 = Bld.CreateIsNull(AlgoVerArgVal);

  llvm::Value *Algo1 = Bld.CreateICmpEQ(AlgoVerArgVal, Bld.getInt16(1));
  llvm::Value *CondAlgo1 = Bld.CreateAnd(
      Algo1, Bld.CreateICmpULT(LaneIDArgVal, RemoteLaneOffsetArgVal));

  llvm::Value *Algo2 = Bld.CreateICmpEQ(AlgoVerArgVal, Bld.getInt16(2));
  llvm::Value *CondAlgo2 = Bld.CreateAnd(
      Algo2, Bld.CreateIsNull(Bld.CreateAnd(LaneIDArgVal, Bld.getInt16(1))));
  CondAlgo2 = Bld.CreateAnd(
      CondAlgo2, Bld.CreateICmpSGT(RemoteLaneOffsetArgVal, Bld.getInt16(0)));

  llvm::Value *CondReduce = Bld.CreateOr(CondAlgo0, CondAlgo1);
  CondReduce = Bld.CreateOr(CondReduce, CondAlgo2);

  llvm::BasicBlock *ThenBB = CGF.createBasicBlock("then");
  llvm::BasicBlock *ElseBB = CGF.createBasicBlock("else");
  llvm::BasicBlock *MergeBB = CGF.createBasicBlock("ifcont");
  Bld.CreateCondBr(CondReduce, ThenBB, ElseBB);

  CGF.EmitBlock(ThenBB);
  // reduce_function(LocalReduceList, RemoteReduceList)
  llvm::Value *LocalReduceListPtr = Bld.CreatePointerBitCastOrAddrSpaceCast(
      LocalReduceList.getPointer(), CGF.VoidPtrTy);
  llvm::Value *RemoteReduceListPtr = Bld.CreatePointerBitCastOrAddrSpaceCast(
      RemoteReduceList.getPointer(), CGF.VoidPtrTy);
  CGM.getOpenMPRuntime().emitOutlinedFunctionCall(
      CGF, Loc, ReduceFn, {LocalReduceListPtr, RemoteReduceListPtr});
  Bld.CreateBr(MergeBB);

  CGF.EmitBlock(ElseBB);
  Bld.CreateBr(MergeBB);

  CGF.EmitBlock(MergeBB);

  // if (AlgoVer==1 && (LaneId >= Offset)) copy Remote Reduce list to local
  // Reduce list.
  Algo1 = Bld.CreateICmpEQ(AlgoVerArgVal, Bld.getInt16(1));
  llvm::Value *CondCopy = Bld.CreateAnd(
      Algo1, Bld.CreateICmpUGE(LaneIDArgVal, RemoteLaneOffsetArgVal));

  llvm::BasicBlock *CpyThenBB = CGF.createBasicBlock("then");
  llvm::BasicBlock *CpyElseBB = CGF.createBasicBlock("else");
  llvm::BasicBlock *CpyMergeBB = CGF.createBasicBlock("ifcont");
  Bld.CreateCondBr(CondCopy, CpyThenBB, CpyElseBB);

  CGF.EmitBlock(CpyThenBB);
  emitReductionListCopy(ThreadCopy, CGF, ReductionArrayTy, Privates,
                        RemoteReduceList, LocalReduceList);
  Bld.CreateBr(CpyMergeBB);

  CGF.EmitBlock(CpyElseBB);
  Bld.CreateBr(CpyMergeBB);

  CGF.EmitBlock(CpyMergeBB);

  CGF.FinishFunction();
  return Fn;
}

/// This function emits a helper that copies all the reduction variables from
/// the team into the provided global buffer for the reduction variables.
///
/// void list_to_global_copy_func(void *buffer, int Idx, void *reduce_data)
///   For all data entries D in reduce_data:
///     Copy local D to buffer.D[Idx]
static llvm::Value *emitListToGlobalCopyFunction(
    CodeGenModule &CGM, ArrayRef<const Expr *> Privates,
    QualType ReductionArrayTy, SourceLocation Loc,
    const RecordDecl *TeamReductionRec,
    const llvm::SmallDenseMap<const ValueDecl *, const FieldDecl *>
        &VarFieldMap) {
  ASTContext &C = CGM.getContext();

  // Buffer: global reduction buffer.
  ImplicitParamDecl BufferArg(C, /*DC=*/nullptr, Loc, /*Id=*/nullptr,
                              C.VoidPtrTy, ImplicitParamDecl::Other);
  // Idx: index of the buffer.
  ImplicitParamDecl IdxArg(C, /*DC=*/nullptr, Loc, /*Id=*/nullptr, C.IntTy,
                           ImplicitParamDecl::Other);
  // ReduceList: thread local Reduce list.
  ImplicitParamDecl ReduceListArg(C, /*DC=*/nullptr, Loc, /*Id=*/nullptr,
                                  C.VoidPtrTy, ImplicitParamDecl::Other);
  FunctionArgList Args;
  Args.push_back(&BufferArg);
  Args.push_back(&IdxArg);
  Args.push_back(&ReduceListArg);

  const CGFunctionInfo &CGFI =
      CGM.getTypes().arrangeBuiltinFunctionDeclaration(C.VoidTy, Args);
  auto *Fn = llvm::Function::Create(
      CGM.getTypes().GetFunctionType(CGFI), llvm::GlobalValue::InternalLinkage,
      "_omp_reduction_list_to_global_copy_func", &CGM.getModule());
  CGM.SetInternalFunctionAttributes(GlobalDecl(), Fn, CGFI);
  Fn->setDoesNotRecurse();
  CodeGenFunction CGF(CGM);
  CGF.StartFunction(GlobalDecl(), C.VoidTy, Fn, CGFI, Args, Loc, Loc);

  CGBuilderTy &Bld = CGF.Builder;

  Address AddrReduceListArg = CGF.GetAddrOfLocalVar(&ReduceListArg);
  Address AddrBufferArg = CGF.GetAddrOfLocalVar(&BufferArg);
  Address LocalReduceList(
      Bld.CreatePointerBitCastOrAddrSpaceCast(
          CGF.EmitLoadOfScalar(AddrReduceListArg, /*Volatile=*/false,
                               C.VoidPtrTy, Loc),
          CGF.ConvertTypeForMem(ReductionArrayTy)->getPointerTo()),
      CGF.getPointerAlign());
  QualType StaticTy = C.getRecordType(TeamReductionRec);
  llvm::Type *LLVMReductionsBufferTy =
      CGM.getTypes().ConvertTypeForMem(StaticTy);
  llvm::Value *BufferArrPtr = Bld.CreatePointerBitCastOrAddrSpaceCast(
      CGF.EmitLoadOfScalar(AddrBufferArg, /*Volatile=*/false, C.VoidPtrTy, Loc),
      LLVMReductionsBufferTy->getPointerTo());
  llvm::Value *Idxs[] = {llvm::ConstantInt::getNullValue(CGF.Int32Ty),
                         CGF.EmitLoadOfScalar(CGF.GetAddrOfLocalVar(&IdxArg),
                                              /*Volatile=*/false, C.IntTy,
                                              Loc)};
  unsigned Idx = 0;
  for (const Expr *Private : Privates) {
    // Reduce element = LocalReduceList[i]
    Address ElemPtrPtrAddr = Bld.CreateConstArrayGEP(LocalReduceList, Idx);
    llvm::Value *ElemPtrPtr = CGF.EmitLoadOfScalar(
        ElemPtrPtrAddr, /*Volatile=*/false, C.VoidPtrTy, SourceLocation());
    // elemptr = ((CopyType*)(elemptrptr)) + I
    ElemPtrPtr = Bld.CreatePointerBitCastOrAddrSpaceCast(
        ElemPtrPtr, CGF.ConvertTypeForMem(Private->getType())->getPointerTo());
    Address ElemPtr =
        Address(ElemPtrPtr, C.getTypeAlignInChars(Private->getType()));
    const ValueDecl *VD = cast<DeclRefExpr>(Private)->getDecl();
    // Global = Buffer.VD[Idx];
    const FieldDecl *FD = VarFieldMap.lookup(VD);
    LValue GlobLVal = CGF.EmitLValueForField(
        CGF.MakeNaturalAlignAddrLValue(BufferArrPtr, StaticTy), FD);
    llvm::Value *BufferPtr = Bld.CreateInBoundsGEP(GlobLVal.getPointer(), Idxs);
    GlobLVal.setAddress(Address(BufferPtr, GlobLVal.getAlignment()));
    switch (CGF.getEvaluationKind(Private->getType())) {
    case TEK_Scalar: {
      llvm::Value *V = CGF.EmitLoadOfScalar(ElemPtr, /*Volatile=*/false,
                                            Private->getType(), Loc);
      CGF.EmitStoreOfScalar(V, GlobLVal);
      break;
    }
    case TEK_Complex: {
      CodeGenFunction::ComplexPairTy V = CGF.EmitLoadOfComplex(
          CGF.MakeAddrLValue(ElemPtr, Private->getType()), Loc);
      CGF.EmitStoreOfComplex(V, GlobLVal, /*isInit=*/false);
      break;
    }
    case TEK_Aggregate:
      CGF.EmitAggregateCopy(GlobLVal,
                            CGF.MakeAddrLValue(ElemPtr, Private->getType()),
                            Private->getType(), AggValueSlot::DoesNotOverlap);
      break;
    }
    ++Idx;
  }

  CGF.FinishFunction();
  return Fn;
}

/// This function emits a helper that reduces all the reduction variables from
/// the team into the provided global buffer for the reduction variables.
///
/// void list_to_global_reduce_func(void *buffer, int Idx, void *reduce_data)
///  void *GlobPtrs[];
///  GlobPtrs[0] = (void*)&buffer.D0[Idx];
///  ...
///  GlobPtrs[N] = (void*)&buffer.DN[Idx];
///  reduce_function(GlobPtrs, reduce_data);
static llvm::Value *emitListToGlobalReduceFunction(
    CodeGenModule &CGM, ArrayRef<const Expr *> Privates,
    QualType ReductionArrayTy, SourceLocation Loc,
    const RecordDecl *TeamReductionRec,
    const llvm::SmallDenseMap<const ValueDecl *, const FieldDecl *>
        &VarFieldMap,
    llvm::Function *ReduceFn) {
  ASTContext &C = CGM.getContext();

  // Buffer: global reduction buffer.
  ImplicitParamDecl BufferArg(C, /*DC=*/nullptr, Loc, /*Id=*/nullptr,
                              C.VoidPtrTy, ImplicitParamDecl::Other);
  // Idx: index of the buffer.
  ImplicitParamDecl IdxArg(C, /*DC=*/nullptr, Loc, /*Id=*/nullptr, C.IntTy,
                           ImplicitParamDecl::Other);
  // ReduceList: thread local Reduce list.
  ImplicitParamDecl ReduceListArg(C, /*DC=*/nullptr, Loc, /*Id=*/nullptr,
                                  C.VoidPtrTy, ImplicitParamDecl::Other);
  FunctionArgList Args;
  Args.push_back(&BufferArg);
  Args.push_back(&IdxArg);
  Args.push_back(&ReduceListArg);

  const CGFunctionInfo &CGFI =
      CGM.getTypes().arrangeBuiltinFunctionDeclaration(C.VoidTy, Args);
  auto *Fn = llvm::Function::Create(
      CGM.getTypes().GetFunctionType(CGFI), llvm::GlobalValue::InternalLinkage,
      "_omp_reduction_list_to_global_reduce_func", &CGM.getModule());
  CGM.SetInternalFunctionAttributes(GlobalDecl(), Fn, CGFI);
  Fn->setDoesNotRecurse();
  CodeGenFunction CGF(CGM);
  CGF.StartFunction(GlobalDecl(), C.VoidTy, Fn, CGFI, Args, Loc, Loc);

  CGBuilderTy &Bld = CGF.Builder;

  Address AddrBufferArg = CGF.GetAddrOfLocalVar(&BufferArg);
  QualType StaticTy = C.getRecordType(TeamReductionRec);
  llvm::Type *LLVMReductionsBufferTy =
      CGM.getTypes().ConvertTypeForMem(StaticTy);
  llvm::Value *BufferArrPtr = Bld.CreatePointerBitCastOrAddrSpaceCast(
      CGF.EmitLoadOfScalar(AddrBufferArg, /*Volatile=*/false, C.VoidPtrTy, Loc),
      LLVMReductionsBufferTy->getPointerTo());

  // 1. Build a list of reduction variables.
  // void *RedList[<n>] = {<ReductionVars>[0], ..., <ReductionVars>[<n>-1]};
  Address ReductionList =
      CGF.CreateMemTemp(ReductionArrayTy, ".omp.reduction.red_list");
  auto IPriv = Privates.begin();
  llvm::Value *Idxs[] = {llvm::ConstantInt::getNullValue(CGF.Int32Ty),
                         CGF.EmitLoadOfScalar(CGF.GetAddrOfLocalVar(&IdxArg),
                                              /*Volatile=*/false, C.IntTy,
                                              Loc)};
  unsigned Idx = 0;
  for (unsigned I = 0, E = Privates.size(); I < E; ++I, ++IPriv, ++Idx) {
    Address Elem = CGF.Builder.CreateConstArrayGEP(ReductionList, Idx);
    // Global = Buffer.VD[Idx];
    const ValueDecl *VD = cast<DeclRefExpr>(*IPriv)->getDecl();
    const FieldDecl *FD = VarFieldMap.lookup(VD);
    LValue GlobLVal = CGF.EmitLValueForField(
        CGF.MakeNaturalAlignAddrLValue(BufferArrPtr, StaticTy), FD);
    llvm::Value *BufferPtr = Bld.CreateInBoundsGEP(GlobLVal.getPointer(), Idxs);
    llvm::Value *Ptr = CGF.EmitCastToVoidPtr(BufferPtr);
    CGF.EmitStoreOfScalar(Ptr, Elem, /*Volatile=*/false, C.VoidPtrTy);
    if ((*IPriv)->getType()->isVariablyModifiedType()) {
      // Store array size.
      ++Idx;
      Elem = CGF.Builder.CreateConstArrayGEP(ReductionList, Idx);
      llvm::Value *Size = CGF.Builder.CreateIntCast(
          CGF.getVLASize(
                 CGF.getContext().getAsVariableArrayType((*IPriv)->getType()))
              .NumElts,
          CGF.SizeTy, /*isSigned=*/false);
      CGF.Builder.CreateStore(CGF.Builder.CreateIntToPtr(Size, CGF.VoidPtrTy),
                              Elem);
    }
  }

  // Call reduce_function(GlobalReduceList, ReduceList)
  llvm::Value *GlobalReduceList =
      CGF.EmitCastToVoidPtr(ReductionList.getPointer());
  Address AddrReduceListArg = CGF.GetAddrOfLocalVar(&ReduceListArg);
  llvm::Value *ReducedPtr = CGF.EmitLoadOfScalar(
      AddrReduceListArg, /*Volatile=*/false, C.VoidPtrTy, Loc);
  CGM.getOpenMPRuntime().emitOutlinedFunctionCall(
      CGF, Loc, ReduceFn, {GlobalReduceList, ReducedPtr});
  CGF.FinishFunction();
  return Fn;
}

/// This function emits a helper that copies all the reduction variables from
/// the team into the provided global buffer for the reduction variables.
///
/// void list_to_global_copy_func(void *buffer, int Idx, void *reduce_data)
///   For all data entries D in reduce_data:
///     Copy buffer.D[Idx] to local D;
static llvm::Value *emitGlobalToListCopyFunction(
    CodeGenModule &CGM, ArrayRef<const Expr *> Privates,
    QualType ReductionArrayTy, SourceLocation Loc,
    const RecordDecl *TeamReductionRec,
    const llvm::SmallDenseMap<const ValueDecl *, const FieldDecl *>
        &VarFieldMap) {
  ASTContext &C = CGM.getContext();

  // Buffer: global reduction buffer.
  ImplicitParamDecl BufferArg(C, /*DC=*/nullptr, Loc, /*Id=*/nullptr,
                              C.VoidPtrTy, ImplicitParamDecl::Other);
  // Idx: index of the buffer.
  ImplicitParamDecl IdxArg(C, /*DC=*/nullptr, Loc, /*Id=*/nullptr, C.IntTy,
                           ImplicitParamDecl::Other);
  // ReduceList: thread local Reduce list.
  ImplicitParamDecl ReduceListArg(C, /*DC=*/nullptr, Loc, /*Id=*/nullptr,
                                  C.VoidPtrTy, ImplicitParamDecl::Other);
  FunctionArgList Args;
  Args.push_back(&BufferArg);
  Args.push_back(&IdxArg);
  Args.push_back(&ReduceListArg);

  const CGFunctionInfo &CGFI =
      CGM.getTypes().arrangeBuiltinFunctionDeclaration(C.VoidTy, Args);
  auto *Fn = llvm::Function::Create(
      CGM.getTypes().GetFunctionType(CGFI), llvm::GlobalValue::InternalLinkage,
      "_omp_reduction_global_to_list_copy_func", &CGM.getModule());
  CGM.SetInternalFunctionAttributes(GlobalDecl(), Fn, CGFI);
  Fn->setDoesNotRecurse();
  CodeGenFunction CGF(CGM);
  CGF.StartFunction(GlobalDecl(), C.VoidTy, Fn, CGFI, Args, Loc, Loc);

  CGBuilderTy &Bld = CGF.Builder;

  Address AddrReduceListArg = CGF.GetAddrOfLocalVar(&ReduceListArg);
  Address AddrBufferArg = CGF.GetAddrOfLocalVar(&BufferArg);
  Address LocalReduceList(
      Bld.CreatePointerBitCastOrAddrSpaceCast(
          CGF.EmitLoadOfScalar(AddrReduceListArg, /*Volatile=*/false,
                               C.VoidPtrTy, Loc),
          CGF.ConvertTypeForMem(ReductionArrayTy)->getPointerTo()),
      CGF.getPointerAlign());
  QualType StaticTy = C.getRecordType(TeamReductionRec);
  llvm::Type *LLVMReductionsBufferTy =
      CGM.getTypes().ConvertTypeForMem(StaticTy);
  llvm::Value *BufferArrPtr = Bld.CreatePointerBitCastOrAddrSpaceCast(
      CGF.EmitLoadOfScalar(AddrBufferArg, /*Volatile=*/false, C.VoidPtrTy, Loc),
      LLVMReductionsBufferTy->getPointerTo());

  llvm::Value *Idxs[] = {llvm::ConstantInt::getNullValue(CGF.Int32Ty),
                         CGF.EmitLoadOfScalar(CGF.GetAddrOfLocalVar(&IdxArg),
                                              /*Volatile=*/false, C.IntTy,
                                              Loc)};
  unsigned Idx = 0;
  for (const Expr *Private : Privates) {
    // Reduce element = LocalReduceList[i]
    Address ElemPtrPtrAddr = Bld.CreateConstArrayGEP(LocalReduceList, Idx);
    llvm::Value *ElemPtrPtr = CGF.EmitLoadOfScalar(
        ElemPtrPtrAddr, /*Volatile=*/false, C.VoidPtrTy, SourceLocation());
    // elemptr = ((CopyType*)(elemptrptr)) + I
    ElemPtrPtr = Bld.CreatePointerBitCastOrAddrSpaceCast(
        ElemPtrPtr, CGF.ConvertTypeForMem(Private->getType())->getPointerTo());
    Address ElemPtr =
        Address(ElemPtrPtr, C.getTypeAlignInChars(Private->getType()));
    const ValueDecl *VD = cast<DeclRefExpr>(Private)->getDecl();
    // Global = Buffer.VD[Idx];
    const FieldDecl *FD = VarFieldMap.lookup(VD);
    LValue GlobLVal = CGF.EmitLValueForField(
        CGF.MakeNaturalAlignAddrLValue(BufferArrPtr, StaticTy), FD);
    llvm::Value *BufferPtr = Bld.CreateInBoundsGEP(GlobLVal.getPointer(), Idxs);
    GlobLVal.setAddress(Address(BufferPtr, GlobLVal.getAlignment()));
    switch (CGF.getEvaluationKind(Private->getType())) {
    case TEK_Scalar: {
      llvm::Value *V = CGF.EmitLoadOfScalar(GlobLVal, Loc);
      CGF.EmitStoreOfScalar(V, ElemPtr, /*Volatile=*/false, Private->getType());
      break;
    }
    case TEK_Complex: {
      CodeGenFunction::ComplexPairTy V = CGF.EmitLoadOfComplex(GlobLVal, Loc);
      CGF.EmitStoreOfComplex(V, CGF.MakeAddrLValue(ElemPtr, Private->getType()),
                             /*isInit=*/false);
      break;
    }
    case TEK_Aggregate:
      CGF.EmitAggregateCopy(CGF.MakeAddrLValue(ElemPtr, Private->getType()),
                            GlobLVal, Private->getType(),
                            AggValueSlot::DoesNotOverlap);
      break;
    }
    ++Idx;
  }

  CGF.FinishFunction();
  return Fn;
}

/// This function emits a helper that reduces all the reduction variables from
/// the team into the provided global buffer for the reduction variables.
///
/// void global_to_list_reduce_func(void *buffer, int Idx, void *reduce_data)
///  void *GlobPtrs[];
///  GlobPtrs[0] = (void*)&buffer.D0[Idx];
///  ...
///  GlobPtrs[N] = (void*)&buffer.DN[Idx];
///  reduce_function(reduce_data, GlobPtrs);
static llvm::Value *emitGlobalToListReduceFunction(
    CodeGenModule &CGM, ArrayRef<const Expr *> Privates,
    QualType ReductionArrayTy, SourceLocation Loc,
    const RecordDecl *TeamReductionRec,
    const llvm::SmallDenseMap<const ValueDecl *, const FieldDecl *>
        &VarFieldMap,
    llvm::Function *ReduceFn) {
  ASTContext &C = CGM.getContext();

  // Buffer: global reduction buffer.
  ImplicitParamDecl BufferArg(C, /*DC=*/nullptr, Loc, /*Id=*/nullptr,
                              C.VoidPtrTy, ImplicitParamDecl::Other);
  // Idx: index of the buffer.
  ImplicitParamDecl IdxArg(C, /*DC=*/nullptr, Loc, /*Id=*/nullptr, C.IntTy,
                           ImplicitParamDecl::Other);
  // ReduceList: thread local Reduce list.
  ImplicitParamDecl ReduceListArg(C, /*DC=*/nullptr, Loc, /*Id=*/nullptr,
                                  C.VoidPtrTy, ImplicitParamDecl::Other);
  FunctionArgList Args;
  Args.push_back(&BufferArg);
  Args.push_back(&IdxArg);
  Args.push_back(&ReduceListArg);

  const CGFunctionInfo &CGFI =
      CGM.getTypes().arrangeBuiltinFunctionDeclaration(C.VoidTy, Args);
  auto *Fn = llvm::Function::Create(
      CGM.getTypes().GetFunctionType(CGFI), llvm::GlobalValue::InternalLinkage,
      "_omp_reduction_global_to_list_reduce_func", &CGM.getModule());
  CGM.SetInternalFunctionAttributes(GlobalDecl(), Fn, CGFI);
  Fn->setDoesNotRecurse();
  CodeGenFunction CGF(CGM);
  CGF.StartFunction(GlobalDecl(), C.VoidTy, Fn, CGFI, Args, Loc, Loc);

  CGBuilderTy &Bld = CGF.Builder;

  Address AddrBufferArg = CGF.GetAddrOfLocalVar(&BufferArg);
  QualType StaticTy = C.getRecordType(TeamReductionRec);
  llvm::Type *LLVMReductionsBufferTy =
      CGM.getTypes().ConvertTypeForMem(StaticTy);
  llvm::Value *BufferArrPtr = Bld.CreatePointerBitCastOrAddrSpaceCast(
      CGF.EmitLoadOfScalar(AddrBufferArg, /*Volatile=*/false, C.VoidPtrTy, Loc),
      LLVMReductionsBufferTy->getPointerTo());

  // 1. Build a list of reduction variables.
  // void *RedList[<n>] = {<ReductionVars>[0], ..., <ReductionVars>[<n>-1]};
  Address ReductionList =
      CGF.CreateMemTemp(ReductionArrayTy, ".omp.reduction.red_list");
  auto IPriv = Privates.begin();
  llvm::Value *Idxs[] = {llvm::ConstantInt::getNullValue(CGF.Int32Ty),
                         CGF.EmitLoadOfScalar(CGF.GetAddrOfLocalVar(&IdxArg),
                                              /*Volatile=*/false, C.IntTy,
                                              Loc)};
  unsigned Idx = 0;
  for (unsigned I = 0, E = Privates.size(); I < E; ++I, ++IPriv, ++Idx) {
    Address Elem = CGF.Builder.CreateConstArrayGEP(ReductionList, Idx);
    // Global = Buffer.VD[Idx];
    const ValueDecl *VD = cast<DeclRefExpr>(*IPriv)->getDecl();
    const FieldDecl *FD = VarFieldMap.lookup(VD);
    LValue GlobLVal = CGF.EmitLValueForField(
        CGF.MakeNaturalAlignAddrLValue(BufferArrPtr, StaticTy), FD);
    llvm::Value *BufferPtr = Bld.CreateInBoundsGEP(GlobLVal.getPointer(), Idxs);
    llvm::Value *Ptr = CGF.EmitCastToVoidPtr(BufferPtr);
    CGF.EmitStoreOfScalar(Ptr, Elem, /*Volatile=*/false, C.VoidPtrTy);
    if ((*IPriv)->getType()->isVariablyModifiedType()) {
      // Store array size.
      ++Idx;
      Elem = CGF.Builder.CreateConstArrayGEP(ReductionList, Idx);
      llvm::Value *Size = CGF.Builder.CreateIntCast(
          CGF.getVLASize(
                 CGF.getContext().getAsVariableArrayType((*IPriv)->getType()))
              .NumElts,
          CGF.SizeTy, /*isSigned=*/false);
      CGF.Builder.CreateStore(CGF.Builder.CreateIntToPtr(Size, CGF.VoidPtrTy),
                              Elem);
    }
  }

  // Call reduce_function(ReduceList, GlobalReduceList)
  llvm::Value *GlobalReduceList =
      CGF.EmitCastToVoidPtr(ReductionList.getPointer());
  Address AddrReduceListArg = CGF.GetAddrOfLocalVar(&ReduceListArg);
  llvm::Value *ReducedPtr = CGF.EmitLoadOfScalar(
      AddrReduceListArg, /*Volatile=*/false, C.VoidPtrTy, Loc);
  CGM.getOpenMPRuntime().emitOutlinedFunctionCall(
      CGF, Loc, ReduceFn, {ReducedPtr, GlobalReduceList});
  CGF.FinishFunction();
  return Fn;
}

///
/// Design of OpenMP reductions on the GPU
///
/// Consider a typical OpenMP program with one or more reduction
/// clauses:
///
/// float foo;
/// double bar;
/// #pragma omp target teams distribute parallel for \
///             reduction(+:foo) reduction(*:bar)
/// for (int i = 0; i < N; i++) {
///   foo += A[i]; bar *= B[i];
/// }
///
/// where 'foo' and 'bar' are reduced across all OpenMP threads in
/// all teams.  In our OpenMP implementation on the NVPTX device an
/// OpenMP team is mapped to a CUDA threadblock and OpenMP threads
/// within a team are mapped to CUDA threads within a threadblock.
/// Our goal is to efficiently aggregate values across all OpenMP
/// threads such that:
///
///   - the compiler and runtime are logically concise, and
///   - the reduction is performed efficiently in a hierarchical
///     manner as follows: within OpenMP threads in the same warp,
///     across warps in a threadblock, and finally across teams on
///     the NVPTX device.
///
/// Introduction to Decoupling
///
/// We would like to decouple the compiler and the runtime so that the
/// latter is ignorant of the reduction variables (number, data types)
/// and the reduction operators.  This allows a simpler interface
/// and implementation while still attaining good performance.
///
/// Pseudocode for the aforementioned OpenMP program generated by the
/// compiler is as follows:
///
/// 1. Create private copies of reduction variables on each OpenMP
///    thread: 'foo_private', 'bar_private'
/// 2. Each OpenMP thread reduces the chunk of 'A' and 'B' assigned
///    to it and writes the result in 'foo_private' and 'bar_private'
///    respectively.
/// 3. Call the OpenMP runtime on the GPU to reduce within a team
///    and store the result on the team master:
///
///     __kmpc_nvptx_parallel_reduce_nowait_v2(...,
///        reduceData, shuffleReduceFn, interWarpCpyFn)
///
///     where:
///       struct ReduceData {
///         double *foo;
///         double *bar;
///       } reduceData
///       reduceData.foo = &foo_private
///       reduceData.bar = &bar_private
///
///     'shuffleReduceFn' and 'interWarpCpyFn' are pointers to two
///     auxiliary functions generated by the compiler that operate on
///     variables of type 'ReduceData'.  They aid the runtime perform
///     algorithmic steps in a data agnostic manner.
///
///     'shuffleReduceFn' is a pointer to a function that reduces data
///     of type 'ReduceData' across two OpenMP threads (lanes) in the
///     same warp.  It takes the following arguments as input:
///
///     a. variable of type 'ReduceData' on the calling lane,
///     b. its lane_id,
///     c. an offset relative to the current lane_id to generate a
///        remote_lane_id.  The remote lane contains the second
///        variable of type 'ReduceData' that is to be reduced.
///     d. an algorithm version parameter determining which reduction
///        algorithm to use.
///
///     'shuffleReduceFn' retrieves data from the remote lane using
///     efficient GPU shuffle intrinsics and reduces, using the
///     algorithm specified by the 4th parameter, the two operands
///     element-wise.  The result is written to the first operand.
///
///     Different reduction algorithms are implemented in different
///     runtime functions, all calling 'shuffleReduceFn' to perform
///     the essential reduction step.  Therefore, based on the 4th
///     parameter, this function behaves slightly differently to
///     cooperate with the runtime to ensure correctness under
///     different circumstances.
///
///     'InterWarpCpyFn' is a pointer to a function that transfers
///     reduced variables across warps.  It tunnels, through CUDA
///     shared memory, the thread-private data of type 'ReduceData'
///     from lane 0 of each warp to a lane in the first warp.
/// 4. Call the OpenMP runtime on the GPU to reduce across teams.
///    The last team writes the global reduced value to memory.
///
///     ret = __kmpc_nvptx_teams_reduce_nowait(...,
///             reduceData, shuffleReduceFn, interWarpCpyFn,
///             scratchpadCopyFn, loadAndReduceFn)
///
///     'scratchpadCopyFn' is a helper that stores reduced
///     data from the team master to a scratchpad array in
///     global memory.
///
///     'loadAndReduceFn' is a helper that loads data from
///     the scratchpad array and reduces it with the input
///     operand.
///
///     These compiler generated functions hide address
///     calculation and alignment information from the runtime.
/// 5. if ret == 1:
///     The team master of the last team stores the reduced
///     result to the globals in memory.
///     foo += reduceData.foo; bar *= reduceData.bar
///
///
/// Warp Reduction Algorithms
///
/// On the warp level, we have three algorithms implemented in the
/// OpenMP runtime depending on the number of active lanes:
///
/// Full Warp Reduction
///
/// The reduce algorithm within a warp where all lanes are active
/// is implemented in the runtime as follows:
///
/// full_warp_reduce(void *reduce_data,
///                  kmp_ShuffleReductFctPtr ShuffleReduceFn) {
///   for (int offset = WARPSIZE/2; offset > 0; offset /= 2)
///     ShuffleReduceFn(reduce_data, 0, offset, 0);
/// }
///
/// The algorithm completes in log(2, WARPSIZE) steps.
///
/// 'ShuffleReduceFn' is used here with lane_id set to 0 because it is
/// not used therefore we save instructions by not retrieving lane_id
/// from the corresponding special registers.  The 4th parameter, which
/// represents the version of the algorithm being used, is set to 0 to
/// signify full warp reduction.
///
/// In this version, 'ShuffleReduceFn' behaves, per element, as follows:
///
/// #reduce_elem refers to an element in the local lane's data structure
/// #remote_elem is retrieved from a remote lane
/// remote_elem = shuffle_down(reduce_elem, offset, WARPSIZE);
/// reduce_elem = reduce_elem REDUCE_OP remote_elem;
///
/// Contiguous Partial Warp Reduction
///
/// This reduce algorithm is used within a warp where only the first
/// 'n' (n <= WARPSIZE) lanes are active.  It is typically used when the
/// number of OpenMP threads in a parallel region is not a multiple of
/// WARPSIZE.  The algorithm is implemented in the runtime as follows:
///
/// void
/// contiguous_partial_reduce(void *reduce_data,
///                           kmp_ShuffleReductFctPtr ShuffleReduceFn,
///                           int size, int lane_id) {
///   int curr_size;
///   int offset;
///   curr_size = size;
///   mask = curr_size/2;
///   while (offset>0) {
///     ShuffleReduceFn(reduce_data, lane_id, offset, 1);
///     curr_size = (curr_size+1)/2;
///     offset = curr_size/2;
///   }
/// }
///
/// In this version, 'ShuffleReduceFn' behaves, per element, as follows:
///
/// remote_elem = shuffle_down(reduce_elem, offset, WARPSIZE);
/// if (lane_id < offset)
///     reduce_elem = reduce_elem REDUCE_OP remote_elem
/// else
///     reduce_elem = remote_elem
///
/// This algorithm assumes that the data to be reduced are located in a
/// contiguous subset of lanes starting from the first.  When there is
/// an odd number of active lanes, the data in the last lane is not
/// aggregated with any other lane's dat but is instead copied over.
///
/// Dispersed Partial Warp Reduction
///
/// This algorithm is used within a warp when any discontiguous subset of
/// lanes are active.  It is used to implement the reduction operation
/// across lanes in an OpenMP simd region or in a nested parallel region.
///
/// void
/// dispersed_partial_reduce(void *reduce_data,
///                          kmp_ShuffleReductFctPtr ShuffleReduceFn) {
///   int size, remote_id;
///   int logical_lane_id = number_of_active_lanes_before_me() * 2;
///   do {
///       remote_id = next_active_lane_id_right_after_me();
///       # the above function returns 0 of no active lane
///       # is present right after the current lane.
///       size = number_of_active_lanes_in_this_warp();
///       logical_lane_id /= 2;
///       ShuffleReduceFn(reduce_data, logical_lane_id,
///                       remote_id-1-threadIdx.x, 2);
///   } while (logical_lane_id % 2 == 0 && size > 1);
/// }
///
/// There is no assumption made about the initial state of the reduction.
/// Any number of lanes (>=1) could be active at any position.  The reduction
/// result is returned in the first active lane.
///
/// In this version, 'ShuffleReduceFn' behaves, per element, as follows:
///
/// remote_elem = shuffle_down(reduce_elem, offset, WARPSIZE);
/// if (lane_id % 2 == 0 && offset > 0)
///     reduce_elem = reduce_elem REDUCE_OP remote_elem
/// else
///     reduce_elem = remote_elem
///
///
/// Intra-Team Reduction
///
/// This function, as implemented in the runtime call
/// '__kmpc_nvptx_parallel_reduce_nowait_v2', aggregates data across OpenMP
/// threads in a team.  It first reduces within a warp using the
/// aforementioned algorithms.  We then proceed to gather all such
/// reduced values at the first warp.
///
/// The runtime makes use of the function 'InterWarpCpyFn', which copies
/// data from each of the "warp master" (zeroth lane of each warp, where
/// warp-reduced data is held) to the zeroth warp.  This step reduces (in
/// a mathematical sense) the problem of reduction across warp masters in
/// a block to the problem of warp reduction.
///
///
/// Inter-Team Reduction
///
/// Once a team has reduced its data to a single value, it is stored in
/// a global scratchpad array.  Since each team has a distinct slot, this
/// can be done without locking.
///
/// The last team to write to the scratchpad array proceeds to reduce the
/// scratchpad array.  One or more workers in the last team use the helper
/// 'loadAndReduceDataFn' to load and reduce values from the array, i.e.,
/// the k'th worker reduces every k'th element.
///
/// Finally, a call is made to '__kmpc_nvptx_parallel_reduce_nowait_v2' to
/// reduce across workers and compute a globally reduced value.
///
void CGOpenMPRuntimeNVPTX::emitReduction(
    CodeGenFunction &CGF, SourceLocation Loc, ArrayRef<const Expr *> Privates,
    ArrayRef<const Expr *> LHSExprs, ArrayRef<const Expr *> RHSExprs,
    ArrayRef<const Expr *> ReductionOps, ReductionOptionsTy Options) {
  if (!CGF.HaveInsertPoint())
    return;

  bool ParallelReduction = isOpenMPParallelDirective(Options.ReductionKind);
#ifndef NDEBUG
  bool TeamsReduction = isOpenMPTeamsDirective(Options.ReductionKind);
#endif

  if (Options.SimpleReduction) {
    assert(!TeamsReduction && !ParallelReduction &&
           "Invalid reduction selection in emitReduction.");
    CGOpenMPRuntime::emitReduction(CGF, Loc, Privates, LHSExprs, RHSExprs,
                                   ReductionOps, Options);
    return;
  }

  assert((TeamsReduction || ParallelReduction) &&
         "Invalid reduction selection in emitReduction.");

  // Build res = __kmpc_reduce{_nowait}(<gtid>, <n>, sizeof(RedList),
  // RedList, shuffle_reduce_func, interwarp_copy_func);
  // or
  // Build res = __kmpc_reduce_teams_nowait_simple(<loc>, <gtid>, <lck>);
  llvm::Value *RTLoc = emitUpdateLocation(CGF, Loc);
  llvm::Value *ThreadId = getThreadID(CGF, Loc);

  llvm::Value *Res;
  ASTContext &C = CGM.getContext();
  // 1. Build a list of reduction variables.
  // void *RedList[<n>] = {<ReductionVars>[0], ..., <ReductionVars>[<n>-1]};
  auto Size = RHSExprs.size();
  for (const Expr *E : Privates) {
    if (E->getType()->isVariablyModifiedType())
      // Reserve place for array size.
      ++Size;
  }
  llvm::APInt ArraySize(/*unsigned int numBits=*/32, Size);
  QualType ReductionArrayTy =
      C.getConstantArrayType(C.VoidPtrTy, ArraySize, ArrayType::Normal,
                             /*IndexTypeQuals=*/0);
  Address ReductionList =
      CGF.CreateMemTemp(ReductionArrayTy, ".omp.reduction.red_list");
  auto IPriv = Privates.begin();
  unsigned Idx = 0;
  for (unsigned I = 0, E = RHSExprs.size(); I < E; ++I, ++IPriv, ++Idx) {
    Address Elem = CGF.Builder.CreateConstArrayGEP(ReductionList, Idx);
    CGF.Builder.CreateStore(
        CGF.Builder.CreatePointerBitCastOrAddrSpaceCast(
            CGF.EmitLValue(RHSExprs[I]).getPointer(), CGF.VoidPtrTy),
        Elem);
    if ((*IPriv)->getType()->isVariablyModifiedType()) {
      // Store array size.
      ++Idx;
      Elem = CGF.Builder.CreateConstArrayGEP(ReductionList, Idx);
      llvm::Value *Size = CGF.Builder.CreateIntCast(
          CGF.getVLASize(
                 CGF.getContext().getAsVariableArrayType((*IPriv)->getType()))
              .NumElts,
          CGF.SizeTy, /*isSigned=*/false);
      CGF.Builder.CreateStore(CGF.Builder.CreateIntToPtr(Size, CGF.VoidPtrTy),
                              Elem);
    }
  }

  llvm::Value *RL = CGF.Builder.CreatePointerBitCastOrAddrSpaceCast(
      ReductionList.getPointer(), CGF.VoidPtrTy);
  llvm::Function *ReductionFn = emitReductionFunction(
      Loc, CGF.ConvertTypeForMem(ReductionArrayTy)->getPointerTo(), Privates,
      LHSExprs, RHSExprs, ReductionOps);
  llvm::Value *ReductionArrayTySize = CGF.getTypeSize(ReductionArrayTy);
  llvm::Function *ShuffleAndReduceFn = emitShuffleAndReduceFunction(
      CGM, Privates, ReductionArrayTy, ReductionFn, Loc);
  llvm::Value *InterWarpCopyFn =
      emitInterWarpCopyFunction(CGM, Privates, ReductionArrayTy, Loc);

  if (ParallelReduction) {
    llvm::Value *Args[] = {RTLoc,
                           ThreadId,
                           CGF.Builder.getInt32(RHSExprs.size()),
                           ReductionArrayTySize,
                           RL,
                           ShuffleAndReduceFn,
                           InterWarpCopyFn};

    Res = CGF.EmitRuntimeCall(
        createNVPTXRuntimeFunction(
            OMPRTL_NVPTX__kmpc_nvptx_parallel_reduce_nowait_v2),
        Args);
  } else {
    assert(TeamsReduction && "expected teams reduction.");
    llvm::SmallDenseMap<const ValueDecl *, const FieldDecl *> VarFieldMap;
    llvm::SmallVector<const ValueDecl *, 4> PrivatesReductions(Privates.size());
    int Cnt = 0;
    for (const Expr *DRE : Privates) {
      PrivatesReductions[Cnt] = cast<DeclRefExpr>(DRE)->getDecl();
      ++Cnt;
    }
    const RecordDecl *TeamReductionRec = ::buildRecordForGlobalizedVars(
        CGM.getContext(), PrivatesReductions, llvm::None, VarFieldMap,
        C.getLangOpts().OpenMPCUDAReductionBufNum);
    TeamsReductions.push_back(TeamReductionRec);
    if (!KernelTeamsReductionPtr) {
      KernelTeamsReductionPtr = new llvm::GlobalVariable(
          CGM.getModule(), CGM.VoidPtrTy, /*isConstant=*/true,
          llvm::GlobalValue::InternalLinkage, nullptr,
          "_openmp_teams_reductions_buffer_$_$ptr");
    }
    llvm::Value *GlobalBufferPtr = CGF.EmitLoadOfScalar(
        Address(KernelTeamsReductionPtr, CGM.getPointerAlign()),
        /*Volatile=*/false, C.getPointerType(C.VoidPtrTy), Loc);
    llvm::Value *GlobalToBufferCpyFn = ::emitListToGlobalCopyFunction(
        CGM, Privates, ReductionArrayTy, Loc, TeamReductionRec, VarFieldMap);
    llvm::Value *GlobalToBufferRedFn = ::emitListToGlobalReduceFunction(
        CGM, Privates, ReductionArrayTy, Loc, TeamReductionRec, VarFieldMap,
        ReductionFn);
    llvm::Value *BufferToGlobalCpyFn = ::emitGlobalToListCopyFunction(
        CGM, Privates, ReductionArrayTy, Loc, TeamReductionRec, VarFieldMap);
    llvm::Value *BufferToGlobalRedFn = ::emitGlobalToListReduceFunction(
        CGM, Privates, ReductionArrayTy, Loc, TeamReductionRec, VarFieldMap,
        ReductionFn);

    llvm::Value *Args[] = {
        RTLoc,
        ThreadId,
        GlobalBufferPtr,
        CGF.Builder.getInt32(C.getLangOpts().OpenMPCUDAReductionBufNum),
        RL,
        ShuffleAndReduceFn,
        InterWarpCopyFn,
        GlobalToBufferCpyFn,
        GlobalToBufferRedFn,
        BufferToGlobalCpyFn,
        BufferToGlobalRedFn};

    Res = CGF.EmitRuntimeCall(
        createNVPTXRuntimeFunction(
            OMPRTL_NVPTX__kmpc_nvptx_teams_reduce_nowait_v2),
        Args);
  }

  // 5. Build if (res == 1)
  llvm::BasicBlock *ExitBB = CGF.createBasicBlock(".omp.reduction.done");
  llvm::BasicBlock *ThenBB = CGF.createBasicBlock(".omp.reduction.then");
  llvm::Value *Cond = CGF.Builder.CreateICmpEQ(
      Res, llvm::ConstantInt::get(CGM.Int32Ty, /*V=*/1));
  CGF.Builder.CreateCondBr(Cond, ThenBB, ExitBB);

  // 6. Build then branch: where we have reduced values in the master
  //    thread in each team.
  //    __kmpc_end_reduce{_nowait}(<gtid>);
  //    break;
  CGF.EmitBlock(ThenBB);

  // Add emission of __kmpc_end_reduce{_nowait}(<gtid>);
  auto &&CodeGen = [Privates, LHSExprs, RHSExprs, ReductionOps,
                    this](CodeGenFunction &CGF, PrePostActionTy &Action) {
    auto IPriv = Privates.begin();
    auto ILHS = LHSExprs.begin();
    auto IRHS = RHSExprs.begin();
    for (const Expr *E : ReductionOps) {
      emitSingleReductionCombiner(CGF, E, *IPriv, cast<DeclRefExpr>(*ILHS),
                                  cast<DeclRefExpr>(*IRHS));
      ++IPriv;
      ++ILHS;
      ++IRHS;
    }
  };
  llvm::Value *EndArgs[] = {ThreadId};
  RegionCodeGenTy RCG(CodeGen);
  NVPTXActionTy Action(
      nullptr, llvm::None,
      createNVPTXRuntimeFunction(OMPRTL_NVPTX__kmpc_end_reduce_nowait),
      EndArgs);
  RCG.setAction(Action);
  RCG(CGF);
  // There is no need to emit line number for unconditional branch.
  (void)ApplyDebugLocation::CreateEmpty(CGF);
  CGF.EmitBlock(ExitBB, /*IsFinished=*/true);
}

const VarDecl *
CGOpenMPRuntimeNVPTX::translateParameter(const FieldDecl *FD,
                                         const VarDecl *NativeParam) const {
  if (!NativeParam->getType()->isReferenceType())
    return NativeParam;
  QualType ArgType = NativeParam->getType();
  QualifierCollector QC;
  const Type *NonQualTy = QC.strip(ArgType);
  QualType PointeeTy = cast<ReferenceType>(NonQualTy)->getPointeeType();
  if (const auto *Attr = FD->getAttr<OMPCaptureKindAttr>()) {
    if (Attr->getCaptureKind() == OMPC_map) {
      PointeeTy = CGM.getContext().getAddrSpaceQualType(PointeeTy,
                                                        LangAS::opencl_global);
    } else if (Attr->getCaptureKind() == OMPC_firstprivate &&
               PointeeTy.isConstant(CGM.getContext())) {
      PointeeTy = CGM.getContext().getAddrSpaceQualType(PointeeTy,
                                                        LangAS::opencl_generic);
    }
  }
  ArgType = CGM.getContext().getPointerType(PointeeTy);
  QC.addRestrict();
  enum { NVPTX_local_addr = 5 };
  QC.addAddressSpace(getLangASFromTargetAS(NVPTX_local_addr));
  ArgType = QC.apply(CGM.getContext(), ArgType);
  if (isa<ImplicitParamDecl>(NativeParam))
    return ImplicitParamDecl::Create(
        CGM.getContext(), /*DC=*/nullptr, NativeParam->getLocation(),
        NativeParam->getIdentifier(), ArgType, ImplicitParamDecl::Other);
  return ParmVarDecl::Create(
      CGM.getContext(),
      const_cast<DeclContext *>(NativeParam->getDeclContext()),
      NativeParam->getBeginLoc(), NativeParam->getLocation(),
      NativeParam->getIdentifier(), ArgType,
      /*TInfo=*/nullptr, SC_None, /*DefArg=*/nullptr);
}

Address
CGOpenMPRuntimeNVPTX::getParameterAddress(CodeGenFunction &CGF,
                                          const VarDecl *NativeParam,
                                          const VarDecl *TargetParam) const {
  assert(NativeParam != TargetParam &&
         NativeParam->getType()->isReferenceType() &&
         "Native arg must not be the same as target arg.");
  Address LocalAddr = CGF.GetAddrOfLocalVar(TargetParam);
  QualType NativeParamType = NativeParam->getType();
  QualifierCollector QC;
  const Type *NonQualTy = QC.strip(NativeParamType);
  QualType NativePointeeTy = cast<ReferenceType>(NonQualTy)->getPointeeType();
  unsigned NativePointeeAddrSpace =
      CGF.getContext().getTargetAddressSpace(NativePointeeTy);
  QualType TargetTy = TargetParam->getType();
  llvm::Value *TargetAddr = CGF.EmitLoadOfScalar(
      LocalAddr, /*Volatile=*/false, TargetTy, SourceLocation());
  // First cast to generic.
  TargetAddr = CGF.Builder.CreatePointerBitCastOrAddrSpaceCast(
      TargetAddr, TargetAddr->getType()->getPointerElementType()->getPointerTo(
                      /*AddrSpace=*/0));
  // Cast from generic to native address space.
  TargetAddr = CGF.Builder.CreatePointerBitCastOrAddrSpaceCast(
      TargetAddr, TargetAddr->getType()->getPointerElementType()->getPointerTo(
                      NativePointeeAddrSpace));
  Address NativeParamAddr = CGF.CreateMemTemp(NativeParamType);
  CGF.EmitStoreOfScalar(TargetAddr, NativeParamAddr, /*Volatile=*/false,
                        NativeParamType);
  return NativeParamAddr;
}

void CGOpenMPRuntimeNVPTX::emitOutlinedFunctionCall(
    CodeGenFunction &CGF, SourceLocation Loc, llvm::FunctionCallee OutlinedFn,
    ArrayRef<llvm::Value *> Args) const {
  SmallVector<llvm::Value *, 4> TargetArgs;
  TargetArgs.reserve(Args.size());
  auto *FnType = OutlinedFn.getFunctionType();
  for (unsigned I = 0, E = Args.size(); I < E; ++I) {
    if (FnType->isVarArg() && FnType->getNumParams() <= I) {
      TargetArgs.append(std::next(Args.begin(), I), Args.end());
      break;
    }
    llvm::Type *TargetType = FnType->getParamType(I);
    llvm::Value *NativeArg = Args[I];
    if (!TargetType->isPointerTy()) {
      TargetArgs.emplace_back(NativeArg);
      continue;
    }
    llvm::Value *TargetArg = CGF.Builder.CreatePointerBitCastOrAddrSpaceCast(
        NativeArg,
        NativeArg->getType()->getPointerElementType()->getPointerTo());
    TargetArgs.emplace_back(
        CGF.Builder.CreatePointerBitCastOrAddrSpaceCast(TargetArg, TargetType));
  }
  CGOpenMPRuntime::emitOutlinedFunctionCall(CGF, Loc, OutlinedFn, TargetArgs);
}

/// Emit function which wraps the outline parallel region
/// and controls the arguments which are passed to this function.
/// The wrapper ensures that the outlined function is called
/// with the correct arguments when data is shared.
llvm::Function *CGOpenMPRuntimeNVPTX::createParallelDataSharingWrapper(
    llvm::Function *OutlinedParallelFn, const OMPExecutableDirective &D) {
  ASTContext &Ctx = CGM.getContext();
  const auto &CS = *D.getCapturedStmt(OMPD_parallel);

  // Create a function that takes as argument the source thread.
  FunctionArgList WrapperArgs;
  QualType Int16QTy =
      Ctx.getIntTypeForBitwidth(/*DestWidth=*/16, /*Signed=*/false);
  QualType Int32QTy =
      Ctx.getIntTypeForBitwidth(/*DestWidth=*/32, /*Signed=*/false);
  ImplicitParamDecl ParallelLevelArg(Ctx, /*DC=*/nullptr, D.getBeginLoc(),
                                     /*Id=*/nullptr, Int16QTy,
                                     ImplicitParamDecl::Other);
  ImplicitParamDecl WrapperArg(Ctx, /*DC=*/nullptr, D.getBeginLoc(),
                               /*Id=*/nullptr, Int32QTy,
                               ImplicitParamDecl::Other);
  WrapperArgs.emplace_back(&ParallelLevelArg);
  WrapperArgs.emplace_back(&WrapperArg);

  const CGFunctionInfo &CGFI =
      CGM.getTypes().arrangeBuiltinFunctionDeclaration(Ctx.VoidTy, WrapperArgs);

  auto *Fn = llvm::Function::Create(
      CGM.getTypes().GetFunctionType(CGFI), llvm::GlobalValue::InternalLinkage,
      Twine(OutlinedParallelFn->getName(), "_wrapper"), &CGM.getModule());
  CGM.SetInternalFunctionAttributes(GlobalDecl(), Fn, CGFI);
  if (CGM.getTriple().getArch() == llvm::Triple::amdgcn) {
    Fn->setName(CGM.getModule().getName() + Fn->getName());
    DotToUnderbar(Fn);
    Fn->setLinkage(llvm::GlobalValue::ExternalLinkage);
    Fn->addFnAttr(llvm::Attribute::AlwaysInline);
    Fn->setDSOLocal(false);
    // Create global constant of the hash value for select_outline_wrapper
    // We only need these for functions generated in other modules
    (void)new llvm::GlobalVariable(
        CGM.getModule(),
        /* Type */ CGM.SizeTy,
        /* isConstant */ true,
        /* Linkage Types */ llvm::GlobalValue::ExternalLinkage,
        llvm::ConstantInt::get(CGM.SizeTy, llvm::hash_value(Fn->getName())),
        Twine("_HASHW_") + Fn->getName().str(),
        /* insertBefore */ nullptr,
        /* ThreadLocalMode =*/llvm::GlobalVariable::NotThreadLocal,
        CGM.getContext().getTargetAddressSpace(LangAS::cuda_constant));
    // /*isExternallyInitialized*/ false);
  } else
    Fn->setLinkage(llvm::GlobalValue::InternalLinkage);

  Fn->setDoesNotRecurse();

  CodeGenFunction CGF(CGM, /*suppressNewContext=*/true);
  CGF.StartFunction(GlobalDecl(), Ctx.VoidTy, Fn, CGFI, WrapperArgs,
                    D.getBeginLoc(), D.getBeginLoc());

  const auto *RD = CS.getCapturedRecordDecl();
  auto CurField = RD->field_begin();

  Address ZeroAddr = CGF.CreateMemTemp(
      CGF.getContext().getIntTypeForBitwidth(/*DestWidth=*/32, /*Signed=*/1),
      /*Name*/ ".zero.addr");
  CGF.Builder.CreateStore(CGF.Builder.getInt32(0), ZeroAddr);
  // Get the array of arguments.
  SmallVector<llvm::Value *, 8> Args;

  Args.emplace_back(CGF.GetAddrOfLocalVar(&WrapperArg).getPointer());
  Args.emplace_back(ZeroAddr.getPointer());

  CGBuilderTy &Bld = CGF.Builder;
  auto CI = CS.capture_begin();

  // Use global memory for data sharing.
  // Handle passing of global args to workers.
  Address GlobalArgs =
      CGF.CreateDefaultAlignTempAlloca(CGF.VoidPtrPtrTy, "global_args");
  llvm::Value *GlobalArgsPtr = GlobalArgs.getPointer();
  llvm::Value *DataSharingArgs[] = {GlobalArgsPtr};
  CGF.EmitRuntimeCall(
      createNVPTXRuntimeFunction(OMPRTL_NVPTX__kmpc_get_shared_variables),
      DataSharingArgs);

  // Retrieve the shared variables from the list of references returned
  // by the runtime. Pass the variables to the outlined function.
  Address SharedArgListAddress = Address::invalid();
  if (CS.capture_size() > 0 ||
      isOpenMPLoopBoundSharingDirective(D.getDirectiveKind())) {
    SharedArgListAddress = CGF.EmitLoadOfPointer(
        GlobalArgs, CGF.getContext()
                        .getPointerType(CGF.getContext().getPointerType(
                            CGF.getContext().VoidPtrTy))
                        .castAs<PointerType>());
  }
  unsigned Idx = 0;
  if (isOpenMPLoopBoundSharingDirective(D.getDirectiveKind())) {
    Address Src = Bld.CreateConstInBoundsGEP(SharedArgListAddress, Idx);
    Address TypedAddress = Bld.CreatePointerBitCastOrAddrSpaceCast(
        Src, CGF.SizeTy->getPointerTo());
    llvm::Value *LB = CGF.EmitLoadOfScalar(
        TypedAddress,
        /*Volatile=*/false,
        CGF.getContext().getPointerType(CGF.getContext().getSizeType()),
        cast<OMPLoopDirective>(D).getLowerBoundVariable()->getExprLoc());
    Args.emplace_back(LB);
    ++Idx;
    Src = Bld.CreateConstInBoundsGEP(SharedArgListAddress, Idx);
    TypedAddress = Bld.CreatePointerBitCastOrAddrSpaceCast(
        Src, CGF.SizeTy->getPointerTo());
    llvm::Value *UB = CGF.EmitLoadOfScalar(
        TypedAddress,
        /*Volatile=*/false,
        CGF.getContext().getPointerType(CGF.getContext().getSizeType()),
        cast<OMPLoopDirective>(D).getUpperBoundVariable()->getExprLoc());
    Args.emplace_back(UB);
    ++Idx;
  }
  if (CS.capture_size() > 0) {
    ASTContext &CGFContext = CGF.getContext();
    for (unsigned I = 0, E = CS.capture_size(); I < E; ++I, ++CI, ++CurField) {
      QualType ElemTy = CurField->getType();
      Address Src = Bld.CreateConstInBoundsGEP(SharedArgListAddress, I + Idx);
      Address TypedAddress = Bld.CreatePointerBitCastOrAddrSpaceCast(
          Src, CGF.ConvertTypeForMem(CGFContext.getPointerType(ElemTy)));
      llvm::Value *Arg = CGF.EmitLoadOfScalar(TypedAddress,
                                              /*Volatile=*/false,
                                              CGFContext.getPointerType(ElemTy),
                                              CI->getLocation());
      if (CI->capturesVariableByCopy() &&
          !CI->getCapturedVar()->getType()->isAnyPointerType()) {
        Arg = castValueToType(CGF, Arg, ElemTy, CGFContext.getUIntPtrType(),
                              CI->getLocation());
      }
      Args.emplace_back(Arg);
    }
  }

  emitOutlinedFunctionCall(CGF, D.getBeginLoc(), OutlinedParallelFn, Args);
  CGF.FinishFunction();
  return Fn;
}

void CGOpenMPRuntimeNVPTX::emitFunctionProlog(CodeGenFunction &CGF,
                                              const Decl *D) {
  if (getDataSharingMode(CGM) != CGOpenMPRuntimeNVPTX::Generic)
    return;

  assert(D && "Expected function or captured|block decl.");
  assert(FunctionGlobalizedDecls.count(CGF.CurFn) == 0 &&
         "Function is registered already.");
  assert((!TeamAndReductions.first || TeamAndReductions.first == D) &&
         "Team is set but not processed.");
  const Stmt *Body = nullptr;
  bool NeedToDelayGlobalization = false;
  if (const auto *FD = dyn_cast<FunctionDecl>(D)) {
    Body = FD->getBody();
  } else if (const auto *BD = dyn_cast<BlockDecl>(D)) {
    Body = BD->getBody();
  } else if (const auto *CD = dyn_cast<CapturedDecl>(D)) {
    Body = CD->getBody();
    NeedToDelayGlobalization = CGF.CapturedStmtInfo->getKind() == CR_OpenMP;
    if (NeedToDelayGlobalization &&
        getExecutionMode() == CGOpenMPRuntimeNVPTX::EM_SPMD)
      return;
  }
  if (!Body)
    return;
  CheckVarsEscapingDeclContext VarChecker(CGF, TeamAndReductions.second);
  VarChecker.Visit(Body);
  const RecordDecl *GlobalizedVarsRecord =
      VarChecker.getGlobalizedRecord(IsInTTDRegion);
  TeamAndReductions.first = nullptr;
  TeamAndReductions.second.clear();
  ArrayRef<const ValueDecl *> EscapedVariableLengthDecls =
      VarChecker.getEscapedVariableLengthDecls();
  if (!GlobalizedVarsRecord && EscapedVariableLengthDecls.empty())
    return;
  auto I = FunctionGlobalizedDecls.try_emplace(CGF.CurFn).first;
  I->getSecond().MappedParams =
      llvm::make_unique<CodeGenFunction::OMPMapVars>();
  I->getSecond().GlobalRecord = GlobalizedVarsRecord;
  I->getSecond().EscapedParameters.insert(
      VarChecker.getEscapedParameters().begin(),
      VarChecker.getEscapedParameters().end());
  I->getSecond().EscapedVariableLengthDecls.append(
      EscapedVariableLengthDecls.begin(), EscapedVariableLengthDecls.end());
  DeclToAddrMapTy &Data = I->getSecond().LocalVarData;
  for (const ValueDecl *VD : VarChecker.getEscapedDecls()) {
    assert(VD->isCanonicalDecl() && "Expected canonical declaration");
    const FieldDecl *FD = VarChecker.getFieldForGlobalizedVar(VD);
    Data.insert(std::make_pair(VD, MappedVarData(FD, IsInTTDRegion)));
  }
  if (!IsInTTDRegion && !NeedToDelayGlobalization && !IsInParallelRegion) {
    CheckVarsEscapingDeclContext VarChecker(CGF, llvm::None);
    VarChecker.Visit(Body);
    I->getSecond().SecondaryGlobalRecord =
        VarChecker.getGlobalizedRecord(/*IsInTTDRegion=*/true);
    I->getSecond().SecondaryLocalVarData.emplace();
    DeclToAddrMapTy &Data = I->getSecond().SecondaryLocalVarData.getValue();
    for (const ValueDecl *VD : VarChecker.getEscapedDecls()) {
      assert(VD->isCanonicalDecl() && "Expected canonical declaration");
      const FieldDecl *FD = VarChecker.getFieldForGlobalizedVar(VD);
      Data.insert(
          std::make_pair(VD, MappedVarData(FD, /*IsInTTDRegion=*/true)));
    }
  }
  if (!NeedToDelayGlobalization) {
    emitGenericVarsProlog(CGF, D->getBeginLoc(), /*WithSPMDCheck=*/true);
    struct GlobalizationScope final : EHScopeStack::Cleanup {
      GlobalizationScope() = default;

      void Emit(CodeGenFunction &CGF, Flags flags) override {
        static_cast<CGOpenMPRuntimeNVPTX &>(CGF.CGM.getOpenMPRuntime())
            .emitGenericVarsEpilog(CGF, /*WithSPMDCheck=*/true);
      }
    };
    CGF.EHStack.pushCleanup<GlobalizationScope>(NormalAndEHCleanup);
  }
}

Address CGOpenMPRuntimeNVPTX::getAddressOfLocalVariable(CodeGenFunction &CGF,
                                                        const VarDecl *VD) {
  if (VD && VD->hasAttr<OMPAllocateDeclAttr>()) {
    const auto *A = VD->getAttr<OMPAllocateDeclAttr>();
    switch (A->getAllocatorType()) {
      // Use the default allocator here as by default local vars are
      // threadlocal.
    case OMPAllocateDeclAttr::OMPDefaultMemAlloc:
    case OMPAllocateDeclAttr::OMPThreadMemAlloc:
    case OMPAllocateDeclAttr::OMPHighBWMemAlloc:
    case OMPAllocateDeclAttr::OMPLowLatMemAlloc:
      // Follow the user decision - use default allocation.
      return Address::invalid();
    case OMPAllocateDeclAttr::OMPUserDefinedMemAlloc:
      // TODO: implement aupport for user-defined allocators.
      return Address::invalid();
    case OMPAllocateDeclAttr::OMPConstMemAlloc: {
      llvm::Type *VarTy = CGF.ConvertTypeForMem(VD->getType());
      auto *GV = new llvm::GlobalVariable(
          CGM.getModule(), VarTy, /*isConstant=*/false,
          llvm::GlobalValue::InternalLinkage,
          llvm::Constant::getNullValue(VarTy), VD->getName(),
          /*InsertBefore=*/nullptr, llvm::GlobalValue::NotThreadLocal,
          CGM.getContext().getTargetAddressSpace(LangAS::cuda_constant));
      CharUnits Align = CGM.getContext().getDeclAlign(VD);
      GV->setAlignment(Align.getQuantity());
      return Address(GV, Align);
    }
    case OMPAllocateDeclAttr::OMPPTeamMemAlloc: {
      llvm::Type *VarTy = CGF.ConvertTypeForMem(VD->getType());
      auto *GV = new llvm::GlobalVariable(
          CGM.getModule(), VarTy, /*isConstant=*/false,
          llvm::GlobalValue::InternalLinkage,
          llvm::Constant::getNullValue(VarTy), VD->getName(),
          /*InsertBefore=*/nullptr, llvm::GlobalValue::NotThreadLocal,
          CGM.getContext().getTargetAddressSpace(LangAS::cuda_shared));
      CharUnits Align = CGM.getContext().getDeclAlign(VD);
      GV->setAlignment(Align.getQuantity());
      return Address(GV, Align);
    }
    case OMPAllocateDeclAttr::OMPLargeCapMemAlloc:
    case OMPAllocateDeclAttr::OMPCGroupMemAlloc: {
      llvm::Type *VarTy = CGF.ConvertTypeForMem(VD->getType());
      auto *GV = new llvm::GlobalVariable(
          CGM.getModule(), VarTy, /*isConstant=*/false,
          llvm::GlobalValue::InternalLinkage,
          llvm::Constant::getNullValue(VarTy), VD->getName());
      CharUnits Align = CGM.getContext().getDeclAlign(VD);
      GV->setAlignment(Align.getQuantity());
      return Address(GV, Align);
    }
    }
  }

  if (getDataSharingMode(CGM) != CGOpenMPRuntimeNVPTX::Generic)
    return Address::invalid();

  VD = VD->getCanonicalDecl();
  auto I = FunctionGlobalizedDecls.find(CGF.CurFn);
  if (I == FunctionGlobalizedDecls.end())
    return Address::invalid();
  auto VDI = I->getSecond().LocalVarData.find(VD);
  if (VDI != I->getSecond().LocalVarData.end())
    return VDI->second.PrivateAddr;
  if (VD->hasAttrs()) {
    for (specific_attr_iterator<OMPReferencedVarAttr> IT(VD->attr_begin()),
         E(VD->attr_end());
         IT != E; ++IT) {
      auto VDI = I->getSecond().LocalVarData.find(
          cast<VarDecl>(cast<DeclRefExpr>(IT->getRef())->getDecl())
              ->getCanonicalDecl());
      if (VDI != I->getSecond().LocalVarData.end())
        return VDI->second.PrivateAddr;
    }
  }

  return Address::invalid();
}

void CGOpenMPRuntimeNVPTX::functionFinished(CodeGenFunction &CGF) {
  FunctionGlobalizedDecls.erase(CGF.CurFn);
  CGOpenMPRuntime::functionFinished(CGF);
}

void CGOpenMPRuntimeNVPTX::getDefaultDistScheduleAndChunk(
    CodeGenFunction &CGF, const OMPLoopDirective &S,
    OpenMPDistScheduleClauseKind &ScheduleKind,
    llvm::Value *&Chunk) const {
  if (getExecutionMode() == CGOpenMPRuntimeNVPTX::EM_SPMD) {
    ScheduleKind = OMPC_DIST_SCHEDULE_static;
    Chunk = CGF.EmitScalarConversion(getNVPTXNumThreads(CGF),
        CGF.getContext().getIntTypeForBitwidth(32, /*Signed=*/0),
        S.getIterationVariable()->getType(), S.getBeginLoc());
    return;
  }
  CGOpenMPRuntime::getDefaultDistScheduleAndChunk(
      CGF, S, ScheduleKind, Chunk);
}

void CGOpenMPRuntimeNVPTX::getDefaultScheduleAndChunk(
    CodeGenFunction &CGF, const OMPLoopDirective &S,
    OpenMPScheduleClauseKind &ScheduleKind,
    const Expr *&ChunkExpr) const {
  ScheduleKind = OMPC_SCHEDULE_static;
  // Chunk size is 1 in this case.
  llvm::APInt ChunkSize(32, 1);
  ChunkExpr = IntegerLiteral::Create(CGF.getContext(), ChunkSize,
      CGF.getContext().getIntTypeForBitwidth(32, /*Signed=*/0),
      SourceLocation());
}

void CGOpenMPRuntimeNVPTX::adjustTargetSpecificDataForLambdas(
    CodeGenFunction &CGF, const OMPExecutableDirective &D) const {
  assert(isOpenMPTargetExecutionDirective(D.getDirectiveKind()) &&
         " Expected target-based directive.");
  const CapturedStmt *CS = D.getCapturedStmt(OMPD_target);
  for (const CapturedStmt::Capture &C : CS->captures()) {
    // Capture variables captured by reference in lambdas for target-based
    // directives.
    if (!C.capturesVariable())
      continue;
    const VarDecl *VD = C.getCapturedVar();
    const auto *RD = VD->getType()
                         .getCanonicalType()
                         .getNonReferenceType()
                         ->getAsCXXRecordDecl();
    if (!RD || !RD->isLambda())
      continue;
    Address VDAddr = CGF.GetAddrOfLocalVar(VD);
    LValue VDLVal;
    if (VD->getType().getCanonicalType()->isReferenceType())
      VDLVal = CGF.EmitLoadOfReferenceLValue(VDAddr, VD->getType());
    else
      VDLVal = CGF.MakeAddrLValue(
          VDAddr, VD->getType().getCanonicalType().getNonReferenceType());
    llvm::DenseMap<const VarDecl *, FieldDecl *> Captures;
    FieldDecl *ThisCapture = nullptr;
    RD->getCaptureFields(Captures, ThisCapture);
    if (ThisCapture && CGF.CapturedStmtInfo->isCXXThisExprCaptured()) {
      LValue ThisLVal =
          CGF.EmitLValueForFieldInitialization(VDLVal, ThisCapture);
      llvm::Value *CXXThis = CGF.LoadCXXThis();
      CGF.EmitStoreOfScalar(CXXThis, ThisLVal);
    }
    for (const LambdaCapture &LC : RD->captures()) {
      if (LC.getCaptureKind() != LCK_ByRef)
        continue;
      const VarDecl *VD = LC.getCapturedVar();
      if (!CS->capturesVariable(VD))
        continue;
      auto It = Captures.find(VD);
      assert(It != Captures.end() && "Found lambda capture without field.");
      LValue VarLVal = CGF.EmitLValueForFieldInitialization(VDLVal, It->second);
      Address VDAddr = CGF.GetAddrOfLocalVar(VD);
      if (VD->getType().getCanonicalType()->isReferenceType())
        VDAddr = CGF.EmitLoadOfReferenceLValue(VDAddr,
                                               VD->getType().getCanonicalType())
                     .getAddress();
      CGF.EmitStoreOfScalar(VDAddr.getPointer(), VarLVal);
    }
  }
}

unsigned CGOpenMPRuntimeNVPTX::getDefaultFirstprivateAddressSpace() const {
  return CGM.getContext().getTargetAddressSpace(LangAS::cuda_constant);
}

bool CGOpenMPRuntimeNVPTX::hasAllocateAttributeForGlobalVar(const VarDecl *VD,
                                                            LangAS &AS) {
  if (!VD || !VD->hasAttr<OMPAllocateDeclAttr>())
    return false;
  const auto *A = VD->getAttr<OMPAllocateDeclAttr>();
  switch(A->getAllocatorType()) {
  case OMPAllocateDeclAttr::OMPDefaultMemAlloc:
  // Not supported, fallback to the default mem space.
  case OMPAllocateDeclAttr::OMPThreadMemAlloc:
  case OMPAllocateDeclAttr::OMPLargeCapMemAlloc:
  case OMPAllocateDeclAttr::OMPCGroupMemAlloc:
  case OMPAllocateDeclAttr::OMPHighBWMemAlloc:
  case OMPAllocateDeclAttr::OMPLowLatMemAlloc:
    AS = LangAS::Default;
    return true;
  case OMPAllocateDeclAttr::OMPConstMemAlloc:
    AS = LangAS::cuda_constant;
    return true;
  case OMPAllocateDeclAttr::OMPPTeamMemAlloc:
    AS = LangAS::cuda_shared;
    return true;
  case OMPAllocateDeclAttr::OMPUserDefinedMemAlloc:
    llvm_unreachable("Expected predefined allocator for the variables with the "
                     "static storage.");
  }
  return false;
}

// Get current CudaArch and ignore any unknown values
static CudaArch getCudaArch(CodeGenModule &CGM) {
  if (!CGM.getTarget().hasFeature("ptx") &&
      (CGM.getTriple().getArch() != llvm::Triple::amdgcn))
    return CudaArch::UNKNOWN;
  if (CGM.getTriple().getArch() == llvm::Triple::amdgcn)
    return StringToCudaArch(CGM.getTarget().getTargetOpts().CPU);
  // FIXME: Can we always just regurn StringToCudaArch(...CPU) here?
  llvm::StringMap<bool> Features;
  CGM.getTarget().initFeatureMap(Features, CGM.getDiags(),
                                 CGM.getTarget().getTargetOpts().CPU,
                                 CGM.getTarget().getTargetOpts().Features);
  for (const auto &Feature : Features) {
    if (Feature.getValue()) {
      CudaArch Arch = StringToCudaArch(Feature.getKey());
      if (Arch != CudaArch::UNKNOWN)
        return Arch;
    }
  }
  return CudaArch::UNKNOWN;
}

/// Check to see if target architecture supports unified addressing which is
/// a restriction for OpenMP requires clause "unified_shared_memory".
void CGOpenMPRuntimeNVPTX::checkArchForUnifiedAddressing(
    const OMPRequiresDecl *D) {
  for (const OMPClause *Clause : D->clauselists()) {
    if (Clause->getClauseKind() == OMPC_unified_shared_memory) {
      switch (getCudaArch(CGM)) {
      case CudaArch::SM_20:
      case CudaArch::SM_21:
      case CudaArch::SM_30:
      case CudaArch::SM_32:
      case CudaArch::SM_35:
      case CudaArch::SM_37:
      case CudaArch::SM_50:
      case CudaArch::SM_52:
      case CudaArch::SM_53:
      case CudaArch::SM_60:
      case CudaArch::SM_61:
      case CudaArch::SM_62:
        CGM.Error(Clause->getBeginLoc(),
                  "Target architecture does not support unified addressing");
        return;
      case CudaArch::SM_70:
      case CudaArch::SM_72:
      case CudaArch::SM_75:
      case CudaArch::GFX600:
      case CudaArch::GFX601:
      case CudaArch::GFX700:
      case CudaArch::GFX701:
      case CudaArch::GFX702:
      case CudaArch::GFX703:
      case CudaArch::GFX704:
      case CudaArch::GFX801:
      case CudaArch::GFX802:
      case CudaArch::GFX803:
      case CudaArch::GFX810:
      case CudaArch::GFX900:
      case CudaArch::GFX902:
      case CudaArch::GFX904:
      case CudaArch::GFX906:
      case CudaArch::GFX908:
      case CudaArch::GFX909:
      case CudaArch::GFX1010:
      case CudaArch::GFX1011:
      case CudaArch::GFX1012:
      case CudaArch::UNKNOWN:
        break;
      case CudaArch::LAST:
        llvm_unreachable("Unexpected Cuda arch.");
      }
    }
  }
  CGOpenMPRuntime::checkArchForUnifiedAddressing(D);
}

/// Get number of SMs and number of blocks per SM.
static std::pair<unsigned, unsigned> getSMsBlocksPerSM(CodeGenModule &CGM) {
  std::pair<unsigned, unsigned> Data;
  if (CGM.getLangOpts().OpenMPCUDANumSMs)
    Data.first = CGM.getLangOpts().OpenMPCUDANumSMs;
  if (CGM.getLangOpts().OpenMPCUDABlocksPerSM)
    Data.second = CGM.getLangOpts().OpenMPCUDABlocksPerSM;
  if (Data.first && Data.second)
    return Data;
  switch (getCudaArch(CGM)) {
  case CudaArch::SM_20:
  case CudaArch::SM_21:
  case CudaArch::SM_30:
  case CudaArch::SM_32:
  case CudaArch::SM_35:
  case CudaArch::SM_37:
  case CudaArch::SM_50:
  case CudaArch::SM_52:
  case CudaArch::SM_53:
    return {16, 16};
  case CudaArch::SM_60:
  case CudaArch::SM_61:
  case CudaArch::SM_62:
    return {56, 32};
  case CudaArch::SM_70:
  case CudaArch::SM_72:
  case CudaArch::SM_75:
    return {84, 32};
  case CudaArch::GFX600:
  case CudaArch::GFX601:
  case CudaArch::GFX700:
  case CudaArch::GFX701:
    return {44, 64}; // Hawaii
  case CudaArch::GFX702:
  case CudaArch::GFX703:
  case CudaArch::GFX704:
  case CudaArch::GFX801:
  case CudaArch::GFX802:
    return {28, 64}; // Tonga
  case CudaArch::GFX803:
    return {64, 64}; // FIXME: Verify these settings or get autmatically
  case CudaArch::GFX810:
  case CudaArch::GFX900:
  case CudaArch::GFX902:
  case CudaArch::GFX904:
  case CudaArch::GFX906:
  case CudaArch::GFX908:
  case CudaArch::GFX909:
<<<<<<< HEAD
    return {64, 64};
=======
  case CudaArch::GFX1010:
  case CudaArch::GFX1011:
  case CudaArch::GFX1012:
>>>>>>> ec4812e3
  case CudaArch::UNKNOWN:
    break;
  case CudaArch::LAST:
    llvm_unreachable("Unexpected Cuda arch.");
  }
  llvm_unreachable("Unexpected NVPTX target without ptx feature.");
}

void CGOpenMPRuntimeNVPTX::clear() {
  if (!GlobalizedRecords.empty()) {
    ASTContext &C = CGM.getContext();
    llvm::SmallVector<const GlobalPtrSizeRecsTy *, 4> GlobalRecs;
    llvm::SmallVector<const GlobalPtrSizeRecsTy *, 4> SharedRecs;
    RecordDecl *StaticRD = C.buildImplicitRecord(
        "_openmp_static_memory_type_$_", RecordDecl::TagKind::TTK_Union);
    StaticRD->startDefinition();
    RecordDecl *SharedStaticRD = C.buildImplicitRecord(
        "_shared_openmp_static_memory_type_$_", RecordDecl::TagKind::TTK_Union);
    SharedStaticRD->startDefinition();
    for (const GlobalPtrSizeRecsTy &Records : GlobalizedRecords) {
      if (Records.Records.empty())
        continue;
      unsigned Size = 0;
      unsigned RecAlignment = 0;
      for (const RecordDecl *RD : Records.Records) {
        QualType RDTy = C.getRecordType(RD);
        unsigned Alignment = C.getTypeAlignInChars(RDTy).getQuantity();
        RecAlignment = std::max(RecAlignment, Alignment);
        unsigned RecSize = C.getTypeSizeInChars(RDTy).getQuantity();
        Size =
            llvm::alignTo(llvm::alignTo(Size, Alignment) + RecSize, Alignment);
      }
      Size = llvm::alignTo(Size, RecAlignment);
      llvm::APInt ArySize(/*numBits=*/64, Size);
      QualType SubTy = C.getConstantArrayType(
          C.CharTy, ArySize, ArrayType::Normal, /*IndexTypeQuals=*/0);
      const bool UseSharedMemory = Size <= SharedMemorySize;
      auto *Field =
          FieldDecl::Create(C, UseSharedMemory ? SharedStaticRD : StaticRD,
                            SourceLocation(), SourceLocation(), nullptr, SubTy,
                            C.getTrivialTypeSourceInfo(SubTy, SourceLocation()),
                            /*BW=*/nullptr, /*Mutable=*/false,
                            /*InitStyle=*/ICIS_NoInit);
      Field->setAccess(AS_public);
      if (UseSharedMemory) {
        SharedStaticRD->addDecl(Field);
        SharedRecs.push_back(&Records);
      } else {
        StaticRD->addDecl(Field);
        GlobalRecs.push_back(&Records);
      }
      Records.RecSize->setInitializer(llvm::ConstantInt::get(CGM.SizeTy, Size));
      Records.UseSharedMemory->setInitializer(
          llvm::ConstantInt::get(CGM.Int16Ty, UseSharedMemory ? 1 : 0));
    }
    // Allocate SharedMemorySize buffer for the shared memory.
    // FIXME: nvlink does not handle weak linkage correctly (object with the
    // different size are reported as erroneous).
    // Restore this code as sson as nvlink is fixed.
    if (!SharedStaticRD->field_empty()) {
      llvm::APInt ArySize(/*numBits=*/64, SharedMemorySize);
      QualType SubTy = C.getConstantArrayType(
          C.CharTy, ArySize, ArrayType::Normal, /*IndexTypeQuals=*/0);
      auto *Field = FieldDecl::Create(
          C, SharedStaticRD, SourceLocation(), SourceLocation(), nullptr, SubTy,
          C.getTrivialTypeSourceInfo(SubTy, SourceLocation()),
          /*BW=*/nullptr, /*Mutable=*/false,
          /*InitStyle=*/ICIS_NoInit);
      Field->setAccess(AS_public);
      SharedStaticRD->addDecl(Field);
    }
    SharedStaticRD->completeDefinition();
    if (!SharedStaticRD->field_empty()) {
      QualType StaticTy = C.getRecordType(SharedStaticRD);
      llvm::Type *LLVMStaticTy = CGM.getTypes().ConvertTypeForMem(StaticTy);
      auto *GV = (CGM.getTriple().getArch() == llvm::Triple::amdgcn)
        ? new llvm::GlobalVariable(
          CGM.getModule(), LLVMStaticTy,
          /*isConstant=*/false, llvm::GlobalValue::WeakAnyLinkage,
	  llvm::UndefValue::get(LLVMStaticTy),
          "_openmp_shared_static_glob_rd_$_", /*InsertBefore=*/nullptr,
          llvm::GlobalValue::NotThreadLocal,
          C.getTargetAddressSpace(LangAS::cuda_shared),
	  /*isExternallyInitialized*/ true)
        : new llvm::GlobalVariable(
          CGM.getModule(), LLVMStaticTy,
          /*isConstant=*/false, llvm::GlobalValue::CommonLinkage,
          llvm::Constant::getNullValue(LLVMStaticTy),
          "_openmp_shared_static_glob_rd_$_", /*InsertBefore=*/nullptr,
          llvm::GlobalValue::NotThreadLocal,
          C.getTargetAddressSpace(LangAS::cuda_shared));
      auto *Replacement = llvm::ConstantExpr::getPointerBitCastOrAddrSpaceCast(
          GV, CGM.VoidPtrTy);
      for (const GlobalPtrSizeRecsTy *Rec : SharedRecs) {
        Rec->Buffer->replaceAllUsesWith(Replacement);
        Rec->Buffer->eraseFromParent();
      }
    }
    StaticRD->completeDefinition();
    if (!StaticRD->field_empty()) {
      QualType StaticTy = C.getRecordType(StaticRD);
      std::pair<unsigned, unsigned> SMsBlockPerSM = getSMsBlocksPerSM(CGM);
      llvm::APInt Size1(32, SMsBlockPerSM.second);
      QualType Arr1Ty =
          C.getConstantArrayType(StaticTy, Size1, ArrayType::Normal,
                                 /*IndexTypeQuals=*/0);
      llvm::APInt Size2(32, SMsBlockPerSM.first);
      QualType Arr2Ty = C.getConstantArrayType(Arr1Ty, Size2, ArrayType::Normal,
                                               /*IndexTypeQuals=*/0);
      llvm::Type *LLVMArr2Ty = CGM.getTypes().ConvertTypeForMem(Arr2Ty);
<<<<<<< HEAD
      llvm::GlobalValue::LinkageTypes Linkage =
          (CGM.getTriple().getArch() == llvm::Triple::amdgcn)
              ? llvm::GlobalValue::PrivateLinkage
              : llvm::GlobalValue::CommonLinkage;
      auto *GV =
          new llvm::GlobalVariable(CGM.getModule(), LLVMArr2Ty,
                                   /*IsConstant*/ false, Linkage,
                                   llvm::Constant::getNullValue(LLVMArr2Ty),
                                   "_openmp_static_glob_rd_$_");

=======
      // FIXME: nvlink does not handle weak linkage correctly (object with the
      // different size are reported as erroneous).
      // Restore CommonLinkage as soon as nvlink is fixed.
      auto *GV = new llvm::GlobalVariable(
          CGM.getModule(), LLVMArr2Ty,
          /*isConstant=*/false, llvm::GlobalValue::InternalLinkage,
          llvm::Constant::getNullValue(LLVMArr2Ty),
          "_openmp_static_glob_rd_$_");
>>>>>>> ec4812e3
      auto *Replacement = llvm::ConstantExpr::getPointerBitCastOrAddrSpaceCast(
          GV, CGM.VoidPtrTy);
      for (const GlobalPtrSizeRecsTy *Rec : GlobalRecs) {
        Rec->Buffer->replaceAllUsesWith(Replacement);
        Rec->Buffer->eraseFromParent();
      }
    }
  }
  if (!TeamsReductions.empty()) {
    ASTContext &C = CGM.getContext();
    RecordDecl *StaticRD = C.buildImplicitRecord(
        "_openmp_teams_reduction_type_$_", RecordDecl::TagKind::TTK_Union);
    StaticRD->startDefinition();
    for (const RecordDecl *TeamReductionRec : TeamsReductions) {
      QualType RecTy = C.getRecordType(TeamReductionRec);
      auto *Field = FieldDecl::Create(
          C, StaticRD, SourceLocation(), SourceLocation(), nullptr, RecTy,
          C.getTrivialTypeSourceInfo(RecTy, SourceLocation()),
          /*BW=*/nullptr, /*Mutable=*/false,
          /*InitStyle=*/ICIS_NoInit);
      Field->setAccess(AS_public);
      StaticRD->addDecl(Field);
    }
    StaticRD->completeDefinition();
    QualType StaticTy = C.getRecordType(StaticRD);
    llvm::Type *LLVMReductionsBufferTy =
        CGM.getTypes().ConvertTypeForMem(StaticTy);
    // FIXME: nvlink does not handle weak linkage correctly (object with the
    // different size are reported as erroneous).
    // Restore CommonLinkage as soon as nvlink is fixed.
    auto *GV = new llvm::GlobalVariable(
        CGM.getModule(), LLVMReductionsBufferTy,
        /*isConstant=*/false, llvm::GlobalValue::InternalLinkage,
        llvm::Constant::getNullValue(LLVMReductionsBufferTy),
        "_openmp_teams_reductions_buffer_$_");
    KernelTeamsReductionPtr->setInitializer(
        llvm::ConstantExpr::getPointerBitCastOrAddrSpaceCast(GV,
                                                             CGM.VoidPtrTy));
  }
  CGOpenMPRuntime::clear();
}<|MERGE_RESOLUTION|>--- conflicted
+++ resolved
@@ -1637,9 +1637,10 @@
       llvm::FunctionType *FnTy = llvm::FunctionType::get(
           CGM.VoidTy, {CGM.Int16Ty, CGM.Int32Ty, hashcode->getType()},
           /*isVarArg*/ false);
-      llvm::Constant *SelectWrapper =
+      // llvm::Constant *SelectWrapper =
+      llvm::FunctionCallee SelectWrapper =
           CGM.CreateRuntimeFunction(FnTy, "select_outline_wrapper");
-      llvm::Function *SelectWrapperFn = cast<llvm::Function>(SelectWrapper);
+      llvm::Function *SelectWrapperFn = cast<llvm::Function>(SelectWrapper.getCallee());
       SelectWrapperFn->removeFnAttr(llvm::Attribute::OptimizeNone);
       SelectWrapperFn->addFnAttr(llvm::Attribute::AlwaysInline);
       CGF.EmitCallOrInvoke(SelectWrapperFn,
@@ -1659,37 +1660,23 @@
 
     CGF.EmitBlock(CheckNextBB);
   }
-<<<<<<< HEAD
+  // TODO schi mege HCC2 <<<<<<< HEAD
   if (CGM.getTriple().getArch() == llvm::Triple::amdgcn) {
     llvm::Value *hashcode = Bld.CreatePtrToInt(WorkID, CGM.Int64Ty, "hashcode");
     llvm::FunctionType *FnTy = llvm::FunctionType::get(
         CGM.VoidTy, {CGM.Int16Ty, CGM.Int32Ty, hashcode->getType()},
         /*isVarArg*/ false);
-    llvm::Constant *SelectWrapper =
+    // llvm::Constant *SelectWrapper =
+    llvm::FunctionCallee SelectWrapper =
         CGM.CreateRuntimeFunction(FnTy, "select_outline_wrapper");
-    llvm::Function *SelectWrapperFn = cast<llvm::Function>(SelectWrapper);
+    llvm::Function *SelectWrapperFn = cast<llvm::Function>(SelectWrapper.getCallee());
     SelectWrapperFn->removeFnAttr(llvm::Attribute::OptimizeNone);
     SelectWrapperFn->addFnAttr(llvm::Attribute::AlwaysInline);
     CGF.EmitCallOrInvoke(SelectWrapperFn,
                          {Bld.getInt16(/*ParallelLevel=*/0),
                           getThreadID(CGF, WST.Loc), hashcode});
   } else {
-    // Default case: call to outlined function through pointer if the target
-    // region makes a declare target call that may contain an orphaned parallel
-    // directive.
-    auto *ParallelFnTy =
-        llvm::FunctionType::get(CGM.VoidTy, {CGM.Int16Ty, CGM.Int32Ty},
-                                /*isVarArg=*/false)
-            ->getPointerTo();
-    llvm::Value *WorkFnCast = Bld.CreateBitCast(WorkID, ParallelFnTy);
-    // Insert call to work function via shared wrapper. The shared
-    // wrapper takes two arguments:
-    //   - the parallelism level;
-    //   - the thread ID;
-    emitCall(CGF, WST.Loc, WorkFnCast,
-             {Bld.getInt16(/*ParallelLevel=*/0), getThreadID(CGF, WST.Loc)});
-  }
-=======
+  // =======
   // Default case: call to outlined function through pointer if the target
   // region makes a declare target call that may contain an orphaned parallel
   // directive.
@@ -1704,7 +1691,8 @@
   //   - the thread ID;
   emitCall(CGF, WST.Loc, {ParallelFnTy, WorkFnCast},
            {Bld.getInt16(/*ParallelLevel=*/0), getThreadID(CGF, WST.Loc)});
->>>>>>> ec4812e3
+  }
+  // >>>>>>> upstream/master
   // Go to end of parallel region.
   CGF.EmitBranch(TerminateBB);
 
@@ -5278,13 +5266,10 @@
   case CudaArch::GFX906:
   case CudaArch::GFX908:
   case CudaArch::GFX909:
-<<<<<<< HEAD
-    return {64, 64};
-=======
   case CudaArch::GFX1010:
   case CudaArch::GFX1011:
   case CudaArch::GFX1012:
->>>>>>> ec4812e3
+    return {64, 64};
   case CudaArch::UNKNOWN:
     break;
   case CudaArch::LAST:
@@ -5395,7 +5380,7 @@
       QualType Arr2Ty = C.getConstantArrayType(Arr1Ty, Size2, ArrayType::Normal,
                                                /*IndexTypeQuals=*/0);
       llvm::Type *LLVMArr2Ty = CGM.getTypes().ConvertTypeForMem(Arr2Ty);
-<<<<<<< HEAD
+// TODO schi merge from HCC2 <<<<<<< HEAD
       llvm::GlobalValue::LinkageTypes Linkage =
           (CGM.getTriple().getArch() == llvm::Triple::amdgcn)
               ? llvm::GlobalValue::PrivateLinkage
@@ -5406,16 +5391,16 @@
                                    llvm::Constant::getNullValue(LLVMArr2Ty),
                                    "_openmp_static_glob_rd_$_");
 
-=======
-      // FIXME: nvlink does not handle weak linkage correctly (object with the
-      // different size are reported as erroneous).
-      // Restore CommonLinkage as soon as nvlink is fixed.
-      auto *GV = new llvm::GlobalVariable(
-          CGM.getModule(), LLVMArr2Ty,
-          /*isConstant=*/false, llvm::GlobalValue::InternalLinkage,
-          llvm::Constant::getNullValue(LLVMArr2Ty),
-          "_openmp_static_glob_rd_$_");
->>>>>>> ec4812e3
+// =======
+//      // FIXME: nvlink does not handle weak linkage correctly (object with the
+//      // different size are reported as erroneous).
+//      // Restore CommonLinkage as soon as nvlink is fixed.
+//      auto *GV = new llvm::GlobalVariable(
+//          CGM.getModule(), LLVMArr2Ty,
+//          /*isConstant=*/false, llvm::GlobalValue::InternalLinkage,
+//          llvm::Constant::getNullValue(LLVMArr2Ty),
+//          "_openmp_static_glob_rd_$_");
+// >>>>>>> upstream/master
       auto *Replacement = llvm::ConstantExpr::getPointerBitCastOrAddrSpaceCast(
           GV, CGM.VoidPtrTy);
       for (const GlobalPtrSizeRecsTy *Rec : GlobalRecs) {
