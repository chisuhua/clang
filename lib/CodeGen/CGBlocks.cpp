//===--- CGBlocks.cpp - Emit LLVM Code for declarations ---------*- C++ -*-===//
//
// Part of the LLVM Project, under the Apache License v2.0 with LLVM Exceptions.
// See https://llvm.org/LICENSE.txt for license information.
// SPDX-License-Identifier: Apache-2.0 WITH LLVM-exception
//
//===----------------------------------------------------------------------===//
//
// This contains code to emit blocks.
//
//===----------------------------------------------------------------------===//

#include "CGBlocks.h"
#include "CGCXXABI.h"
#include "CGDebugInfo.h"
#include "CGObjCRuntime.h"
#include "CGOpenCLRuntime.h"
#include "CodeGenFunction.h"
#include "CodeGenModule.h"
#include "ConstantEmitter.h"
#include "TargetInfo.h"
#include "clang/AST/DeclObjC.h"
#include "clang/CodeGen/ConstantInitBuilder.h"
#include "llvm/ADT/SmallSet.h"
#include "llvm/IR/DataLayout.h"
#include "llvm/IR/Module.h"
#include "llvm/Support/ScopedPrinter.h"
#include <algorithm>
#include <cstdio>

using namespace clang;
using namespace CodeGen;

CGBlockInfo::CGBlockInfo(const BlockDecl *block, StringRef name)
  : Name(name), CXXThisIndex(0), CanBeGlobal(false), NeedsCopyDispose(false),
    HasCXXObject(false), UsesStret(false), HasCapturedVariableLayout(false),
    CapturesNonExternalType(false), LocalAddress(Address::invalid()),
    StructureType(nullptr), Block(block), DominatingIP(nullptr) {

  // Skip asm prefix, if any.  'name' is usually taken directly from
  // the mangled name of the enclosing function.
  if (!name.empty() && name[0] == '\01')
    name = name.substr(1);
}

// Anchor the vtable to this translation unit.
BlockByrefHelpers::~BlockByrefHelpers() {}

/// Build the given block as a global block.
static llvm::Constant *buildGlobalBlock(CodeGenModule &CGM,
                                        const CGBlockInfo &blockInfo,
                                        llvm::Constant *blockFn);

/// Build the helper function to copy a block.
static llvm::Constant *buildCopyHelper(CodeGenModule &CGM,
                                       const CGBlockInfo &blockInfo) {
  return CodeGenFunction(CGM).GenerateCopyHelperFunction(blockInfo);
}

/// Build the helper function to dispose of a block.
static llvm::Constant *buildDisposeHelper(CodeGenModule &CGM,
                                          const CGBlockInfo &blockInfo) {
  return CodeGenFunction(CGM).GenerateDestroyHelperFunction(blockInfo);
}

namespace {

/// Represents a type of copy/destroy operation that should be performed for an
/// entity that's captured by a block.
enum class BlockCaptureEntityKind {
  CXXRecord, // Copy or destroy
  ARCWeak,
  ARCStrong,
  NonTrivialCStruct,
  BlockObject, // Assign or release
  None
};

/// Represents a captured entity that requires extra operations in order for
/// this entity to be copied or destroyed correctly.
struct BlockCaptureManagedEntity {
  BlockCaptureEntityKind CopyKind, DisposeKind;
  BlockFieldFlags CopyFlags, DisposeFlags;
  const BlockDecl::Capture *CI;
  const CGBlockInfo::Capture *Capture;

  BlockCaptureManagedEntity(BlockCaptureEntityKind CopyType,
                            BlockCaptureEntityKind DisposeType,
                            BlockFieldFlags CopyFlags,
                            BlockFieldFlags DisposeFlags,
                            const BlockDecl::Capture &CI,
                            const CGBlockInfo::Capture &Capture)
      : CopyKind(CopyType), DisposeKind(DisposeType), CopyFlags(CopyFlags),
        DisposeFlags(DisposeFlags), CI(&CI), Capture(&Capture) {}

  bool operator<(const BlockCaptureManagedEntity &Other) const {
    return Capture->getOffset() < Other.Capture->getOffset();
  }
};

enum class CaptureStrKind {
  // String for the copy helper.
  CopyHelper,
  // String for the dispose helper.
  DisposeHelper,
  // Merge the strings for the copy helper and dispose helper.
  Merged
};

} // end anonymous namespace

static void findBlockCapturedManagedEntities(
    const CGBlockInfo &BlockInfo, const LangOptions &LangOpts,
    SmallVectorImpl<BlockCaptureManagedEntity> &ManagedCaptures);

static std::string getBlockCaptureStr(const BlockCaptureManagedEntity &E,
                                      CaptureStrKind StrKind,
                                      CharUnits BlockAlignment,
                                      CodeGenModule &CGM);

static std::string getBlockDescriptorName(const CGBlockInfo &BlockInfo,
                                          CodeGenModule &CGM) {
  std::string Name = "__block_descriptor_";
  Name += llvm::to_string(BlockInfo.BlockSize.getQuantity()) + "_";

  if (BlockInfo.needsCopyDisposeHelpers()) {
    if (CGM.getLangOpts().Exceptions)
      Name += "e";
    if (CGM.getCodeGenOpts().ObjCAutoRefCountExceptions)
      Name += "a";
    Name += llvm::to_string(BlockInfo.BlockAlign.getQuantity()) + "_";

    SmallVector<BlockCaptureManagedEntity, 4> ManagedCaptures;
    findBlockCapturedManagedEntities(BlockInfo, CGM.getContext().getLangOpts(),
                                     ManagedCaptures);

    for (const BlockCaptureManagedEntity &E : ManagedCaptures) {
      Name += llvm::to_string(E.Capture->getOffset().getQuantity());

      if (E.CopyKind == E.DisposeKind) {
        // If CopyKind and DisposeKind are the same, merge the capture
        // information.
        assert(E.CopyKind != BlockCaptureEntityKind::None &&
               "shouldn't see BlockCaptureManagedEntity that is None");
        Name += getBlockCaptureStr(E, CaptureStrKind::Merged,
                                   BlockInfo.BlockAlign, CGM);
      } else {
        // If CopyKind and DisposeKind are not the same, which can happen when
        // either Kind is None or the captured object is a __strong block,
        // concatenate the copy and dispose strings.
        Name += getBlockCaptureStr(E, CaptureStrKind::CopyHelper,
                                   BlockInfo.BlockAlign, CGM);
        Name += getBlockCaptureStr(E, CaptureStrKind::DisposeHelper,
                                   BlockInfo.BlockAlign, CGM);
      }
    }
    Name += "_";
  }

  std::string TypeAtEncoding =
      CGM.getContext().getObjCEncodingForBlock(BlockInfo.getBlockExpr());
  /// Replace occurrences of '@' with '\1'. '@' is reserved on ELF platforms as
  /// a separator between symbol name and symbol version.
  std::replace(TypeAtEncoding.begin(), TypeAtEncoding.end(), '@', '\1');
  Name += "e" + llvm::to_string(TypeAtEncoding.size()) + "_" + TypeAtEncoding;
  Name += "l" + CGM.getObjCRuntime().getRCBlockLayoutStr(CGM, BlockInfo);
  return Name;
}

/// buildBlockDescriptor - Build the block descriptor meta-data for a block.
/// buildBlockDescriptor is accessed from 5th field of the Block_literal
/// meta-data and contains stationary information about the block literal.
/// Its definition will have 4 (or optionally 6) words.
/// \code
/// struct Block_descriptor {
///   unsigned long reserved;
///   unsigned long size;  // size of Block_literal metadata in bytes.
///   void *copy_func_helper_decl;  // optional copy helper.
///   void *destroy_func_decl; // optional destructor helper.
///   void *block_method_encoding_address; // @encode for block literal signature.
///   void *block_layout_info; // encoding of captured block variables.
/// };
/// \endcode
static llvm::Constant *buildBlockDescriptor(CodeGenModule &CGM,
                                            const CGBlockInfo &blockInfo) {
  ASTContext &C = CGM.getContext();

  llvm::IntegerType *ulong =
    cast<llvm::IntegerType>(CGM.getTypes().ConvertType(C.UnsignedLongTy));
  llvm::PointerType *i8p = nullptr;
  if (CGM.getLangOpts().OpenCL)
    i8p =
      llvm::Type::getInt8PtrTy(
           CGM.getLLVMContext(), C.getTargetAddressSpace(LangAS::opencl_constant));
  else
    i8p = CGM.VoidPtrTy;

  std::string descName;

  // If an equivalent block descriptor global variable exists, return it.
  if (C.getLangOpts().ObjC &&
      CGM.getLangOpts().getGC() == LangOptions::NonGC) {
    descName = getBlockDescriptorName(blockInfo, CGM);
    if (llvm::GlobalValue *desc = CGM.getModule().getNamedValue(descName))
      return llvm::ConstantExpr::getBitCast(desc,
                                            CGM.getBlockDescriptorType());
  }

  // If there isn't an equivalent block descriptor global variable, create a new
  // one.
  ConstantInitBuilder builder(CGM);
  auto elements = builder.beginStruct();

  // reserved
  elements.addInt(ulong, 0);

  // Size
  // FIXME: What is the right way to say this doesn't fit?  We should give
  // a user diagnostic in that case.  Better fix would be to change the
  // API to size_t.
  elements.addInt(ulong, blockInfo.BlockSize.getQuantity());

  // Optional copy/dispose helpers.
  bool hasInternalHelper = false;
  if (blockInfo.needsCopyDisposeHelpers()) {
    // copy_func_helper_decl
    llvm::Constant *copyHelper = buildCopyHelper(CGM, blockInfo);
    elements.add(copyHelper);

    // destroy_func_decl
    llvm::Constant *disposeHelper = buildDisposeHelper(CGM, blockInfo);
    elements.add(disposeHelper);

    if (cast<llvm::Function>(copyHelper->getOperand(0))->hasInternalLinkage() ||
        cast<llvm::Function>(disposeHelper->getOperand(0))
            ->hasInternalLinkage())
      hasInternalHelper = true;
  }

  // Signature.  Mandatory ObjC-style method descriptor @encode sequence.
  std::string typeAtEncoding =
    CGM.getContext().getObjCEncodingForBlock(blockInfo.getBlockExpr());
  elements.add(llvm::ConstantExpr::getBitCast(
    CGM.GetAddrOfConstantCString(typeAtEncoding).getPointer(), i8p));

  // GC layout.
  if (C.getLangOpts().ObjC) {
    if (CGM.getLangOpts().getGC() != LangOptions::NonGC)
      elements.add(CGM.getObjCRuntime().BuildGCBlockLayout(CGM, blockInfo));
    else
      elements.add(CGM.getObjCRuntime().BuildRCBlockLayout(CGM, blockInfo));
  }
  else
    elements.addNullPointer(i8p);

  unsigned AddrSpace = 0;
  if (C.getLangOpts().OpenCL)
    AddrSpace = C.getTargetAddressSpace(LangAS::opencl_constant);

  llvm::GlobalValue::LinkageTypes linkage;
  if (descName.empty()) {
    linkage = llvm::GlobalValue::InternalLinkage;
    descName = "__block_descriptor_tmp";
  } else if (hasInternalHelper) {
    // If either the copy helper or the dispose helper has internal linkage,
    // the block descriptor must have internal linkage too.
    linkage = llvm::GlobalValue::InternalLinkage;
  } else {
    linkage = llvm::GlobalValue::LinkOnceODRLinkage;
  }

  llvm::GlobalVariable *global =
      elements.finishAndCreateGlobal(descName, CGM.getPointerAlign(),
                                     /*constant*/ true, linkage, AddrSpace);

  if (linkage == llvm::GlobalValue::LinkOnceODRLinkage) {
    if (CGM.supportsCOMDAT())
      global->setComdat(CGM.getModule().getOrInsertComdat(descName));
    global->setVisibility(llvm::GlobalValue::HiddenVisibility);
    global->setUnnamedAddr(llvm::GlobalValue::UnnamedAddr::Global);
  }

  return llvm::ConstantExpr::getBitCast(global, CGM.getBlockDescriptorType());
}

/*
  Purely notional variadic template describing the layout of a block.

  template <class _ResultType, class... _ParamTypes, class... _CaptureTypes>
  struct Block_literal {
    /// Initialized to one of:
    ///   extern void *_NSConcreteStackBlock[];
    ///   extern void *_NSConcreteGlobalBlock[];
    ///
    /// In theory, we could start one off malloc'ed by setting
    /// BLOCK_NEEDS_FREE, giving it a refcount of 1, and using
    /// this isa:
    ///   extern void *_NSConcreteMallocBlock[];
    struct objc_class *isa;

    /// These are the flags (with corresponding bit number) that the
    /// compiler is actually supposed to know about.
    ///  23. BLOCK_IS_NOESCAPE - indicates that the block is non-escaping
    ///  25. BLOCK_HAS_COPY_DISPOSE - indicates that the block
    ///   descriptor provides copy and dispose helper functions
    ///  26. BLOCK_HAS_CXX_OBJ - indicates that there's a captured
    ///   object with a nontrivial destructor or copy constructor
    ///  28. BLOCK_IS_GLOBAL - indicates that the block is allocated
    ///   as global memory
    ///  29. BLOCK_USE_STRET - indicates that the block function
    ///   uses stret, which objc_msgSend needs to know about
    ///  30. BLOCK_HAS_SIGNATURE - indicates that the block has an
    ///   @encoded signature string
    /// And we're not supposed to manipulate these:
    ///  24. BLOCK_NEEDS_FREE - indicates that the block has been moved
    ///   to malloc'ed memory
    ///  27. BLOCK_IS_GC - indicates that the block has been moved to
    ///   to GC-allocated memory
    /// Additionally, the bottom 16 bits are a reference count which
    /// should be zero on the stack.
    int flags;

    /// Reserved;  should be zero-initialized.
    int reserved;

    /// Function pointer generated from block literal.
    _ResultType (*invoke)(Block_literal *, _ParamTypes...);

    /// Block description metadata generated from block literal.
    struct Block_descriptor *block_descriptor;

    /// Captured values follow.
    _CapturesTypes captures...;
  };
 */

namespace {
  /// A chunk of data that we actually have to capture in the block.
  struct BlockLayoutChunk {
    CharUnits Alignment;
    CharUnits Size;
    Qualifiers::ObjCLifetime Lifetime;
    const BlockDecl::Capture *Capture; // null for 'this'
    llvm::Type *Type;
    QualType FieldType;

    BlockLayoutChunk(CharUnits align, CharUnits size,
                     Qualifiers::ObjCLifetime lifetime,
                     const BlockDecl::Capture *capture,
                     llvm::Type *type, QualType fieldType)
      : Alignment(align), Size(size), Lifetime(lifetime),
        Capture(capture), Type(type), FieldType(fieldType) {}

    /// Tell the block info that this chunk has the given field index.
    void setIndex(CGBlockInfo &info, unsigned index, CharUnits offset) {
      if (!Capture) {
        info.CXXThisIndex = index;
        info.CXXThisOffset = offset;
      } else {
        auto C = CGBlockInfo::Capture::makeIndex(index, offset, FieldType);
        info.Captures.insert({Capture->getVariable(), C});
      }
    }
  };

  /// Order by 1) all __strong together 2) next, all byfref together 3) next,
  /// all __weak together. Preserve descending alignment in all situations.
  bool operator<(const BlockLayoutChunk &left, const BlockLayoutChunk &right) {
    if (left.Alignment != right.Alignment)
      return left.Alignment > right.Alignment;

    auto getPrefOrder = [](const BlockLayoutChunk &chunk) {
      if (chunk.Capture && chunk.Capture->isByRef())
        return 1;
      if (chunk.Lifetime == Qualifiers::OCL_Strong)
        return 0;
      if (chunk.Lifetime == Qualifiers::OCL_Weak)
        return 2;
      return 3;
    };

    return getPrefOrder(left) < getPrefOrder(right);
  }
} // end anonymous namespace

/// Determines if the given type is safe for constant capture in C++.
static bool isSafeForCXXConstantCapture(QualType type) {
  const RecordType *recordType =
    type->getBaseElementTypeUnsafe()->getAs<RecordType>();

  // Only records can be unsafe.
  if (!recordType) return true;

  const auto *record = cast<CXXRecordDecl>(recordType->getDecl());

  // Maintain semantics for classes with non-trivial dtors or copy ctors.
  if (!record->hasTrivialDestructor()) return false;
  if (record->hasNonTrivialCopyConstructor()) return false;

  // Otherwise, we just have to make sure there aren't any mutable
  // fields that might have changed since initialization.
  return !record->hasMutableFields();
}

/// It is illegal to modify a const object after initialization.
/// Therefore, if a const object has a constant initializer, we don't
/// actually need to keep storage for it in the block; we'll just
/// rematerialize it at the start of the block function.  This is
/// acceptable because we make no promises about address stability of
/// captured variables.
static llvm::Constant *tryCaptureAsConstant(CodeGenModule &CGM,
                                            CodeGenFunction *CGF,
                                            const VarDecl *var) {
  // Return if this is a function parameter. We shouldn't try to
  // rematerialize default arguments of function parameters.
  if (isa<ParmVarDecl>(var))
    return nullptr;

  QualType type = var->getType();

  // We can only do this if the variable is const.
  if (!type.isConstQualified()) return nullptr;

  // Furthermore, in C++ we have to worry about mutable fields:
  // C++ [dcl.type.cv]p4:
  //   Except that any class member declared mutable can be
  //   modified, any attempt to modify a const object during its
  //   lifetime results in undefined behavior.
  if (CGM.getLangOpts().CPlusPlus && !isSafeForCXXConstantCapture(type))
    return nullptr;

  // If the variable doesn't have any initializer (shouldn't this be
  // invalid?), it's not clear what we should do.  Maybe capture as
  // zero?
  const Expr *init = var->getInit();
  if (!init) return nullptr;

  return ConstantEmitter(CGM, CGF).tryEmitAbstractForInitializer(*var);
}

/// Get the low bit of a nonzero character count.  This is the
/// alignment of the nth byte if the 0th byte is universally aligned.
static CharUnits getLowBit(CharUnits v) {
  return CharUnits::fromQuantity(v.getQuantity() & (~v.getQuantity() + 1));
}

static void initializeForBlockHeader(CodeGenModule &CGM, CGBlockInfo &info,
                             SmallVectorImpl<llvm::Type*> &elementTypes) {

  assert(elementTypes.empty());
  if (CGM.getLangOpts().OpenCL) {
    // The header is basically 'struct { int; int;
    // custom_fields; }'. Assert that struct is packed.
    elementTypes.push_back(CGM.IntTy); /* total size */
    elementTypes.push_back(CGM.IntTy); /* align */
    unsigned Offset = 2 * CGM.getIntSize().getQuantity();
    unsigned BlockAlign = CGM.getIntAlign().getQuantity();
    if (auto *Helper =
            CGM.getTargetCodeGenInfo().getTargetOpenCLBlockHelper()) {
      for (auto I : Helper->getCustomFieldTypes()) /* custom fields */ {
        // TargetOpenCLBlockHelp needs to make sure the struct is packed.
        // If necessary, add padding fields to the custom fields.
        unsigned Align = CGM.getDataLayout().getABITypeAlignment(I);
        if (BlockAlign < Align)
          BlockAlign = Align;
        assert(Offset % Align == 0);
        Offset += CGM.getDataLayout().getTypeAllocSize(I);
        elementTypes.push_back(I);
      }
    }
    info.BlockAlign = CharUnits::fromQuantity(BlockAlign);
    info.BlockSize = CharUnits::fromQuantity(Offset);
  } else {
    // The header is basically 'struct { void *; int; int; void *; void *; }'.
    // Assert that the struct is packed.
    assert(CGM.getIntSize() <= CGM.getPointerSize());
    assert(CGM.getIntAlign() <= CGM.getPointerAlign());
    assert((2 * CGM.getIntSize()).isMultipleOf(CGM.getPointerAlign()));
    info.BlockAlign = CGM.getPointerAlign();
    info.BlockSize = 3 * CGM.getPointerSize() + 2 * CGM.getIntSize();
    elementTypes.push_back(CGM.VoidPtrTy);
    elementTypes.push_back(CGM.IntTy);
    elementTypes.push_back(CGM.IntTy);
    elementTypes.push_back(CGM.VoidPtrTy);
    elementTypes.push_back(CGM.getBlockDescriptorType());
  }
}

static QualType getCaptureFieldType(const CodeGenFunction &CGF,
                                    const BlockDecl::Capture &CI) {
  const VarDecl *VD = CI.getVariable();

  // If the variable is captured by an enclosing block or lambda expression,
  // use the type of the capture field.
  if (CGF.BlockInfo && CI.isNested())
    return CGF.BlockInfo->getCapture(VD).fieldType();
  if (auto *FD = CGF.LambdaCaptureFields.lookup(VD))
    return FD->getType();
  // If the captured variable is a non-escaping __block variable, the field
  // type is the reference type. If the variable is a __block variable that
  // already has a reference type, the field type is the variable's type.
  return VD->isNonEscapingByref() ?
         CGF.getContext().getLValueReferenceType(VD->getType()) : VD->getType();
}

/// Compute the layout of the given block.  Attempts to lay the block
/// out with minimal space requirements.
static void computeBlockInfo(CodeGenModule &CGM, CodeGenFunction *CGF,
                             CGBlockInfo &info) {
  ASTContext &C = CGM.getContext();
  const BlockDecl *block = info.getBlockDecl();

  SmallVector<llvm::Type*, 8> elementTypes;
  initializeForBlockHeader(CGM, info, elementTypes);
  bool hasNonConstantCustomFields = false;
  if (auto *OpenCLHelper =
          CGM.getTargetCodeGenInfo().getTargetOpenCLBlockHelper())
    hasNonConstantCustomFields =
        !OpenCLHelper->areAllCustomFieldValuesConstant(info);
  if (!block->hasCaptures() && !hasNonConstantCustomFields) {
    info.StructureType =
      llvm::StructType::get(CGM.getLLVMContext(), elementTypes, true);
    info.CanBeGlobal = true;
    return;
  }
  else if (C.getLangOpts().ObjC &&
           CGM.getLangOpts().getGC() == LangOptions::NonGC)
    info.HasCapturedVariableLayout = true;

  // Collect the layout chunks.
  SmallVector<BlockLayoutChunk, 16> layout;
  layout.reserve(block->capturesCXXThis() +
                 (block->capture_end() - block->capture_begin()));

  CharUnits maxFieldAlign;

  // First, 'this'.
  if (block->capturesCXXThis()) {
    assert(CGF && CGF->CurFuncDecl && isa<CXXMethodDecl>(CGF->CurFuncDecl) &&
           "Can't capture 'this' outside a method");
    QualType thisType = cast<CXXMethodDecl>(CGF->CurFuncDecl)->getThisType();

    // Theoretically, this could be in a different address space, so
    // don't assume standard pointer size/align.
    llvm::Type *llvmType = CGM.getTypes().ConvertType(thisType);
    std::pair<CharUnits,CharUnits> tinfo
      = CGM.getContext().getTypeInfoInChars(thisType);
    maxFieldAlign = std::max(maxFieldAlign, tinfo.second);

    layout.push_back(BlockLayoutChunk(tinfo.second, tinfo.first,
                                      Qualifiers::OCL_None,
                                      nullptr, llvmType, thisType));
  }

  // Next, all the block captures.
  for (const auto &CI : block->captures()) {
    const VarDecl *variable = CI.getVariable();

    if (CI.isEscapingByref()) {
      // We have to copy/dispose of the __block reference.
      info.NeedsCopyDispose = true;

      // Just use void* instead of a pointer to the byref type.
      CharUnits align = CGM.getPointerAlign();
      maxFieldAlign = std::max(maxFieldAlign, align);

      // Since a __block variable cannot be captured by lambdas, its type and
      // the capture field type should always match.
      assert(getCaptureFieldType(*CGF, CI) == variable->getType() &&
             "capture type differs from the variable type");
      layout.push_back(BlockLayoutChunk(align, CGM.getPointerSize(),
                                        Qualifiers::OCL_None, &CI,
                                        CGM.VoidPtrTy, variable->getType()));
      continue;
    }

    // Otherwise, build a layout chunk with the size and alignment of
    // the declaration.
    if (llvm::Constant *constant = tryCaptureAsConstant(CGM, CGF, variable)) {
      info.Captures[variable] = CGBlockInfo::Capture::makeConstant(constant);
      continue;
    }

    QualType VT = getCaptureFieldType(*CGF, CI);

    // If we have a lifetime qualifier, honor it for capture purposes.
    // That includes *not* copying it if it's __unsafe_unretained.
    Qualifiers::ObjCLifetime lifetime = VT.getObjCLifetime();
    if (lifetime) {
      switch (lifetime) {
      case Qualifiers::OCL_None: llvm_unreachable("impossible");
      case Qualifiers::OCL_ExplicitNone:
      case Qualifiers::OCL_Autoreleasing:
        break;

      case Qualifiers::OCL_Strong:
      case Qualifiers::OCL_Weak:
        info.NeedsCopyDispose = true;
      }

    // Block pointers require copy/dispose.  So do Objective-C pointers.
    } else if (VT->isObjCRetainableType()) {
      // But honor the inert __unsafe_unretained qualifier, which doesn't
      // actually make it into the type system.
       if (VT->isObjCInertUnsafeUnretainedType()) {
        lifetime = Qualifiers::OCL_ExplicitNone;
      } else {
        info.NeedsCopyDispose = true;
        // used for mrr below.
        lifetime = Qualifiers::OCL_Strong;
      }

    // So do types that require non-trivial copy construction.
    } else if (CI.hasCopyExpr()) {
      info.NeedsCopyDispose = true;
      info.HasCXXObject = true;
      if (!VT->getAsCXXRecordDecl()->isExternallyVisible())
        info.CapturesNonExternalType = true;

    // So do C structs that require non-trivial copy construction or
    // destruction.
    } else if (VT.isNonTrivialToPrimitiveCopy() == QualType::PCK_Struct ||
               VT.isDestructedType() == QualType::DK_nontrivial_c_struct) {
      info.NeedsCopyDispose = true;

    // And so do types with destructors.
    } else if (CGM.getLangOpts().CPlusPlus) {
      if (const CXXRecordDecl *record = VT->getAsCXXRecordDecl()) {
        if (!record->hasTrivialDestructor()) {
          info.HasCXXObject = true;
          info.NeedsCopyDispose = true;
          if (!record->isExternallyVisible())
            info.CapturesNonExternalType = true;
        }
      }
    }

    CharUnits size = C.getTypeSizeInChars(VT);
    CharUnits align = C.getDeclAlign(variable);

    maxFieldAlign = std::max(maxFieldAlign, align);

    llvm::Type *llvmType =
      CGM.getTypes().ConvertTypeForMem(VT);

    layout.push_back(
        BlockLayoutChunk(align, size, lifetime, &CI, llvmType, VT));
  }

  // If that was everything, we're done here.
  if (layout.empty()) {
    info.StructureType =
      llvm::StructType::get(CGM.getLLVMContext(), elementTypes, true);
    info.CanBeGlobal = true;
    return;
  }

  // Sort the layout by alignment.  We have to use a stable sort here
  // to get reproducible results.  There should probably be an
  // llvm::array_pod_stable_sort.
  llvm::stable_sort(layout);

  // Needed for blocks layout info.
  info.BlockHeaderForcedGapOffset = info.BlockSize;
  info.BlockHeaderForcedGapSize = CharUnits::Zero();

  CharUnits &blockSize = info.BlockSize;
  info.BlockAlign = std::max(maxFieldAlign, info.BlockAlign);

  // Assuming that the first byte in the header is maximally aligned,
  // get the alignment of the first byte following the header.
  CharUnits endAlign = getLowBit(blockSize);

  // If the end of the header isn't satisfactorily aligned for the
  // maximum thing, look for things that are okay with the header-end
  // alignment, and keep appending them until we get something that's
  // aligned right.  This algorithm is only guaranteed optimal if
  // that condition is satisfied at some point; otherwise we can get
  // things like:
  //   header                 // next byte has alignment 4
  //   something_with_size_5; // next byte has alignment 1
  //   something_with_alignment_8;
  // which has 7 bytes of padding, as opposed to the naive solution
  // which might have less (?).
  if (endAlign < maxFieldAlign) {
    SmallVectorImpl<BlockLayoutChunk>::iterator
      li = layout.begin() + 1, le = layout.end();

    // Look for something that the header end is already
    // satisfactorily aligned for.
    for (; li != le && endAlign < li->Alignment; ++li)
      ;

    // If we found something that's naturally aligned for the end of
    // the header, keep adding things...
    if (li != le) {
      SmallVectorImpl<BlockLayoutChunk>::iterator first = li;
      for (; li != le; ++li) {
        assert(endAlign >= li->Alignment);

        li->setIndex(info, elementTypes.size(), blockSize);
        elementTypes.push_back(li->Type);
        blockSize += li->Size;
        endAlign = getLowBit(blockSize);

        // ...until we get to the alignment of the maximum field.
        if (endAlign >= maxFieldAlign) {
          break;
        }
      }
      // Don't re-append everything we just appended.
      layout.erase(first, li);
    }
  }

  assert(endAlign == getLowBit(blockSize));

  // At this point, we just have to add padding if the end align still
  // isn't aligned right.
  if (endAlign < maxFieldAlign) {
    CharUnits newBlockSize = blockSize.alignTo(maxFieldAlign);
    CharUnits padding = newBlockSize - blockSize;

    // If we haven't yet added any fields, remember that there was an
    // initial gap; this need to go into the block layout bit map.
    if (blockSize == info.BlockHeaderForcedGapOffset) {
      info.BlockHeaderForcedGapSize = padding;
    }

    elementTypes.push_back(llvm::ArrayType::get(CGM.Int8Ty,
                                                padding.getQuantity()));
    blockSize = newBlockSize;
    endAlign = getLowBit(blockSize); // might be > maxFieldAlign
  }

  assert(endAlign >= maxFieldAlign);
  assert(endAlign == getLowBit(blockSize));
  // Slam everything else on now.  This works because they have
  // strictly decreasing alignment and we expect that size is always a
  // multiple of alignment.
  for (SmallVectorImpl<BlockLayoutChunk>::iterator
         li = layout.begin(), le = layout.end(); li != le; ++li) {
    if (endAlign < li->Alignment) {
      // size may not be multiple of alignment. This can only happen with
      // an over-aligned variable. We will be adding a padding field to
      // make the size be multiple of alignment.
      CharUnits padding = li->Alignment - endAlign;
      elementTypes.push_back(llvm::ArrayType::get(CGM.Int8Ty,
                                                  padding.getQuantity()));
      blockSize += padding;
      endAlign = getLowBit(blockSize);
    }
    assert(endAlign >= li->Alignment);
    li->setIndex(info, elementTypes.size(), blockSize);
    elementTypes.push_back(li->Type);
    blockSize += li->Size;
    endAlign = getLowBit(blockSize);
  }

  info.StructureType =
    llvm::StructType::get(CGM.getLLVMContext(), elementTypes, true);
}

/// Enter the scope of a block.  This should be run at the entrance to
/// a full-expression so that the block's cleanups are pushed at the
/// right place in the stack.
static void enterBlockScope(CodeGenFunction &CGF, BlockDecl *block) {
  assert(CGF.HaveInsertPoint());

  // Allocate the block info and place it at the head of the list.
  CGBlockInfo &blockInfo =
    *new CGBlockInfo(block, CGF.CurFn->getName());
  blockInfo.NextBlockInfo = CGF.FirstBlockInfo;
  CGF.FirstBlockInfo = &blockInfo;

  // Compute information about the layout, etc., of this block,
  // pushing cleanups as necessary.
  computeBlockInfo(CGF.CGM, &CGF, blockInfo);

  // Nothing else to do if it can be global.
  if (blockInfo.CanBeGlobal) return;

  // Make the allocation for the block.
  blockInfo.LocalAddress = CGF.CreateTempAlloca(blockInfo.StructureType,
                                                blockInfo.BlockAlign, "block");

  // If there are cleanups to emit, enter them (but inactive).
  if (!blockInfo.NeedsCopyDispose) return;

  // Walk through the captures (in order) and find the ones not
  // captured by constant.
  for (const auto &CI : block->captures()) {
    // Ignore __block captures; there's nothing special in the
    // on-stack block that we need to do for them.
    if (CI.isByRef()) continue;

    // Ignore variables that are constant-captured.
    const VarDecl *variable = CI.getVariable();
    CGBlockInfo::Capture &capture = blockInfo.getCapture(variable);
    if (capture.isConstant()) continue;

    // Ignore objects that aren't destructed.
    QualType VT = getCaptureFieldType(CGF, CI);
    QualType::DestructionKind dtorKind = VT.isDestructedType();
    if (dtorKind == QualType::DK_none) continue;

    CodeGenFunction::Destroyer *destroyer;

    // Block captures count as local values and have imprecise semantics.
    // They also can't be arrays, so need to worry about that.
    //
    // For const-qualified captures, emit clang.arc.use to ensure the captured
    // object doesn't get released while we are still depending on its validity
    // within the block.
    if (VT.isConstQualified() &&
        VT.getObjCLifetime() == Qualifiers::OCL_Strong &&
        CGF.CGM.getCodeGenOpts().OptimizationLevel != 0) {
      assert(CGF.CGM.getLangOpts().ObjCAutoRefCount &&
             "expected ObjC ARC to be enabled");
      destroyer = CodeGenFunction::emitARCIntrinsicUse;
    } else if (dtorKind == QualType::DK_objc_strong_lifetime) {
      destroyer = CodeGenFunction::destroyARCStrongImprecise;
    } else {
      destroyer = CGF.getDestroyer(dtorKind);
    }

    // GEP down to the address.
    Address addr =
        CGF.Builder.CreateStructGEP(blockInfo.LocalAddress, capture.getIndex());

    // We can use that GEP as the dominating IP.
    if (!blockInfo.DominatingIP)
      blockInfo.DominatingIP = cast<llvm::Instruction>(addr.getPointer());

    CleanupKind cleanupKind = InactiveNormalCleanup;
    bool useArrayEHCleanup = CGF.needsEHCleanup(dtorKind);
    if (useArrayEHCleanup)
      cleanupKind = InactiveNormalAndEHCleanup;

    CGF.pushDestroy(cleanupKind, addr, VT,
                    destroyer, useArrayEHCleanup);

    // Remember where that cleanup was.
    capture.setCleanup(CGF.EHStack.stable_begin());
  }
}

/// Enter a full-expression with a non-trivial number of objects to
/// clean up.  This is in this file because, at the moment, the only
/// kind of cleanup object is a BlockDecl*.
void CodeGenFunction::enterNonTrivialFullExpression(const FullExpr *E) {
  if (const auto EWC = dyn_cast<ExprWithCleanups>(E)) {
    assert(EWC->getNumObjects() != 0);
    for (const ExprWithCleanups::CleanupObject &C : EWC->getObjects())
      enterBlockScope(*this, C);
  }
}

/// Find the layout for the given block in a linked list and remove it.
static CGBlockInfo *findAndRemoveBlockInfo(CGBlockInfo **head,
                                           const BlockDecl *block) {
  while (true) {
    assert(head && *head);
    CGBlockInfo *cur = *head;

    // If this is the block we're looking for, splice it out of the list.
    if (cur->getBlockDecl() == block) {
      *head = cur->NextBlockInfo;
      return cur;
    }

    head = &cur->NextBlockInfo;
  }
}

/// Destroy a chain of block layouts.
void CodeGenFunction::destroyBlockInfos(CGBlockInfo *head) {
  assert(head && "destroying an empty chain");
  do {
    CGBlockInfo *cur = head;
    head = cur->NextBlockInfo;
    delete cur;
  } while (head != nullptr);
}

/// Emit a block literal expression in the current function.
llvm::Value *CodeGenFunction::EmitBlockLiteral(const BlockExpr *blockExpr) {
  // If the block has no captures, we won't have a pre-computed
  // layout for it.
  if (!blockExpr->getBlockDecl()->hasCaptures()) {
    // The block literal is emitted as a global variable, and the block invoke
    // function has to be extracted from its initializer.
    if (llvm::Constant *Block = CGM.getAddrOfGlobalBlockIfEmitted(blockExpr)) {
      return Block;
    }
    CGBlockInfo blockInfo(blockExpr->getBlockDecl(), CurFn->getName());
    computeBlockInfo(CGM, this, blockInfo);
    blockInfo.BlockExpression = blockExpr;
    return EmitBlockLiteral(blockInfo);
  }

  // Find the block info for this block and take ownership of it.
  std::unique_ptr<CGBlockInfo> blockInfo;
  blockInfo.reset(findAndRemoveBlockInfo(&FirstBlockInfo,
                                         blockExpr->getBlockDecl()));

  blockInfo->BlockExpression = blockExpr;
  return EmitBlockLiteral(*blockInfo);
}

llvm::Value *CodeGenFunction::EmitBlockLiteral(const CGBlockInfo &blockInfo) {
  bool IsOpenCL = CGM.getContext().getLangOpts().OpenCL;
  // Using the computed layout, generate the actual block function.
  bool isLambdaConv = blockInfo.getBlockDecl()->isConversionFromLambda();
  CodeGenFunction BlockCGF{CGM, true};
  BlockCGF.SanOpts = SanOpts;
  auto *InvokeFn = BlockCGF.GenerateBlockFunction(
      CurGD, blockInfo, LocalDeclMap, isLambdaConv, blockInfo.CanBeGlobal);

  // If there is nothing to capture, we can emit this as a global block.
  if (blockInfo.CanBeGlobal)
    return CGM.getAddrOfGlobalBlockIfEmitted(blockInfo.BlockExpression);

  // Otherwise, we have to emit this as a local block.

  Address blockAddr = blockInfo.LocalAddress;
  assert(blockAddr.isValid() && "block has no address!");

  llvm::Constant *isa;
  llvm::Constant *descriptor;
  BlockFlags flags;
  if (!IsOpenCL) {
    // If the block is non-escaping, set field 'isa 'to NSConcreteGlobalBlock
    // and set the BLOCK_IS_GLOBAL bit of field 'flags'. Copying a non-escaping
    // block just returns the original block and releasing it is a no-op.
    llvm::Constant *blockISA = blockInfo.getBlockDecl()->doesNotEscape()
                                   ? CGM.getNSConcreteGlobalBlock()
                                   : CGM.getNSConcreteStackBlock();
    isa = llvm::ConstantExpr::getBitCast(blockISA, VoidPtrTy);

    // Build the block descriptor.
    descriptor = buildBlockDescriptor(CGM, blockInfo);

    // Compute the initial on-stack block flags.
    flags = BLOCK_HAS_SIGNATURE;
    if (blockInfo.HasCapturedVariableLayout)
      flags |= BLOCK_HAS_EXTENDED_LAYOUT;
    if (blockInfo.needsCopyDisposeHelpers())
      flags |= BLOCK_HAS_COPY_DISPOSE;
    if (blockInfo.HasCXXObject)
      flags |= BLOCK_HAS_CXX_OBJ;
    if (blockInfo.UsesStret)
      flags |= BLOCK_USE_STRET;
    if (blockInfo.getBlockDecl()->doesNotEscape())
      flags |= BLOCK_IS_NOESCAPE | BLOCK_IS_GLOBAL;
  }

  auto projectField = [&](unsigned index, const Twine &name) -> Address {
    return Builder.CreateStructGEP(blockAddr, index, name);
  };
  auto storeField = [&](llvm::Value *value, unsigned index, const Twine &name) {
    Builder.CreateStore(value, projectField(index, name));
  };

  // Initialize the block header.
  {
    // We assume all the header fields are densely packed.
    unsigned index = 0;
    CharUnits offset;
    auto addHeaderField = [&](llvm::Value *value, CharUnits size,
                              const Twine &name) {
      storeField(value, index, name);
      offset += size;
      index++;
    };

    if (!IsOpenCL) {
      addHeaderField(isa, getPointerSize(), "block.isa");
      addHeaderField(llvm::ConstantInt::get(IntTy, flags.getBitMask()),
                     getIntSize(), "block.flags");
      addHeaderField(llvm::ConstantInt::get(IntTy, 0), getIntSize(),
                     "block.reserved");
    } else {
      addHeaderField(
          llvm::ConstantInt::get(IntTy, blockInfo.BlockSize.getQuantity()),
          getIntSize(), "block.size");
      addHeaderField(
          llvm::ConstantInt::get(IntTy, blockInfo.BlockAlign.getQuantity()),
          getIntSize(), "block.align");
    }
    if (!IsOpenCL) {
      addHeaderField(llvm::ConstantExpr::getBitCast(InvokeFn, VoidPtrTy),
                     getPointerSize(), "block.invoke");
      addHeaderField(descriptor, getPointerSize(), "block.descriptor");
    } else if (auto *Helper =
                   CGM.getTargetCodeGenInfo().getTargetOpenCLBlockHelper()) {
      for (auto I : Helper->getCustomFieldValues(*this, blockInfo)) {
        addHeaderField(
            I.first,
            CharUnits::fromQuantity(
                CGM.getDataLayout().getTypeAllocSize(I.first->getType())),
            I.second);
      }
    }
  }

  // Finally, capture all the values into the block.
  const BlockDecl *blockDecl = blockInfo.getBlockDecl();

  // First, 'this'.
  if (blockDecl->capturesCXXThis()) {
    Address addr =
        projectField(blockInfo.CXXThisIndex, "block.captured-this.addr");
    Builder.CreateStore(LoadCXXThis(), addr);
  }

  // Next, captured variables.
  for (const auto &CI : blockDecl->captures()) {
    const VarDecl *variable = CI.getVariable();
    const CGBlockInfo::Capture &capture = blockInfo.getCapture(variable);

    // Ignore constant captures.
    if (capture.isConstant()) continue;

    QualType type = capture.fieldType();

    // This will be a [[type]]*, except that a byref entry will just be
    // an i8**.
    Address blockField = projectField(capture.getIndex(), "block.captured");

    // Compute the address of the thing we're going to move into the
    // block literal.
    Address src = Address::invalid();

    if (blockDecl->isConversionFromLambda()) {
      // The lambda capture in a lambda's conversion-to-block-pointer is
      // special; we'll simply emit it directly.
      src = Address::invalid();
    } else if (CI.isEscapingByref()) {
      if (BlockInfo && CI.isNested()) {
        // We need to use the capture from the enclosing block.
        const CGBlockInfo::Capture &enclosingCapture =
            BlockInfo->getCapture(variable);

        // This is a [[type]]*, except that a byref entry will just be an i8**.
        src = Builder.CreateStructGEP(LoadBlockStruct(),
                                      enclosingCapture.getIndex(),
                                      "block.capture.addr");
      } else {
        auto I = LocalDeclMap.find(variable);
        assert(I != LocalDeclMap.end());
        src = I->second;
      }
    } else {
      DeclRefExpr declRef(getContext(), const_cast<VarDecl *>(variable),
                          /*RefersToEnclosingVariableOrCapture*/ CI.isNested(),
                          type.getNonReferenceType(), VK_LValue,
                          SourceLocation());
      src = EmitDeclRefLValue(&declRef).getAddress();
    };

    // For byrefs, we just write the pointer to the byref struct into
    // the block field.  There's no need to chase the forwarding
    // pointer at this point, since we're building something that will
    // live a shorter life than the stack byref anyway.
    if (CI.isEscapingByref()) {
      // Get a void* that points to the byref struct.
      llvm::Value *byrefPointer;
      if (CI.isNested())
        byrefPointer = Builder.CreateLoad(src, "byref.capture");
      else
        byrefPointer = Builder.CreateBitCast(src.getPointer(), VoidPtrTy);

      // Write that void* into the capture field.
      Builder.CreateStore(byrefPointer, blockField);

    // If we have a copy constructor, evaluate that into the block field.
    } else if (const Expr *copyExpr = CI.getCopyExpr()) {
      if (blockDecl->isConversionFromLambda()) {
        // If we have a lambda conversion, emit the expression
        // directly into the block instead.
        AggValueSlot Slot =
            AggValueSlot::forAddr(blockField, Qualifiers(),
                                  AggValueSlot::IsDestructed,
                                  AggValueSlot::DoesNotNeedGCBarriers,
                                  AggValueSlot::IsNotAliased,
                                  AggValueSlot::DoesNotOverlap);
        EmitAggExpr(copyExpr, Slot);
      } else {
        EmitSynthesizedCXXCopyCtor(blockField, src, copyExpr);
      }

    // If it's a reference variable, copy the reference into the block field.
    } else if (type->isReferenceType()) {
      Builder.CreateStore(src.getPointer(), blockField);

    // If type is const-qualified, copy the value into the block field.
    } else if (type.isConstQualified() &&
               type.getObjCLifetime() == Qualifiers::OCL_Strong &&
               CGM.getCodeGenOpts().OptimizationLevel != 0) {
      llvm::Value *value = Builder.CreateLoad(src, "captured");
      Builder.CreateStore(value, blockField);

    // If this is an ARC __strong block-pointer variable, don't do a
    // block copy.
    //
    // TODO: this can be generalized into the normal initialization logic:
    // we should never need to do a block-copy when initializing a local
    // variable, because the local variable's lifetime should be strictly
    // contained within the stack block's.
    } else if (type.getObjCLifetime() == Qualifiers::OCL_Strong &&
               type->isBlockPointerType()) {
      // Load the block and do a simple retain.
      llvm::Value *value = Builder.CreateLoad(src, "block.captured_block");
      value = EmitARCRetainNonBlock(value);

      // Do a primitive store to the block field.
      Builder.CreateStore(value, blockField);

    // Otherwise, fake up a POD copy into the block field.
    } else {
      // Fake up a new variable so that EmitScalarInit doesn't think
      // we're referring to the variable in its own initializer.
      ImplicitParamDecl BlockFieldPseudoVar(getContext(), type,
                                            ImplicitParamDecl::Other);

      // We use one of these or the other depending on whether the
      // reference is nested.
      DeclRefExpr declRef(getContext(), const_cast<VarDecl *>(variable),
                          /*RefersToEnclosingVariableOrCapture*/ CI.isNested(),
                          type, VK_LValue, SourceLocation());

      ImplicitCastExpr l2r(ImplicitCastExpr::OnStack, type, CK_LValueToRValue,
                           &declRef, VK_RValue);
      // FIXME: Pass a specific location for the expr init so that the store is
      // attributed to a reasonable location - otherwise it may be attributed to
      // locations of subexpressions in the initialization.
      EmitExprAsInit(&l2r, &BlockFieldPseudoVar,
                     MakeAddrLValue(blockField, type, AlignmentSource::Decl),
                     /*captured by init*/ false);
    }

    // Activate the cleanup if layout pushed one.
    if (!CI.isByRef()) {
      EHScopeStack::stable_iterator cleanup = capture.getCleanup();
      if (cleanup.isValid())
        ActivateCleanupBlock(cleanup, blockInfo.DominatingIP);
    }
  }

  // Cast to the converted block-pointer type, which happens (somewhat
  // unfortunately) to be a pointer to function type.
  llvm::Value *result = Builder.CreatePointerCast(
      blockAddr.getPointer(), ConvertType(blockInfo.getBlockExpr()->getType()));

  if (IsOpenCL) {
    CGM.getOpenCLRuntime().recordBlockInfo(blockInfo.BlockExpression, InvokeFn,
                                           result);
  }

  return result;
}


llvm::Type *CodeGenModule::getBlockDescriptorType() {
  if (BlockDescriptorType)
    return BlockDescriptorType;

  llvm::Type *UnsignedLongTy =
    getTypes().ConvertType(getContext().UnsignedLongTy);

  // struct __block_descriptor {
  //   unsigned long reserved;
  //   unsigned long block_size;
  //
  //   // later, the following will be added
  //
  //   struct {
  //     void (*copyHelper)();
  //     void (*copyHelper)();
  //   } helpers;                // !!! optional
  //
  //   const char *signature;   // the block signature
  //   const char *layout;      // reserved
  // };
  BlockDescriptorType = llvm::StructType::create(
      "struct.__block_descriptor", UnsignedLongTy, UnsignedLongTy);

  // Now form a pointer to that.
  unsigned AddrSpace = 0;
  if (getLangOpts().OpenCL)
    AddrSpace = getContext().getTargetAddressSpace(LangAS::opencl_constant);
  BlockDescriptorType = llvm::PointerType::get(BlockDescriptorType, AddrSpace);
  return BlockDescriptorType;
}

llvm::Type *CodeGenModule::getGenericBlockLiteralType() {
  assert(!getLangOpts().OpenCL && "OpenCL does not need this");

  if (GenericBlockLiteralType)
    return GenericBlockLiteralType;

  llvm::Type *BlockDescPtrTy = getBlockDescriptorType();

  // struct __block_literal_generic {
  //   void *__isa;
  //   int __flags;
  //   int __reserved;
  //   void (*__invoke)(void *);
  //   struct __block_descriptor *__descriptor;
  // };
  GenericBlockLiteralType =
      llvm::StructType::create("struct.__block_literal_generic", VoidPtrTy,
                               IntTy, IntTy, VoidPtrTy, BlockDescPtrTy);

  return GenericBlockLiteralType;
}

RValue CodeGenFunction::EmitBlockCallExpr(const CallExpr *E,
                                          ReturnValueSlot ReturnValue) {
  const BlockPointerType *BPT =
    E->getCallee()->getType()->getAs<BlockPointerType>();
  llvm::Value *BlockPtr = EmitScalarExpr(E->getCallee());
<<<<<<< HEAD
  llvm::Value *FuncPtr = nullptr;

  if (!CGM.getLangOpts().OpenCL) {
    // Get a pointer to the generic block literal.
    llvm::Type *BlockLiteralTy =
        llvm::PointerType::get(CGM.getGenericBlockLiteralType(), 0);

    // Bitcast the callee to a block literal.
    BlockPtr =
        Builder.CreatePointerCast(BlockPtr, BlockLiteralTy, "block.literal");

    // Get the function pointer from the literal.
    FuncPtr =
        Builder.CreateStructGEP(CGM.getGenericBlockLiteralType(), BlockPtr, 3);
  }

  // Add the block literal.
=======
  llvm::Type *GenBlockTy = CGM.getGenericBlockLiteralType();
  llvm::Value *Func = nullptr;
  QualType FnType = BPT->getPointeeType();
  ASTContext &Ctx = getContext();
>>>>>>> ec4812e3
  CallArgList Args;

  if (getLangOpts().OpenCL) {
    // For OpenCL, BlockPtr is already casted to generic block literal.

    // First argument of a block call is a generic block literal casted to
    // generic void pointer, i.e. i8 addrspace(4)*
    llvm::Value *BlockDescriptor = Builder.CreatePointerCast(
        BlockPtr, CGM.getOpenCLRuntime().getGenericVoidPointerType());
    QualType VoidPtrQualTy = Ctx.getPointerType(
        Ctx.getAddrSpaceQualType(Ctx.VoidTy, LangAS::opencl_generic));
    Args.add(RValue::get(BlockDescriptor), VoidPtrQualTy);
    // And the rest of the arguments.
    EmitCallArgs(Args, FnType->getAs<FunctionProtoType>(), E->arguments());

    // We *can* call the block directly unless it is a function argument.
    if (!isa<ParmVarDecl>(E->getCalleeDecl()))
      Func = CGM.getOpenCLRuntime().getInvokeFunction(E->getCallee());
    else {
      llvm::Value *FuncPtr = Builder.CreateStructGEP(GenBlockTy, BlockPtr, 2);
      Func = Builder.CreateAlignedLoad(FuncPtr, getPointerAlign());
    }
  } else {
    // Bitcast the block literal to a generic block literal.
    BlockPtr = Builder.CreatePointerCast(
        BlockPtr, llvm::PointerType::get(GenBlockTy, 0), "block.literal");
    // Get pointer to the block invoke function
    llvm::Value *FuncPtr = Builder.CreateStructGEP(GenBlockTy, BlockPtr, 3);

    // First argument is a block literal casted to a void pointer
    BlockPtr = Builder.CreatePointerCast(BlockPtr, VoidPtrTy);
    Args.add(RValue::get(BlockPtr), Ctx.VoidPtrTy);
    // And the rest of the arguments.
    EmitCallArgs(Args, FnType->getAs<FunctionProtoType>(), E->arguments());

<<<<<<< HEAD
  // Load the function.
  llvm::Value *Func;
  if (CGM.getLangOpts().OpenCL)
    Func = CGM.getOpenCLRuntime().getInvokeFunction(E->getCallee());
  else
    Func = Builder.CreateAlignedLoad(FuncPtr, getPointerAlign());
=======
    // Load the function.
    Func = Builder.CreateAlignedLoad(FuncPtr, getPointerAlign());
  }
>>>>>>> ec4812e3

  const FunctionType *FuncTy = FnType->castAs<FunctionType>();
  const CGFunctionInfo &FnInfo =
    CGM.getTypes().arrangeBlockFunctionCall(Args, FuncTy);

  // Cast the function pointer to the right type.
  llvm::Type *BlockFTy = CGM.getTypes().GetFunctionType(FnInfo);

  llvm::Type *BlockFTyPtr = llvm::PointerType::getUnqual(BlockFTy);
  Func = Builder.CreatePointerCast(Func, BlockFTyPtr);

  // Prepare the callee.
  CGCallee Callee(CGCalleeInfo(), Func);

  // And call the block.
  return EmitCall(FnInfo, Callee, ReturnValue, Args);
}

Address CodeGenFunction::GetAddrOfBlockDecl(const VarDecl *variable) {
  assert(BlockInfo && "evaluating block ref without block information?");
  const CGBlockInfo::Capture &capture = BlockInfo->getCapture(variable);

  // Handle constant captures.
  if (capture.isConstant()) return LocalDeclMap.find(variable)->second;

  Address addr = Builder.CreateStructGEP(LoadBlockStruct(), capture.getIndex(),
                                         "block.capture.addr");

  if (variable->isEscapingByref()) {
    // addr should be a void** right now.  Load, then cast the result
    // to byref*.

    auto &byrefInfo = getBlockByrefInfo(variable);
    addr = Address(Builder.CreateLoad(addr), byrefInfo.ByrefAlignment);

    auto byrefPointerType = llvm::PointerType::get(byrefInfo.Type, 0);
    addr = Builder.CreateBitCast(addr, byrefPointerType, "byref.addr");

    addr = emitBlockByrefAddress(addr, byrefInfo, /*follow*/ true,
                                 variable->getName());
  }

  assert((!variable->isNonEscapingByref() ||
          capture.fieldType()->isReferenceType()) &&
         "the capture field of a non-escaping variable should have a "
         "reference type");
  if (capture.fieldType()->isReferenceType())
    addr = EmitLoadOfReference(MakeAddrLValue(addr, capture.fieldType()));

  return addr;
}

void CodeGenModule::setAddrOfGlobalBlock(const BlockExpr *BE,
                                         llvm::Constant *Addr) {
  bool Ok = EmittedGlobalBlocks.insert(std::make_pair(BE, Addr)).second;
  (void)Ok;
  assert(Ok && "Trying to replace an already-existing global block!");
}

llvm::Constant *
CodeGenModule::GetAddrOfGlobalBlock(const BlockExpr *BE,
                                    StringRef Name) {
  if (llvm::Constant *Block = getAddrOfGlobalBlockIfEmitted(BE))
    return Block;

  CGBlockInfo blockInfo(BE->getBlockDecl(), Name);
  blockInfo.BlockExpression = BE;

  // Compute information about the layout, etc., of this block.
  computeBlockInfo(*this, nullptr, blockInfo);

  // Using that metadata, generate the actual block function.
  {
    CodeGenFunction::DeclMapTy LocalDeclMap;
    CodeGenFunction(*this).GenerateBlockFunction(
        GlobalDecl(), blockInfo, LocalDeclMap,
        /*IsLambdaConversionToBlock*/ false, /*BuildGlobalBlock*/ true);
  }

  return getAddrOfGlobalBlockIfEmitted(BE);
}

static llvm::Constant *buildGlobalBlock(CodeGenModule &CGM,
                                        const CGBlockInfo &blockInfo,
                                        llvm::Constant *blockFn) {
  assert(blockInfo.CanBeGlobal);
  // Callers should detect this case on their own: calling this function
  // generally requires computing layout information, which is a waste of time
  // if we've already emitted this block.
  assert(!CGM.getAddrOfGlobalBlockIfEmitted(blockInfo.BlockExpression) &&
         "Refusing to re-emit a global block.");

  // Generate the constants for the block literal initializer.
  ConstantInitBuilder builder(CGM);
  auto fields = builder.beginStruct();

  bool IsOpenCL = CGM.getLangOpts().OpenCL;
  bool IsWindows = CGM.getTarget().getTriple().isOSWindows();
  if (!IsOpenCL) {
    // isa
    if (IsWindows)
      fields.addNullPointer(CGM.Int8PtrPtrTy);
    else
      fields.add(CGM.getNSConcreteGlobalBlock());

    // __flags
    BlockFlags flags = BLOCK_IS_GLOBAL | BLOCK_HAS_SIGNATURE;
    if (blockInfo.UsesStret)
      flags |= BLOCK_USE_STRET;

    fields.addInt(CGM.IntTy, flags.getBitMask());

    // Reserved
    fields.addInt(CGM.IntTy, 0);

    // Function
    fields.add(blockFn);
  } else {
    fields.addInt(CGM.IntTy, blockInfo.BlockSize.getQuantity());
    fields.addInt(CGM.IntTy, blockInfo.BlockAlign.getQuantity());
  }

  if (!IsOpenCL) {
    // Descriptor
    fields.add(buildBlockDescriptor(CGM, blockInfo));
  } else if (auto *Helper =
                 CGM.getTargetCodeGenInfo().getTargetOpenCLBlockHelper()) {
    for (auto I : Helper->getCustomFieldValues(CGM, blockInfo)) {
      fields.add(I);
    }
  }

  unsigned AddrSpace = 0;
  if (CGM.getContext().getLangOpts().OpenCL)
    AddrSpace = CGM.getContext().getTargetAddressSpace(LangAS::opencl_global);

  llvm::GlobalVariable *literal = fields.finishAndCreateGlobal(
      "__block_literal_global", blockInfo.BlockAlign,
      /*constant*/ !IsWindows, llvm::GlobalVariable::InternalLinkage, AddrSpace);

  literal->addAttribute("objc_arc_inert");

  // Windows does not allow globals to be initialised to point to globals in
  // different DLLs.  Any such variables must run code to initialise them.
  if (IsWindows) {
    auto *Init = llvm::Function::Create(llvm::FunctionType::get(CGM.VoidTy,
          {}), llvm::GlobalValue::InternalLinkage, ".block_isa_init",
        &CGM.getModule());
    llvm::IRBuilder<> b(llvm::BasicBlock::Create(CGM.getLLVMContext(), "entry",
          Init));
    b.CreateAlignedStore(CGM.getNSConcreteGlobalBlock(),
        b.CreateStructGEP(literal, 0), CGM.getPointerAlign().getQuantity());
    b.CreateRetVoid();
    // We can't use the normal LLVM global initialisation array, because we
    // need to specify that this runs early in library initialisation.
    auto *InitVar = new llvm::GlobalVariable(CGM.getModule(), Init->getType(),
        /*isConstant*/true, llvm::GlobalValue::InternalLinkage,
        Init, ".block_isa_init_ptr");
    InitVar->setSection(".CRT$XCLa");
    CGM.addUsedGlobal(InitVar);
  }

  // Return a constant of the appropriately-casted type.
  llvm::Type *RequiredType =
    CGM.getTypes().ConvertType(blockInfo.getBlockExpr()->getType());
  llvm::Constant *Result =
      llvm::ConstantExpr::getPointerCast(literal, RequiredType);
  CGM.setAddrOfGlobalBlock(blockInfo.BlockExpression, Result);
  if (CGM.getContext().getLangOpts().OpenCL)
    CGM.getOpenCLRuntime().recordBlockInfo(
        blockInfo.BlockExpression,
        cast<llvm::Function>(blockFn->stripPointerCasts()), Result);
  return Result;
}

void CodeGenFunction::setBlockContextParameter(const ImplicitParamDecl *D,
                                               unsigned argNum,
                                               llvm::Value *arg) {
  assert(BlockInfo && "not emitting prologue of block invocation function?!");

  // Allocate a stack slot like for any local variable to guarantee optimal
  // debug info at -O0. The mem2reg pass will eliminate it when optimizing.
  Address alloc = CreateMemTemp(D->getType(), D->getName() + ".addr");
  Builder.CreateStore(arg, alloc);
  if (CGDebugInfo *DI = getDebugInfo()) {
    if (CGM.getCodeGenOpts().getDebugInfo() >=
        codegenoptions::LimitedDebugInfo) {
      DI->setLocation(D->getLocation());
      DI->EmitDeclareOfBlockLiteralArgVariable(
          *BlockInfo, D->getName(), argNum,
          cast<llvm::AllocaInst>(alloc.getPointer()), Builder);
    }
  }

  SourceLocation StartLoc = BlockInfo->getBlockExpr()->getBody()->getBeginLoc();
  ApplyDebugLocation Scope(*this, StartLoc);

  // Instead of messing around with LocalDeclMap, just set the value
  // directly as BlockPointer.
  BlockPointer = Builder.CreatePointerCast(
      arg,
      BlockInfo->StructureType->getPointerTo(
          getContext().getLangOpts().OpenCL
              ? getContext().getTargetAddressSpace(LangAS::opencl_generic)
              : 0),
      "block");
}

Address CodeGenFunction::LoadBlockStruct() {
  assert(BlockInfo && "not in a block invocation function!");
  assert(BlockPointer && "no block pointer set!");
  return Address(BlockPointer, BlockInfo->BlockAlign);
}

llvm::Function *
CodeGenFunction::GenerateBlockFunction(GlobalDecl GD,
                                       const CGBlockInfo &blockInfo,
                                       const DeclMapTy &ldm,
                                       bool IsLambdaConversionToBlock,
                                       bool BuildGlobalBlock) {
  const BlockDecl *blockDecl = blockInfo.getBlockDecl();

  CurGD = GD;

  CurEHLocation = blockInfo.getBlockExpr()->getEndLoc();

  BlockInfo = &blockInfo;

  // Arrange for local static and local extern declarations to appear
  // to be local to this function as well, in case they're directly
  // referenced in a block.
  for (DeclMapTy::const_iterator i = ldm.begin(), e = ldm.end(); i != e; ++i) {
    const auto *var = dyn_cast<VarDecl>(i->first);
    if (var && !var->hasLocalStorage())
      setAddrOfLocalVar(var, i->second);
  }

  // Begin building the function declaration.

  // Build the argument list.
  FunctionArgList args;

  // The first argument is the block pointer.  Just take it as a void*
  // and cast it later.
  QualType selfTy = getContext().VoidPtrTy;

  // For OpenCL passed block pointer can be private AS local variable or
  // global AS program scope variable (for the case with and without captures).
  // Generic AS is used therefore to be able to accommodate both private and
  // generic AS in one implementation.
  if (getLangOpts().OpenCL)
    selfTy = getContext().getPointerType(getContext().getAddrSpaceQualType(
        getContext().VoidTy, LangAS::opencl_generic));

  IdentifierInfo *II = &CGM.getContext().Idents.get(".block_descriptor");

  ImplicitParamDecl SelfDecl(getContext(), const_cast<BlockDecl *>(blockDecl),
                             SourceLocation(), II, selfTy,
                             ImplicitParamDecl::ObjCSelf);
  args.push_back(&SelfDecl);

  // Now add the rest of the parameters.
  args.append(blockDecl->param_begin(), blockDecl->param_end());

  // Create the function declaration.
  const FunctionProtoType *fnType = blockInfo.getBlockExpr()->getFunctionType();
  const CGFunctionInfo &fnInfo =
    CGM.getTypes().arrangeBlockFunctionDeclaration(fnType, args);
  if (CGM.ReturnSlotInterferesWithArgs(fnInfo))
    blockInfo.UsesStret = true;

  llvm::FunctionType *fnLLVMType = CGM.getTypes().GetFunctionType(fnInfo);

  StringRef name = CGM.getBlockMangledName(GD, blockDecl);
  llvm::Function *fn = llvm::Function::Create(
      fnLLVMType, llvm::GlobalValue::InternalLinkage, name, &CGM.getModule());
  CGM.SetInternalFunctionAttributes(blockDecl, fn, fnInfo);

  if (BuildGlobalBlock) {
    auto GenVoidPtrTy = getContext().getLangOpts().OpenCL
                            ? CGM.getOpenCLRuntime().getGenericVoidPointerType()
                            : VoidPtrTy;
    buildGlobalBlock(CGM, blockInfo,
                     llvm::ConstantExpr::getPointerCast(fn, GenVoidPtrTy));
  }

  // Begin generating the function.
  StartFunction(blockDecl, fnType->getReturnType(), fn, fnInfo, args,
                blockDecl->getLocation(),
                blockInfo.getBlockExpr()->getBody()->getBeginLoc());

  // Okay.  Undo some of what StartFunction did.

  // At -O0 we generate an explicit alloca for the BlockPointer, so the RA
  // won't delete the dbg.declare intrinsics for captured variables.
  llvm::Value *BlockPointerDbgLoc = BlockPointer;
  if (CGM.getCodeGenOpts().OptimizationLevel == 0) {
    // Allocate a stack slot for it, so we can point the debugger to it
    Address Alloca = CreateTempAlloca(BlockPointer->getType(),
                                      getPointerAlign(),
                                      "block.addr");
    // Set the DebugLocation to empty, so the store is recognized as a
    // frame setup instruction by llvm::DwarfDebug::beginFunction().
    auto NL = ApplyDebugLocation::CreateEmpty(*this);
    Builder.CreateStore(BlockPointer, Alloca);
    BlockPointerDbgLoc = Alloca.getPointer();
  }

  // If we have a C++ 'this' reference, go ahead and force it into
  // existence now.
  if (blockDecl->capturesCXXThis()) {
    Address addr = Builder.CreateStructGEP(
        LoadBlockStruct(), blockInfo.CXXThisIndex, "block.captured-this");
    CXXThisValue = Builder.CreateLoad(addr, "this");
  }

  // Also force all the constant captures.
  for (const auto &CI : blockDecl->captures()) {
    const VarDecl *variable = CI.getVariable();
    const CGBlockInfo::Capture &capture = blockInfo.getCapture(variable);
    if (!capture.isConstant()) continue;

    CharUnits align = getContext().getDeclAlign(variable);
    Address alloca =
      CreateMemTemp(variable->getType(), align, "block.captured-const");

    Builder.CreateStore(capture.getConstant(), alloca);

    setAddrOfLocalVar(variable, alloca);
  }

  // Save a spot to insert the debug information for all the DeclRefExprs.
  llvm::BasicBlock *entry = Builder.GetInsertBlock();
  llvm::BasicBlock::iterator entry_ptr = Builder.GetInsertPoint();
  --entry_ptr;

  if (IsLambdaConversionToBlock)
    EmitLambdaBlockInvokeBody();
  else {
    PGO.assignRegionCounters(GlobalDecl(blockDecl), fn);
    incrementProfileCounter(blockDecl->getBody());
    EmitStmt(blockDecl->getBody());
  }

  // Remember where we were...
  llvm::BasicBlock *resume = Builder.GetInsertBlock();

  // Go back to the entry.
  ++entry_ptr;
  Builder.SetInsertPoint(entry, entry_ptr);

  // Emit debug information for all the DeclRefExprs.
  // FIXME: also for 'this'
  if (CGDebugInfo *DI = getDebugInfo()) {
    for (const auto &CI : blockDecl->captures()) {
      const VarDecl *variable = CI.getVariable();
      DI->EmitLocation(Builder, variable->getLocation());

      if (CGM.getCodeGenOpts().getDebugInfo() >=
          codegenoptions::LimitedDebugInfo) {
        const CGBlockInfo::Capture &capture = blockInfo.getCapture(variable);
        if (capture.isConstant()) {
          auto addr = LocalDeclMap.find(variable)->second;
          (void)DI->EmitDeclareOfAutoVariable(variable, addr.getPointer(),
                                              Builder);
          continue;
        }

        DI->EmitDeclareOfBlockDeclRefVariable(
            variable, BlockPointerDbgLoc, Builder, blockInfo,
            entry_ptr == entry->end() ? nullptr : &*entry_ptr);
      }
    }
    // Recover location if it was changed in the above loop.
    DI->EmitLocation(Builder,
                     cast<CompoundStmt>(blockDecl->getBody())->getRBracLoc());
  }

  // And resume where we left off.
  if (resume == nullptr)
    Builder.ClearInsertionPoint();
  else
    Builder.SetInsertPoint(resume);

  FinishFunction(cast<CompoundStmt>(blockDecl->getBody())->getRBracLoc());

  return fn;
}

static std::pair<BlockCaptureEntityKind, BlockFieldFlags>
computeCopyInfoForBlockCapture(const BlockDecl::Capture &CI, QualType T,
                               const LangOptions &LangOpts) {
  if (CI.getCopyExpr()) {
    assert(!CI.isByRef());
    // don't bother computing flags
    return std::make_pair(BlockCaptureEntityKind::CXXRecord, BlockFieldFlags());
  }
  BlockFieldFlags Flags;
  if (CI.isEscapingByref()) {
    Flags = BLOCK_FIELD_IS_BYREF;
    if (T.isObjCGCWeak())
      Flags |= BLOCK_FIELD_IS_WEAK;
    return std::make_pair(BlockCaptureEntityKind::BlockObject, Flags);
  }

  Flags = BLOCK_FIELD_IS_OBJECT;
  bool isBlockPointer = T->isBlockPointerType();
  if (isBlockPointer)
    Flags = BLOCK_FIELD_IS_BLOCK;

  switch (T.isNonTrivialToPrimitiveCopy()) {
  case QualType::PCK_Struct:
    return std::make_pair(BlockCaptureEntityKind::NonTrivialCStruct,
                          BlockFieldFlags());
  case QualType::PCK_ARCWeak:
    // We need to register __weak direct captures with the runtime.
    return std::make_pair(BlockCaptureEntityKind::ARCWeak, Flags);
  case QualType::PCK_ARCStrong:
    // We need to retain the copied value for __strong direct captures.
    // If it's a block pointer, we have to copy the block and assign that to
    // the destination pointer, so we might as well use _Block_object_assign.
    // Otherwise we can avoid that.
    return std::make_pair(!isBlockPointer ? BlockCaptureEntityKind::ARCStrong
                                          : BlockCaptureEntityKind::BlockObject,
                          Flags);
  case QualType::PCK_Trivial:
  case QualType::PCK_VolatileTrivial: {
    if (!T->isObjCRetainableType())
      // For all other types, the memcpy is fine.
      return std::make_pair(BlockCaptureEntityKind::None, BlockFieldFlags());

    // Special rules for ARC captures:
    Qualifiers QS = T.getQualifiers();

    // Non-ARC captures of retainable pointers are strong and
    // therefore require a call to _Block_object_assign.
    if (!QS.getObjCLifetime() && !LangOpts.ObjCAutoRefCount)
      return std::make_pair(BlockCaptureEntityKind::BlockObject, Flags);

    // Otherwise the memcpy is fine.
    return std::make_pair(BlockCaptureEntityKind::None, BlockFieldFlags());
  }
  }
  llvm_unreachable("after exhaustive PrimitiveCopyKind switch");
}

static std::pair<BlockCaptureEntityKind, BlockFieldFlags>
computeDestroyInfoForBlockCapture(const BlockDecl::Capture &CI, QualType T,
                                  const LangOptions &LangOpts);

/// Find the set of block captures that need to be explicitly copied or destroy.
static void findBlockCapturedManagedEntities(
    const CGBlockInfo &BlockInfo, const LangOptions &LangOpts,
    SmallVectorImpl<BlockCaptureManagedEntity> &ManagedCaptures) {
  for (const auto &CI : BlockInfo.getBlockDecl()->captures()) {
    const VarDecl *Variable = CI.getVariable();
    const CGBlockInfo::Capture &Capture = BlockInfo.getCapture(Variable);
    if (Capture.isConstant())
      continue;

    QualType VT = Capture.fieldType();
    auto CopyInfo = computeCopyInfoForBlockCapture(CI, VT, LangOpts);
    auto DisposeInfo = computeDestroyInfoForBlockCapture(CI, VT, LangOpts);
    if (CopyInfo.first != BlockCaptureEntityKind::None ||
        DisposeInfo.first != BlockCaptureEntityKind::None)
      ManagedCaptures.emplace_back(CopyInfo.first, DisposeInfo.first,
                                   CopyInfo.second, DisposeInfo.second, CI,
                                   Capture);
  }

  // Sort the captures by offset.
  llvm::sort(ManagedCaptures);
}

namespace {
/// Release a __block variable.
struct CallBlockRelease final : EHScopeStack::Cleanup {
  Address Addr;
  BlockFieldFlags FieldFlags;
  bool LoadBlockVarAddr, CanThrow;

  CallBlockRelease(Address Addr, BlockFieldFlags Flags, bool LoadValue,
                   bool CT)
      : Addr(Addr), FieldFlags(Flags), LoadBlockVarAddr(LoadValue),
        CanThrow(CT) {}

  void Emit(CodeGenFunction &CGF, Flags flags) override {
    llvm::Value *BlockVarAddr;
    if (LoadBlockVarAddr) {
      BlockVarAddr = CGF.Builder.CreateLoad(Addr);
      BlockVarAddr = CGF.Builder.CreateBitCast(BlockVarAddr, CGF.VoidPtrTy);
    } else {
      BlockVarAddr = Addr.getPointer();
    }

    CGF.BuildBlockRelease(BlockVarAddr, FieldFlags, CanThrow);
  }
};
} // end anonymous namespace

/// Check if \p T is a C++ class that has a destructor that can throw.
bool CodeGenFunction::cxxDestructorCanThrow(QualType T) {
  if (const auto *RD = T->getAsCXXRecordDecl())
    if (const CXXDestructorDecl *DD = RD->getDestructor())
      return DD->getType()->getAs<FunctionProtoType>()->canThrow();
  return false;
}

// Return a string that has the information about a capture.
static std::string getBlockCaptureStr(const BlockCaptureManagedEntity &E,
                                      CaptureStrKind StrKind,
                                      CharUnits BlockAlignment,
                                      CodeGenModule &CGM) {
  std::string Str;
  ASTContext &Ctx = CGM.getContext();
  const BlockDecl::Capture &CI = *E.CI;
  QualType CaptureTy = CI.getVariable()->getType();

  BlockCaptureEntityKind Kind;
  BlockFieldFlags Flags;

  // CaptureStrKind::Merged should be passed only when the operations and the
  // flags are the same for copy and dispose.
  assert((StrKind != CaptureStrKind::Merged ||
          (E.CopyKind == E.DisposeKind && E.CopyFlags == E.DisposeFlags)) &&
         "different operations and flags");

  if (StrKind == CaptureStrKind::DisposeHelper) {
    Kind = E.DisposeKind;
    Flags = E.DisposeFlags;
  } else {
    Kind = E.CopyKind;
    Flags = E.CopyFlags;
  }

  switch (Kind) {
  case BlockCaptureEntityKind::CXXRecord: {
    Str += "c";
    SmallString<256> TyStr;
    llvm::raw_svector_ostream Out(TyStr);
    CGM.getCXXABI().getMangleContext().mangleTypeName(CaptureTy, Out);
    Str += llvm::to_string(TyStr.size()) + TyStr.c_str();
    break;
  }
  case BlockCaptureEntityKind::ARCWeak:
    Str += "w";
    break;
  case BlockCaptureEntityKind::ARCStrong:
    Str += "s";
    break;
  case BlockCaptureEntityKind::BlockObject: {
    const VarDecl *Var = CI.getVariable();
    unsigned F = Flags.getBitMask();
    if (F & BLOCK_FIELD_IS_BYREF) {
      Str += "r";
      if (F & BLOCK_FIELD_IS_WEAK)
        Str += "w";
      else {
        // If CaptureStrKind::Merged is passed, check both the copy expression
        // and the destructor.
        if (StrKind != CaptureStrKind::DisposeHelper) {
          if (Ctx.getBlockVarCopyInit(Var).canThrow())
            Str += "c";
        }
        if (StrKind != CaptureStrKind::CopyHelper) {
          if (CodeGenFunction::cxxDestructorCanThrow(CaptureTy))
            Str += "d";
        }
      }
    } else {
      assert((F & BLOCK_FIELD_IS_OBJECT) && "unexpected flag value");
      if (F == BLOCK_FIELD_IS_BLOCK)
        Str += "b";
      else
        Str += "o";
    }
    break;
  }
  case BlockCaptureEntityKind::NonTrivialCStruct: {
    bool IsVolatile = CaptureTy.isVolatileQualified();
    CharUnits Alignment =
        BlockAlignment.alignmentAtOffset(E.Capture->getOffset());

    Str += "n";
    std::string FuncStr;
    if (StrKind == CaptureStrKind::DisposeHelper)
      FuncStr = CodeGenFunction::getNonTrivialDestructorStr(
          CaptureTy, Alignment, IsVolatile, Ctx);
    else
      // If CaptureStrKind::Merged is passed, use the copy constructor string.
      // It has all the information that the destructor string has.
      FuncStr = CodeGenFunction::getNonTrivialCopyConstructorStr(
          CaptureTy, Alignment, IsVolatile, Ctx);
    // The underscore is necessary here because non-trivial copy constructor
    // and destructor strings can start with a number.
    Str += llvm::to_string(FuncStr.size()) + "_" + FuncStr;
    break;
  }
  case BlockCaptureEntityKind::None:
    break;
  }

  return Str;
}

static std::string getCopyDestroyHelperFuncName(
    const SmallVectorImpl<BlockCaptureManagedEntity> &Captures,
    CharUnits BlockAlignment, CaptureStrKind StrKind, CodeGenModule &CGM) {
  assert((StrKind == CaptureStrKind::CopyHelper ||
          StrKind == CaptureStrKind::DisposeHelper) &&
         "unexpected CaptureStrKind");
  std::string Name = StrKind == CaptureStrKind::CopyHelper
                         ? "__copy_helper_block_"
                         : "__destroy_helper_block_";
  if (CGM.getLangOpts().Exceptions)
    Name += "e";
  if (CGM.getCodeGenOpts().ObjCAutoRefCountExceptions)
    Name += "a";
  Name += llvm::to_string(BlockAlignment.getQuantity()) + "_";

  for (const BlockCaptureManagedEntity &E : Captures) {
    Name += llvm::to_string(E.Capture->getOffset().getQuantity());
    Name += getBlockCaptureStr(E, StrKind, BlockAlignment, CGM);
  }

  return Name;
}

static void pushCaptureCleanup(BlockCaptureEntityKind CaptureKind,
                               Address Field, QualType CaptureType,
                               BlockFieldFlags Flags, bool ForCopyHelper,
                               VarDecl *Var, CodeGenFunction &CGF) {
  bool EHOnly = ForCopyHelper;

  switch (CaptureKind) {
  case BlockCaptureEntityKind::CXXRecord:
  case BlockCaptureEntityKind::ARCWeak:
  case BlockCaptureEntityKind::NonTrivialCStruct:
  case BlockCaptureEntityKind::ARCStrong: {
    if (CaptureType.isDestructedType() &&
        (!EHOnly || CGF.needsEHCleanup(CaptureType.isDestructedType()))) {
      CodeGenFunction::Destroyer *Destroyer =
          CaptureKind == BlockCaptureEntityKind::ARCStrong
              ? CodeGenFunction::destroyARCStrongImprecise
              : CGF.getDestroyer(CaptureType.isDestructedType());
      CleanupKind Kind =
          EHOnly ? EHCleanup
                 : CGF.getCleanupKind(CaptureType.isDestructedType());
      CGF.pushDestroy(Kind, Field, CaptureType, Destroyer, Kind & EHCleanup);
    }
    break;
  }
  case BlockCaptureEntityKind::BlockObject: {
    if (!EHOnly || CGF.getLangOpts().Exceptions) {
      CleanupKind Kind = EHOnly ? EHCleanup : NormalAndEHCleanup;
      // Calls to _Block_object_dispose along the EH path in the copy helper
      // function don't throw as newly-copied __block variables always have a
      // reference count of 2.
      bool CanThrow =
          !ForCopyHelper && CGF.cxxDestructorCanThrow(CaptureType);
      CGF.enterByrefCleanup(Kind, Field, Flags, /*LoadBlockVarAddr*/ true,
                            CanThrow);
    }
    break;
  }
  case BlockCaptureEntityKind::None:
    break;
  }
}

static void setBlockHelperAttributesVisibility(bool CapturesNonExternalType,
                                               llvm::Function *Fn,
                                               const CGFunctionInfo &FI,
                                               CodeGenModule &CGM) {
  if (CapturesNonExternalType) {
    CGM.SetInternalFunctionAttributes(GlobalDecl(), Fn, FI);
  } else {
    Fn->setVisibility(llvm::GlobalValue::HiddenVisibility);
    Fn->setUnnamedAddr(llvm::GlobalValue::UnnamedAddr::Global);
    CGM.SetLLVMFunctionAttributes(GlobalDecl(), FI, Fn);
    CGM.SetLLVMFunctionAttributesForDefinition(nullptr, Fn);
  }
}
/// Generate the copy-helper function for a block closure object:
///   static void block_copy_helper(block_t *dst, block_t *src);
/// The runtime will have previously initialized 'dst' by doing a
/// bit-copy of 'src'.
///
/// Note that this copies an entire block closure object to the heap;
/// it should not be confused with a 'byref copy helper', which moves
/// the contents of an individual __block variable to the heap.
llvm::Constant *
CodeGenFunction::GenerateCopyHelperFunction(const CGBlockInfo &blockInfo) {
  SmallVector<BlockCaptureManagedEntity, 4> CopiedCaptures;
  findBlockCapturedManagedEntities(blockInfo, getLangOpts(), CopiedCaptures);
  std::string FuncName =
      getCopyDestroyHelperFuncName(CopiedCaptures, blockInfo.BlockAlign,
                                   CaptureStrKind::CopyHelper, CGM);

  if (llvm::GlobalValue *Func = CGM.getModule().getNamedValue(FuncName))
    return llvm::ConstantExpr::getBitCast(Func, VoidPtrTy);

  ASTContext &C = getContext();

  QualType ReturnTy = C.VoidTy;

  FunctionArgList args;
  ImplicitParamDecl DstDecl(C, C.VoidPtrTy, ImplicitParamDecl::Other);
  args.push_back(&DstDecl);
  ImplicitParamDecl SrcDecl(C, C.VoidPtrTy, ImplicitParamDecl::Other);
  args.push_back(&SrcDecl);

  const CGFunctionInfo &FI =
      CGM.getTypes().arrangeBuiltinFunctionDeclaration(ReturnTy, args);

  // FIXME: it would be nice if these were mergeable with things with
  // identical semantics.
  llvm::FunctionType *LTy = CGM.getTypes().GetFunctionType(FI);

  llvm::Function *Fn =
    llvm::Function::Create(LTy, llvm::GlobalValue::LinkOnceODRLinkage,
                           FuncName, &CGM.getModule());
  if (CGM.supportsCOMDAT())
    Fn->setComdat(CGM.getModule().getOrInsertComdat(FuncName));

  IdentifierInfo *II = &C.Idents.get(FuncName);

  SmallVector<QualType, 2> ArgTys;
  ArgTys.push_back(C.VoidPtrTy);
  ArgTys.push_back(C.VoidPtrTy);
  QualType FunctionTy = C.getFunctionType(ReturnTy, ArgTys, {});

  FunctionDecl *FD = FunctionDecl::Create(
      C, C.getTranslationUnitDecl(), SourceLocation(), SourceLocation(), II,
      FunctionTy, nullptr, SC_Static, false, false);

  setBlockHelperAttributesVisibility(blockInfo.CapturesNonExternalType, Fn, FI,
                                     CGM);
  StartFunction(FD, ReturnTy, Fn, FI, args);
  ApplyDebugLocation NL{*this, blockInfo.getBlockExpr()->getBeginLoc()};
  llvm::Type *structPtrTy = blockInfo.StructureType->getPointerTo();

  Address src = GetAddrOfLocalVar(&SrcDecl);
  src = Address(Builder.CreateLoad(src), blockInfo.BlockAlign);
  src = Builder.CreateBitCast(src, structPtrTy, "block.source");

  Address dst = GetAddrOfLocalVar(&DstDecl);
  dst = Address(Builder.CreateLoad(dst), blockInfo.BlockAlign);
  dst = Builder.CreateBitCast(dst, structPtrTy, "block.dest");

  for (const auto &CopiedCapture : CopiedCaptures) {
    const BlockDecl::Capture &CI = *CopiedCapture.CI;
    const CGBlockInfo::Capture &capture = *CopiedCapture.Capture;
    QualType captureType = CI.getVariable()->getType();
    BlockFieldFlags flags = CopiedCapture.CopyFlags;

    unsigned index = capture.getIndex();
    Address srcField = Builder.CreateStructGEP(src, index);
    Address dstField = Builder.CreateStructGEP(dst, index);

    switch (CopiedCapture.CopyKind) {
    case BlockCaptureEntityKind::CXXRecord:
      // If there's an explicit copy expression, we do that.
      assert(CI.getCopyExpr() && "copy expression for variable is missing");
      EmitSynthesizedCXXCopyCtor(dstField, srcField, CI.getCopyExpr());
      break;
    case BlockCaptureEntityKind::ARCWeak:
      EmitARCCopyWeak(dstField, srcField);
      break;
    case BlockCaptureEntityKind::NonTrivialCStruct: {
      // If this is a C struct that requires non-trivial copy construction,
      // emit a call to its copy constructor.
      QualType varType = CI.getVariable()->getType();
      callCStructCopyConstructor(MakeAddrLValue(dstField, varType),
                                 MakeAddrLValue(srcField, varType));
      break;
    }
    case BlockCaptureEntityKind::ARCStrong: {
      llvm::Value *srcValue = Builder.CreateLoad(srcField, "blockcopy.src");
      // At -O0, store null into the destination field (so that the
      // storeStrong doesn't over-release) and then call storeStrong.
      // This is a workaround to not having an initStrong call.
      if (CGM.getCodeGenOpts().OptimizationLevel == 0) {
        auto *ty = cast<llvm::PointerType>(srcValue->getType());
        llvm::Value *null = llvm::ConstantPointerNull::get(ty);
        Builder.CreateStore(null, dstField);
        EmitARCStoreStrongCall(dstField, srcValue, true);

      // With optimization enabled, take advantage of the fact that
      // the blocks runtime guarantees a memcpy of the block data, and
      // just emit a retain of the src field.
      } else {
        EmitARCRetainNonBlock(srcValue);

        // Unless EH cleanup is required, we don't need this anymore, so kill
        // it. It's not quite worth the annoyance to avoid creating it in the
        // first place.
        if (!needsEHCleanup(captureType.isDestructedType()))
          cast<llvm::Instruction>(dstField.getPointer())->eraseFromParent();
      }
      break;
    }
    case BlockCaptureEntityKind::BlockObject: {
      llvm::Value *srcValue = Builder.CreateLoad(srcField, "blockcopy.src");
      srcValue = Builder.CreateBitCast(srcValue, VoidPtrTy);
      llvm::Value *dstAddr =
          Builder.CreateBitCast(dstField.getPointer(), VoidPtrTy);
      llvm::Value *args[] = {
        dstAddr, srcValue, llvm::ConstantInt::get(Int32Ty, flags.getBitMask())
      };

      if (CI.isByRef() && C.getBlockVarCopyInit(CI.getVariable()).canThrow())
        EmitRuntimeCallOrInvoke(CGM.getBlockObjectAssign(), args);
      else
        EmitNounwindRuntimeCall(CGM.getBlockObjectAssign(), args);
      break;
    }
    case BlockCaptureEntityKind::None:
      continue;
    }

    // Ensure that we destroy the copied object if an exception is thrown later
    // in the helper function.
    pushCaptureCleanup(CopiedCapture.CopyKind, dstField, captureType, flags,
                       /*ForCopyHelper*/ true, CI.getVariable(), *this);
  }

  FinishFunction();

  return llvm::ConstantExpr::getBitCast(Fn, VoidPtrTy);
}

static BlockFieldFlags
getBlockFieldFlagsForObjCObjectPointer(const BlockDecl::Capture &CI,
                                       QualType T) {
  BlockFieldFlags Flags = BLOCK_FIELD_IS_OBJECT;
  if (T->isBlockPointerType())
    Flags = BLOCK_FIELD_IS_BLOCK;
  return Flags;
}

static std::pair<BlockCaptureEntityKind, BlockFieldFlags>
computeDestroyInfoForBlockCapture(const BlockDecl::Capture &CI, QualType T,
                                  const LangOptions &LangOpts) {
  if (CI.isEscapingByref()) {
    BlockFieldFlags Flags = BLOCK_FIELD_IS_BYREF;
    if (T.isObjCGCWeak())
      Flags |= BLOCK_FIELD_IS_WEAK;
    return std::make_pair(BlockCaptureEntityKind::BlockObject, Flags);
  }

  switch (T.isDestructedType()) {
  case QualType::DK_cxx_destructor:
    return std::make_pair(BlockCaptureEntityKind::CXXRecord, BlockFieldFlags());
  case QualType::DK_objc_strong_lifetime:
    // Use objc_storeStrong for __strong direct captures; the
    // dynamic tools really like it when we do this.
    return std::make_pair(BlockCaptureEntityKind::ARCStrong,
                          getBlockFieldFlagsForObjCObjectPointer(CI, T));
  case QualType::DK_objc_weak_lifetime:
    // Support __weak direct captures.
    return std::make_pair(BlockCaptureEntityKind::ARCWeak,
                          getBlockFieldFlagsForObjCObjectPointer(CI, T));
  case QualType::DK_nontrivial_c_struct:
    return std::make_pair(BlockCaptureEntityKind::NonTrivialCStruct,
                          BlockFieldFlags());
  case QualType::DK_none: {
    // Non-ARC captures are strong, and we need to use _Block_object_dispose.
    if (T->isObjCRetainableType() && !T.getQualifiers().hasObjCLifetime() &&
        !LangOpts.ObjCAutoRefCount)
      return std::make_pair(BlockCaptureEntityKind::BlockObject,
                            getBlockFieldFlagsForObjCObjectPointer(CI, T));
    // Otherwise, we have nothing to do.
    return std::make_pair(BlockCaptureEntityKind::None, BlockFieldFlags());
  }
  }
  llvm_unreachable("after exhaustive DestructionKind switch");
}

/// Generate the destroy-helper function for a block closure object:
///   static void block_destroy_helper(block_t *theBlock);
///
/// Note that this destroys a heap-allocated block closure object;
/// it should not be confused with a 'byref destroy helper', which
/// destroys the heap-allocated contents of an individual __block
/// variable.
llvm::Constant *
CodeGenFunction::GenerateDestroyHelperFunction(const CGBlockInfo &blockInfo) {
  SmallVector<BlockCaptureManagedEntity, 4> DestroyedCaptures;
  findBlockCapturedManagedEntities(blockInfo, getLangOpts(), DestroyedCaptures);
  std::string FuncName =
      getCopyDestroyHelperFuncName(DestroyedCaptures, blockInfo.BlockAlign,
                                   CaptureStrKind::DisposeHelper, CGM);

  if (llvm::GlobalValue *Func = CGM.getModule().getNamedValue(FuncName))
    return llvm::ConstantExpr::getBitCast(Func, VoidPtrTy);

  ASTContext &C = getContext();

  QualType ReturnTy = C.VoidTy;

  FunctionArgList args;
  ImplicitParamDecl SrcDecl(C, C.VoidPtrTy, ImplicitParamDecl::Other);
  args.push_back(&SrcDecl);

  const CGFunctionInfo &FI =
      CGM.getTypes().arrangeBuiltinFunctionDeclaration(ReturnTy, args);

  // FIXME: We'd like to put these into a mergable by content, with
  // internal linkage.
  llvm::FunctionType *LTy = CGM.getTypes().GetFunctionType(FI);

  llvm::Function *Fn =
    llvm::Function::Create(LTy, llvm::GlobalValue::LinkOnceODRLinkage,
                           FuncName, &CGM.getModule());
  if (CGM.supportsCOMDAT())
    Fn->setComdat(CGM.getModule().getOrInsertComdat(FuncName));

  IdentifierInfo *II = &C.Idents.get(FuncName);

  SmallVector<QualType, 1> ArgTys;
  ArgTys.push_back(C.VoidPtrTy);
  QualType FunctionTy = C.getFunctionType(ReturnTy, ArgTys, {});

  FunctionDecl *FD = FunctionDecl::Create(
      C, C.getTranslationUnitDecl(), SourceLocation(), SourceLocation(), II,
      FunctionTy, nullptr, SC_Static, false, false);

  setBlockHelperAttributesVisibility(blockInfo.CapturesNonExternalType, Fn, FI,
                                     CGM);
  StartFunction(FD, ReturnTy, Fn, FI, args);
  markAsIgnoreThreadCheckingAtRuntime(Fn);

  ApplyDebugLocation NL{*this, blockInfo.getBlockExpr()->getBeginLoc()};

  llvm::Type *structPtrTy = blockInfo.StructureType->getPointerTo();

  Address src = GetAddrOfLocalVar(&SrcDecl);
  src = Address(Builder.CreateLoad(src), blockInfo.BlockAlign);
  src = Builder.CreateBitCast(src, structPtrTy, "block");

  CodeGenFunction::RunCleanupsScope cleanups(*this);

  for (const auto &DestroyedCapture : DestroyedCaptures) {
    const BlockDecl::Capture &CI = *DestroyedCapture.CI;
    const CGBlockInfo::Capture &capture = *DestroyedCapture.Capture;
    BlockFieldFlags flags = DestroyedCapture.DisposeFlags;

    Address srcField = Builder.CreateStructGEP(src, capture.getIndex());

    pushCaptureCleanup(DestroyedCapture.DisposeKind, srcField,
                       CI.getVariable()->getType(), flags,
                       /*ForCopyHelper*/ false, CI.getVariable(), *this);
  }

  cleanups.ForceCleanup();

  FinishFunction();

  return llvm::ConstantExpr::getBitCast(Fn, VoidPtrTy);
}

namespace {

/// Emits the copy/dispose helper functions for a __block object of id type.
class ObjectByrefHelpers final : public BlockByrefHelpers {
  BlockFieldFlags Flags;

public:
  ObjectByrefHelpers(CharUnits alignment, BlockFieldFlags flags)
    : BlockByrefHelpers(alignment), Flags(flags) {}

  void emitCopy(CodeGenFunction &CGF, Address destField,
                Address srcField) override {
    destField = CGF.Builder.CreateBitCast(destField, CGF.VoidPtrTy);

    srcField = CGF.Builder.CreateBitCast(srcField, CGF.VoidPtrPtrTy);
    llvm::Value *srcValue = CGF.Builder.CreateLoad(srcField);

    unsigned flags = (Flags | BLOCK_BYREF_CALLER).getBitMask();

    llvm::Value *flagsVal = llvm::ConstantInt::get(CGF.Int32Ty, flags);
    llvm::FunctionCallee fn = CGF.CGM.getBlockObjectAssign();

    llvm::Value *args[] = { destField.getPointer(), srcValue, flagsVal };
    CGF.EmitNounwindRuntimeCall(fn, args);
  }

  void emitDispose(CodeGenFunction &CGF, Address field) override {
    field = CGF.Builder.CreateBitCast(field, CGF.Int8PtrTy->getPointerTo(0));
    llvm::Value *value = CGF.Builder.CreateLoad(field);

    CGF.BuildBlockRelease(value, Flags | BLOCK_BYREF_CALLER, false);
  }

  void profileImpl(llvm::FoldingSetNodeID &id) const override {
    id.AddInteger(Flags.getBitMask());
  }
};

/// Emits the copy/dispose helpers for an ARC __block __weak variable.
class ARCWeakByrefHelpers final : public BlockByrefHelpers {
public:
  ARCWeakByrefHelpers(CharUnits alignment) : BlockByrefHelpers(alignment) {}

  void emitCopy(CodeGenFunction &CGF, Address destField,
                Address srcField) override {
    CGF.EmitARCMoveWeak(destField, srcField);
  }

  void emitDispose(CodeGenFunction &CGF, Address field) override {
    CGF.EmitARCDestroyWeak(field);
  }

  void profileImpl(llvm::FoldingSetNodeID &id) const override {
    // 0 is distinguishable from all pointers and byref flags
    id.AddInteger(0);
  }
};

/// Emits the copy/dispose helpers for an ARC __block __strong variable
/// that's not of block-pointer type.
class ARCStrongByrefHelpers final : public BlockByrefHelpers {
public:
  ARCStrongByrefHelpers(CharUnits alignment) : BlockByrefHelpers(alignment) {}

  void emitCopy(CodeGenFunction &CGF, Address destField,
                Address srcField) override {
    // Do a "move" by copying the value and then zeroing out the old
    // variable.

    llvm::Value *value = CGF.Builder.CreateLoad(srcField);

    llvm::Value *null =
      llvm::ConstantPointerNull::get(cast<llvm::PointerType>(value->getType()));

    if (CGF.CGM.getCodeGenOpts().OptimizationLevel == 0) {
      CGF.Builder.CreateStore(null, destField);
      CGF.EmitARCStoreStrongCall(destField, value, /*ignored*/ true);
      CGF.EmitARCStoreStrongCall(srcField, null, /*ignored*/ true);
      return;
    }
    CGF.Builder.CreateStore(value, destField);
    CGF.Builder.CreateStore(null, srcField);
  }

  void emitDispose(CodeGenFunction &CGF, Address field) override {
    CGF.EmitARCDestroyStrong(field, ARCImpreciseLifetime);
  }

  void profileImpl(llvm::FoldingSetNodeID &id) const override {
    // 1 is distinguishable from all pointers and byref flags
    id.AddInteger(1);
  }
};

/// Emits the copy/dispose helpers for an ARC __block __strong
/// variable that's of block-pointer type.
class ARCStrongBlockByrefHelpers final : public BlockByrefHelpers {
public:
  ARCStrongBlockByrefHelpers(CharUnits alignment)
    : BlockByrefHelpers(alignment) {}

  void emitCopy(CodeGenFunction &CGF, Address destField,
                Address srcField) override {
    // Do the copy with objc_retainBlock; that's all that
    // _Block_object_assign would do anyway, and we'd have to pass the
    // right arguments to make sure it doesn't get no-op'ed.
    llvm::Value *oldValue = CGF.Builder.CreateLoad(srcField);
    llvm::Value *copy = CGF.EmitARCRetainBlock(oldValue, /*mandatory*/ true);
    CGF.Builder.CreateStore(copy, destField);
  }

  void emitDispose(CodeGenFunction &CGF, Address field) override {
    CGF.EmitARCDestroyStrong(field, ARCImpreciseLifetime);
  }

  void profileImpl(llvm::FoldingSetNodeID &id) const override {
    // 2 is distinguishable from all pointers and byref flags
    id.AddInteger(2);
  }
};

/// Emits the copy/dispose helpers for a __block variable with a
/// nontrivial copy constructor or destructor.
class CXXByrefHelpers final : public BlockByrefHelpers {
  QualType VarType;
  const Expr *CopyExpr;

public:
  CXXByrefHelpers(CharUnits alignment, QualType type,
                  const Expr *copyExpr)
    : BlockByrefHelpers(alignment), VarType(type), CopyExpr(copyExpr) {}

  bool needsCopy() const override { return CopyExpr != nullptr; }
  void emitCopy(CodeGenFunction &CGF, Address destField,
                Address srcField) override {
    if (!CopyExpr) return;
    CGF.EmitSynthesizedCXXCopyCtor(destField, srcField, CopyExpr);
  }

  void emitDispose(CodeGenFunction &CGF, Address field) override {
    EHScopeStack::stable_iterator cleanupDepth = CGF.EHStack.stable_begin();
    CGF.PushDestructorCleanup(VarType, field);
    CGF.PopCleanupBlocks(cleanupDepth);
  }

  void profileImpl(llvm::FoldingSetNodeID &id) const override {
    id.AddPointer(VarType.getCanonicalType().getAsOpaquePtr());
  }
};

/// Emits the copy/dispose helpers for a __block variable that is a non-trivial
/// C struct.
class NonTrivialCStructByrefHelpers final : public BlockByrefHelpers {
  QualType VarType;

public:
  NonTrivialCStructByrefHelpers(CharUnits alignment, QualType type)
    : BlockByrefHelpers(alignment), VarType(type) {}

  void emitCopy(CodeGenFunction &CGF, Address destField,
                Address srcField) override {
    CGF.callCStructMoveConstructor(CGF.MakeAddrLValue(destField, VarType),
                                   CGF.MakeAddrLValue(srcField, VarType));
  }

  bool needsDispose() const override {
    return VarType.isDestructedType();
  }

  void emitDispose(CodeGenFunction &CGF, Address field) override {
    EHScopeStack::stable_iterator cleanupDepth = CGF.EHStack.stable_begin();
    CGF.pushDestroy(VarType.isDestructedType(), field, VarType);
    CGF.PopCleanupBlocks(cleanupDepth);
  }

  void profileImpl(llvm::FoldingSetNodeID &id) const override {
    id.AddPointer(VarType.getCanonicalType().getAsOpaquePtr());
  }
};
} // end anonymous namespace

static llvm::Constant *
generateByrefCopyHelper(CodeGenFunction &CGF, const BlockByrefInfo &byrefInfo,
                        BlockByrefHelpers &generator) {
  ASTContext &Context = CGF.getContext();

  QualType ReturnTy = Context.VoidTy;

  FunctionArgList args;
  ImplicitParamDecl Dst(Context, Context.VoidPtrTy, ImplicitParamDecl::Other);
  args.push_back(&Dst);

  ImplicitParamDecl Src(Context, Context.VoidPtrTy, ImplicitParamDecl::Other);
  args.push_back(&Src);

  const CGFunctionInfo &FI =
      CGF.CGM.getTypes().arrangeBuiltinFunctionDeclaration(ReturnTy, args);

  llvm::FunctionType *LTy = CGF.CGM.getTypes().GetFunctionType(FI);

  // FIXME: We'd like to put these into a mergable by content, with
  // internal linkage.
  llvm::Function *Fn =
    llvm::Function::Create(LTy, llvm::GlobalValue::InternalLinkage,
                           "__Block_byref_object_copy_", &CGF.CGM.getModule());

  IdentifierInfo *II
    = &Context.Idents.get("__Block_byref_object_copy_");

  SmallVector<QualType, 2> ArgTys;
  ArgTys.push_back(Context.VoidPtrTy);
  ArgTys.push_back(Context.VoidPtrTy);
  QualType FunctionTy = Context.getFunctionType(ReturnTy, ArgTys, {});

  FunctionDecl *FD = FunctionDecl::Create(
      Context, Context.getTranslationUnitDecl(), SourceLocation(),
      SourceLocation(), II, FunctionTy, nullptr, SC_Static, false, false);

  CGF.CGM.SetInternalFunctionAttributes(GlobalDecl(), Fn, FI);

  CGF.StartFunction(FD, ReturnTy, Fn, FI, args);

  if (generator.needsCopy()) {
    llvm::Type *byrefPtrType = byrefInfo.Type->getPointerTo(0);

    // dst->x
    Address destField = CGF.GetAddrOfLocalVar(&Dst);
    destField = Address(CGF.Builder.CreateLoad(destField),
                        byrefInfo.ByrefAlignment);
    destField = CGF.Builder.CreateBitCast(destField, byrefPtrType);
    destField = CGF.emitBlockByrefAddress(destField, byrefInfo, false,
                                          "dest-object");

    // src->x
    Address srcField = CGF.GetAddrOfLocalVar(&Src);
    srcField = Address(CGF.Builder.CreateLoad(srcField),
                       byrefInfo.ByrefAlignment);
    srcField = CGF.Builder.CreateBitCast(srcField, byrefPtrType);
    srcField = CGF.emitBlockByrefAddress(srcField, byrefInfo, false,
                                         "src-object");

    generator.emitCopy(CGF, destField, srcField);
  }

  CGF.FinishFunction();

  return llvm::ConstantExpr::getBitCast(Fn, CGF.Int8PtrTy);
}

/// Build the copy helper for a __block variable.
static llvm::Constant *buildByrefCopyHelper(CodeGenModule &CGM,
                                            const BlockByrefInfo &byrefInfo,
                                            BlockByrefHelpers &generator) {
  CodeGenFunction CGF(CGM);
  return generateByrefCopyHelper(CGF, byrefInfo, generator);
}

/// Generate code for a __block variable's dispose helper.
static llvm::Constant *
generateByrefDisposeHelper(CodeGenFunction &CGF,
                           const BlockByrefInfo &byrefInfo,
                           BlockByrefHelpers &generator) {
  ASTContext &Context = CGF.getContext();
  QualType R = Context.VoidTy;

  FunctionArgList args;
  ImplicitParamDecl Src(CGF.getContext(), Context.VoidPtrTy,
                        ImplicitParamDecl::Other);
  args.push_back(&Src);

  const CGFunctionInfo &FI =
    CGF.CGM.getTypes().arrangeBuiltinFunctionDeclaration(R, args);

  llvm::FunctionType *LTy = CGF.CGM.getTypes().GetFunctionType(FI);

  // FIXME: We'd like to put these into a mergable by content, with
  // internal linkage.
  llvm::Function *Fn =
    llvm::Function::Create(LTy, llvm::GlobalValue::InternalLinkage,
                           "__Block_byref_object_dispose_",
                           &CGF.CGM.getModule());

  IdentifierInfo *II
    = &Context.Idents.get("__Block_byref_object_dispose_");

  SmallVector<QualType, 1> ArgTys;
  ArgTys.push_back(Context.VoidPtrTy);
  QualType FunctionTy = Context.getFunctionType(R, ArgTys, {});

  FunctionDecl *FD = FunctionDecl::Create(
      Context, Context.getTranslationUnitDecl(), SourceLocation(),
      SourceLocation(), II, FunctionTy, nullptr, SC_Static, false, false);

  CGF.CGM.SetInternalFunctionAttributes(GlobalDecl(), Fn, FI);

  CGF.StartFunction(FD, R, Fn, FI, args);

  if (generator.needsDispose()) {
    Address addr = CGF.GetAddrOfLocalVar(&Src);
    addr = Address(CGF.Builder.CreateLoad(addr), byrefInfo.ByrefAlignment);
    auto byrefPtrType = byrefInfo.Type->getPointerTo(0);
    addr = CGF.Builder.CreateBitCast(addr, byrefPtrType);
    addr = CGF.emitBlockByrefAddress(addr, byrefInfo, false, "object");

    generator.emitDispose(CGF, addr);
  }

  CGF.FinishFunction();

  return llvm::ConstantExpr::getBitCast(Fn, CGF.Int8PtrTy);
}

/// Build the dispose helper for a __block variable.
static llvm::Constant *buildByrefDisposeHelper(CodeGenModule &CGM,
                                               const BlockByrefInfo &byrefInfo,
                                               BlockByrefHelpers &generator) {
  CodeGenFunction CGF(CGM);
  return generateByrefDisposeHelper(CGF, byrefInfo, generator);
}

/// Lazily build the copy and dispose helpers for a __block variable
/// with the given information.
template <class T>
static T *buildByrefHelpers(CodeGenModule &CGM, const BlockByrefInfo &byrefInfo,
                            T &&generator) {
  llvm::FoldingSetNodeID id;
  generator.Profile(id);

  void *insertPos;
  BlockByrefHelpers *node
    = CGM.ByrefHelpersCache.FindNodeOrInsertPos(id, insertPos);
  if (node) return static_cast<T*>(node);

  generator.CopyHelper = buildByrefCopyHelper(CGM, byrefInfo, generator);
  generator.DisposeHelper = buildByrefDisposeHelper(CGM, byrefInfo, generator);

  T *copy = new (CGM.getContext()) T(std::forward<T>(generator));
  CGM.ByrefHelpersCache.InsertNode(copy, insertPos);
  return copy;
}

/// Build the copy and dispose helpers for the given __block variable
/// emission.  Places the helpers in the global cache.  Returns null
/// if no helpers are required.
BlockByrefHelpers *
CodeGenFunction::buildByrefHelpers(llvm::StructType &byrefType,
                                   const AutoVarEmission &emission) {
  const VarDecl &var = *emission.Variable;
  assert(var.isEscapingByref() &&
         "only escaping __block variables need byref helpers");

  QualType type = var.getType();

  auto &byrefInfo = getBlockByrefInfo(&var);

  // The alignment we care about for the purposes of uniquing byref
  // helpers is the alignment of the actual byref value field.
  CharUnits valueAlignment =
    byrefInfo.ByrefAlignment.alignmentAtOffset(byrefInfo.FieldOffset);

  if (const CXXRecordDecl *record = type->getAsCXXRecordDecl()) {
    const Expr *copyExpr =
        CGM.getContext().getBlockVarCopyInit(&var).getCopyExpr();
    if (!copyExpr && record->hasTrivialDestructor()) return nullptr;

    return ::buildByrefHelpers(
        CGM, byrefInfo, CXXByrefHelpers(valueAlignment, type, copyExpr));
  }

  // If type is a non-trivial C struct type that is non-trivial to
  // destructly move or destroy, build the copy and dispose helpers.
  if (type.isNonTrivialToPrimitiveDestructiveMove() == QualType::PCK_Struct ||
      type.isDestructedType() == QualType::DK_nontrivial_c_struct)
    return ::buildByrefHelpers(
        CGM, byrefInfo, NonTrivialCStructByrefHelpers(valueAlignment, type));

  // Otherwise, if we don't have a retainable type, there's nothing to do.
  // that the runtime does extra copies.
  if (!type->isObjCRetainableType()) return nullptr;

  Qualifiers qs = type.getQualifiers();

  // If we have lifetime, that dominates.
  if (Qualifiers::ObjCLifetime lifetime = qs.getObjCLifetime()) {
    switch (lifetime) {
    case Qualifiers::OCL_None: llvm_unreachable("impossible");

    // These are just bits as far as the runtime is concerned.
    case Qualifiers::OCL_ExplicitNone:
    case Qualifiers::OCL_Autoreleasing:
      return nullptr;

    // Tell the runtime that this is ARC __weak, called by the
    // byref routines.
    case Qualifiers::OCL_Weak:
      return ::buildByrefHelpers(CGM, byrefInfo,
                                 ARCWeakByrefHelpers(valueAlignment));

    // ARC __strong __block variables need to be retained.
    case Qualifiers::OCL_Strong:
      // Block pointers need to be copied, and there's no direct
      // transfer possible.
      if (type->isBlockPointerType()) {
        return ::buildByrefHelpers(CGM, byrefInfo,
                                   ARCStrongBlockByrefHelpers(valueAlignment));

      // Otherwise, we transfer ownership of the retain from the stack
      // to the heap.
      } else {
        return ::buildByrefHelpers(CGM, byrefInfo,
                                   ARCStrongByrefHelpers(valueAlignment));
      }
    }
    llvm_unreachable("fell out of lifetime switch!");
  }

  BlockFieldFlags flags;
  if (type->isBlockPointerType()) {
    flags |= BLOCK_FIELD_IS_BLOCK;
  } else if (CGM.getContext().isObjCNSObjectType(type) ||
             type->isObjCObjectPointerType()) {
    flags |= BLOCK_FIELD_IS_OBJECT;
  } else {
    return nullptr;
  }

  if (type.isObjCGCWeak())
    flags |= BLOCK_FIELD_IS_WEAK;

  return ::buildByrefHelpers(CGM, byrefInfo,
                             ObjectByrefHelpers(valueAlignment, flags));
}

Address CodeGenFunction::emitBlockByrefAddress(Address baseAddr,
                                               const VarDecl *var,
                                               bool followForward) {
  auto &info = getBlockByrefInfo(var);
  return emitBlockByrefAddress(baseAddr, info, followForward, var->getName());
}

Address CodeGenFunction::emitBlockByrefAddress(Address baseAddr,
                                               const BlockByrefInfo &info,
                                               bool followForward,
                                               const llvm::Twine &name) {
  // Chase the forwarding address if requested.
  if (followForward) {
    Address forwardingAddr = Builder.CreateStructGEP(baseAddr, 1, "forwarding");
    baseAddr = Address(Builder.CreateLoad(forwardingAddr), info.ByrefAlignment);
  }

  return Builder.CreateStructGEP(baseAddr, info.FieldIndex, name);
}

/// BuildByrefInfo - This routine changes a __block variable declared as T x
///   into:
///
///      struct {
///        void *__isa;
///        void *__forwarding;
///        int32_t __flags;
///        int32_t __size;
///        void *__copy_helper;       // only if needed
///        void *__destroy_helper;    // only if needed
///        void *__byref_variable_layout;// only if needed
///        char padding[X];           // only if needed
///        T x;
///      } x
///
const BlockByrefInfo &CodeGenFunction::getBlockByrefInfo(const VarDecl *D) {
  auto it = BlockByrefInfos.find(D);
  if (it != BlockByrefInfos.end())
    return it->second;

  llvm::StructType *byrefType =
    llvm::StructType::create(getLLVMContext(),
                             "struct.__block_byref_" + D->getNameAsString());

  QualType Ty = D->getType();

  CharUnits size;
  SmallVector<llvm::Type *, 8> types;

  // void *__isa;
  types.push_back(Int8PtrTy);
  size += getPointerSize();

  // void *__forwarding;
  types.push_back(llvm::PointerType::getUnqual(byrefType));
  size += getPointerSize();

  // int32_t __flags;
  types.push_back(Int32Ty);
  size += CharUnits::fromQuantity(4);

  // int32_t __size;
  types.push_back(Int32Ty);
  size += CharUnits::fromQuantity(4);

  // Note that this must match *exactly* the logic in buildByrefHelpers.
  bool hasCopyAndDispose = getContext().BlockRequiresCopying(Ty, D);
  if (hasCopyAndDispose) {
    /// void *__copy_helper;
    types.push_back(Int8PtrTy);
    size += getPointerSize();

    /// void *__destroy_helper;
    types.push_back(Int8PtrTy);
    size += getPointerSize();
  }

  bool HasByrefExtendedLayout = false;
  Qualifiers::ObjCLifetime Lifetime;
  if (getContext().getByrefLifetime(Ty, Lifetime, HasByrefExtendedLayout) &&
      HasByrefExtendedLayout) {
    /// void *__byref_variable_layout;
    types.push_back(Int8PtrTy);
    size += CharUnits::fromQuantity(PointerSizeInBytes);
  }

  // T x;
  llvm::Type *varTy = ConvertTypeForMem(Ty);

  bool packed = false;
  CharUnits varAlign = getContext().getDeclAlign(D);
  CharUnits varOffset = size.alignTo(varAlign);

  // We may have to insert padding.
  if (varOffset != size) {
    llvm::Type *paddingTy =
      llvm::ArrayType::get(Int8Ty, (varOffset - size).getQuantity());

    types.push_back(paddingTy);
    size = varOffset;

  // Conversely, we might have to prevent LLVM from inserting padding.
  } else if (CGM.getDataLayout().getABITypeAlignment(varTy)
               > varAlign.getQuantity()) {
    packed = true;
  }
  types.push_back(varTy);

  byrefType->setBody(types, packed);

  BlockByrefInfo info;
  info.Type = byrefType;
  info.FieldIndex = types.size() - 1;
  info.FieldOffset = varOffset;
  info.ByrefAlignment = std::max(varAlign, getPointerAlign());

  auto pair = BlockByrefInfos.insert({D, info});
  assert(pair.second && "info was inserted recursively?");
  return pair.first->second;
}

/// Initialize the structural components of a __block variable, i.e.
/// everything but the actual object.
void CodeGenFunction::emitByrefStructureInit(const AutoVarEmission &emission) {
  // Find the address of the local.
  Address addr = emission.Addr;

  // That's an alloca of the byref structure type.
  llvm::StructType *byrefType = cast<llvm::StructType>(
    cast<llvm::PointerType>(addr.getPointer()->getType())->getElementType());

  unsigned nextHeaderIndex = 0;
  CharUnits nextHeaderOffset;
  auto storeHeaderField = [&](llvm::Value *value, CharUnits fieldSize,
                              const Twine &name) {
    auto fieldAddr = Builder.CreateStructGEP(addr, nextHeaderIndex, name);
    Builder.CreateStore(value, fieldAddr);

    nextHeaderIndex++;
    nextHeaderOffset += fieldSize;
  };

  // Build the byref helpers if necessary.  This is null if we don't need any.
  BlockByrefHelpers *helpers = buildByrefHelpers(*byrefType, emission);

  const VarDecl &D = *emission.Variable;
  QualType type = D.getType();

  bool HasByrefExtendedLayout;
  Qualifiers::ObjCLifetime ByrefLifetime;
  bool ByRefHasLifetime =
    getContext().getByrefLifetime(type, ByrefLifetime, HasByrefExtendedLayout);

  llvm::Value *V;

  // Initialize the 'isa', which is just 0 or 1.
  int isa = 0;
  if (type.isObjCGCWeak())
    isa = 1;
  V = Builder.CreateIntToPtr(Builder.getInt32(isa), Int8PtrTy, "isa");
  storeHeaderField(V, getPointerSize(), "byref.isa");

  // Store the address of the variable into its own forwarding pointer.
  storeHeaderField(addr.getPointer(), getPointerSize(), "byref.forwarding");

  // Blocks ABI:
  //   c) the flags field is set to either 0 if no helper functions are
  //      needed or BLOCK_BYREF_HAS_COPY_DISPOSE if they are,
  BlockFlags flags;
  if (helpers) flags |= BLOCK_BYREF_HAS_COPY_DISPOSE;
  if (ByRefHasLifetime) {
    if (HasByrefExtendedLayout) flags |= BLOCK_BYREF_LAYOUT_EXTENDED;
      else switch (ByrefLifetime) {
        case Qualifiers::OCL_Strong:
          flags |= BLOCK_BYREF_LAYOUT_STRONG;
          break;
        case Qualifiers::OCL_Weak:
          flags |= BLOCK_BYREF_LAYOUT_WEAK;
          break;
        case Qualifiers::OCL_ExplicitNone:
          flags |= BLOCK_BYREF_LAYOUT_UNRETAINED;
          break;
        case Qualifiers::OCL_None:
          if (!type->isObjCObjectPointerType() && !type->isBlockPointerType())
            flags |= BLOCK_BYREF_LAYOUT_NON_OBJECT;
          break;
        default:
          break;
      }
    if (CGM.getLangOpts().ObjCGCBitmapPrint) {
      printf("\n Inline flag for BYREF variable layout (%d):", flags.getBitMask());
      if (flags & BLOCK_BYREF_HAS_COPY_DISPOSE)
        printf(" BLOCK_BYREF_HAS_COPY_DISPOSE");
      if (flags & BLOCK_BYREF_LAYOUT_MASK) {
        BlockFlags ThisFlag(flags.getBitMask() & BLOCK_BYREF_LAYOUT_MASK);
        if (ThisFlag ==  BLOCK_BYREF_LAYOUT_EXTENDED)
          printf(" BLOCK_BYREF_LAYOUT_EXTENDED");
        if (ThisFlag ==  BLOCK_BYREF_LAYOUT_STRONG)
          printf(" BLOCK_BYREF_LAYOUT_STRONG");
        if (ThisFlag == BLOCK_BYREF_LAYOUT_WEAK)
          printf(" BLOCK_BYREF_LAYOUT_WEAK");
        if (ThisFlag == BLOCK_BYREF_LAYOUT_UNRETAINED)
          printf(" BLOCK_BYREF_LAYOUT_UNRETAINED");
        if (ThisFlag == BLOCK_BYREF_LAYOUT_NON_OBJECT)
          printf(" BLOCK_BYREF_LAYOUT_NON_OBJECT");
      }
      printf("\n");
    }
  }
  storeHeaderField(llvm::ConstantInt::get(IntTy, flags.getBitMask()),
                   getIntSize(), "byref.flags");

  CharUnits byrefSize = CGM.GetTargetTypeStoreSize(byrefType);
  V = llvm::ConstantInt::get(IntTy, byrefSize.getQuantity());
  storeHeaderField(V, getIntSize(), "byref.size");

  if (helpers) {
    storeHeaderField(helpers->CopyHelper, getPointerSize(),
                     "byref.copyHelper");
    storeHeaderField(helpers->DisposeHelper, getPointerSize(),
                     "byref.disposeHelper");
  }

  if (ByRefHasLifetime && HasByrefExtendedLayout) {
    auto layoutInfo = CGM.getObjCRuntime().BuildByrefLayout(CGM, type);
    storeHeaderField(layoutInfo, getPointerSize(), "byref.layout");
  }
}

void CodeGenFunction::BuildBlockRelease(llvm::Value *V, BlockFieldFlags flags,
                                        bool CanThrow) {
  llvm::FunctionCallee F = CGM.getBlockObjectDispose();
  llvm::Value *args[] = {
    Builder.CreateBitCast(V, Int8PtrTy),
    llvm::ConstantInt::get(Int32Ty, flags.getBitMask())
  };

  if (CanThrow)
    EmitRuntimeCallOrInvoke(F, args);
  else
    EmitNounwindRuntimeCall(F, args);
}

void CodeGenFunction::enterByrefCleanup(CleanupKind Kind, Address Addr,
                                        BlockFieldFlags Flags,
                                        bool LoadBlockVarAddr, bool CanThrow) {
  EHStack.pushCleanup<CallBlockRelease>(Kind, Addr, Flags, LoadBlockVarAddr,
                                        CanThrow);
}

/// Adjust the declaration of something from the blocks API.
static void configureBlocksRuntimeObject(CodeGenModule &CGM,
                                         llvm::Constant *C) {
  auto *GV = cast<llvm::GlobalValue>(C->stripPointerCasts());

  if (CGM.getTarget().getTriple().isOSBinFormatCOFF()) {
    IdentifierInfo &II = CGM.getContext().Idents.get(C->getName());
    TranslationUnitDecl *TUDecl = CGM.getContext().getTranslationUnitDecl();
    DeclContext *DC = TranslationUnitDecl::castToDeclContext(TUDecl);

    assert((isa<llvm::Function>(C->stripPointerCasts()) ||
            isa<llvm::GlobalVariable>(C->stripPointerCasts())) &&
           "expected Function or GlobalVariable");

    const NamedDecl *ND = nullptr;
    for (const auto &Result : DC->lookup(&II))
      if ((ND = dyn_cast<FunctionDecl>(Result)) ||
          (ND = dyn_cast<VarDecl>(Result)))
        break;

    // TODO: support static blocks runtime
    if (GV->isDeclaration() && (!ND || !ND->hasAttr<DLLExportAttr>())) {
      GV->setDLLStorageClass(llvm::GlobalValue::DLLImportStorageClass);
      GV->setLinkage(llvm::GlobalValue::ExternalLinkage);
    } else {
      GV->setDLLStorageClass(llvm::GlobalValue::DLLExportStorageClass);
      GV->setLinkage(llvm::GlobalValue::ExternalLinkage);
    }
  }

  if (CGM.getLangOpts().BlocksRuntimeOptional && GV->isDeclaration() &&
      GV->hasExternalLinkage())
    GV->setLinkage(llvm::GlobalValue::ExternalWeakLinkage);

  CGM.setDSOLocal(GV);
}

llvm::FunctionCallee CodeGenModule::getBlockObjectDispose() {
  if (BlockObjectDispose)
    return BlockObjectDispose;

  llvm::Type *args[] = { Int8PtrTy, Int32Ty };
  llvm::FunctionType *fty
    = llvm::FunctionType::get(VoidTy, args, false);
  BlockObjectDispose = CreateRuntimeFunction(fty, "_Block_object_dispose");
  configureBlocksRuntimeObject(
      *this, cast<llvm::Constant>(BlockObjectDispose.getCallee()));
  return BlockObjectDispose;
}

llvm::FunctionCallee CodeGenModule::getBlockObjectAssign() {
  if (BlockObjectAssign)
    return BlockObjectAssign;

  llvm::Type *args[] = { Int8PtrTy, Int8PtrTy, Int32Ty };
  llvm::FunctionType *fty
    = llvm::FunctionType::get(VoidTy, args, false);
  BlockObjectAssign = CreateRuntimeFunction(fty, "_Block_object_assign");
  configureBlocksRuntimeObject(
      *this, cast<llvm::Constant>(BlockObjectAssign.getCallee()));
  return BlockObjectAssign;
}

llvm::Constant *CodeGenModule::getNSConcreteGlobalBlock() {
  if (NSConcreteGlobalBlock)
    return NSConcreteGlobalBlock;

  NSConcreteGlobalBlock = GetOrCreateLLVMGlobal("_NSConcreteGlobalBlock",
                                                Int8PtrTy->getPointerTo(),
                                                nullptr);
  configureBlocksRuntimeObject(*this, NSConcreteGlobalBlock);
  return NSConcreteGlobalBlock;
}

llvm::Constant *CodeGenModule::getNSConcreteStackBlock() {
  if (NSConcreteStackBlock)
    return NSConcreteStackBlock;

  NSConcreteStackBlock = GetOrCreateLLVMGlobal("_NSConcreteStackBlock",
                                               Int8PtrTy->getPointerTo(),
                                               nullptr);
  configureBlocksRuntimeObject(*this, NSConcreteStackBlock);
  return NSConcreteStackBlock;
}<|MERGE_RESOLUTION|>--- conflicted
+++ resolved
@@ -1221,7 +1221,7 @@
   const BlockPointerType *BPT =
     E->getCallee()->getType()->getAs<BlockPointerType>();
   llvm::Value *BlockPtr = EmitScalarExpr(E->getCallee());
-<<<<<<< HEAD
+  // TODO schi merge HCC2
   llvm::Value *FuncPtr = nullptr;
 
   if (!CGM.getLangOpts().OpenCL) {
@@ -1239,12 +1239,12 @@
   }
 
   // Add the block literal.
-=======
+  // merge upstream
   llvm::Type *GenBlockTy = CGM.getGenericBlockLiteralType();
   llvm::Value *Func = nullptr;
   QualType FnType = BPT->getPointeeType();
   ASTContext &Ctx = getContext();
->>>>>>> ec4812e3
+  // >>>>>>> upstream/master
   CallArgList Args;
 
   if (getLangOpts().OpenCL) {
@@ -1280,18 +1280,21 @@
     // And the rest of the arguments.
     EmitCallArgs(Args, FnType->getAs<FunctionProtoType>(), E->arguments());
 
-<<<<<<< HEAD
+  // TODO schi merge HCC2 <<<<<<< HEAD
   // Load the function.
   llvm::Value *Func;
   if (CGM.getLangOpts().OpenCL)
     Func = CGM.getOpenCLRuntime().getInvokeFunction(E->getCallee());
   else
     Func = Builder.CreateAlignedLoad(FuncPtr, getPointerAlign());
-=======
+  // =======
+  /*
     // Load the function.
     Func = Builder.CreateAlignedLoad(FuncPtr, getPointerAlign());
   }
->>>>>>> ec4812e3
+  // >>>>>>> upstream/master
+  */
+  }
 
   const FunctionType *FuncTy = FnType->castAs<FunctionType>();
   const CGFunctionInfo &FnInfo =
