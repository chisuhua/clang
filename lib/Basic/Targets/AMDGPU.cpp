--- conflicted
+++ resolved
@@ -338,10 +338,8 @@
     Builder.defineMacro("__HAS_FP64__");
   if (hasFastFMA())
     Builder.defineMacro("FP_FAST_FMA");
-<<<<<<< HEAD
 
   Builder.defineMacro("__CUDA_ARCH__", "320");
-=======
 }
 
 void AMDGPUTargetInfo::setAuxTarget(const TargetInfo *Aux) {
@@ -357,5 +355,4 @@
   copyAuxTarget(Aux);
   LongDoubleFormat = SaveLongDoubleFormat;
   Float128Format = SaveFloat128Format;
->>>>>>> ec4812e3
 }