--- conflicted
+++ resolved
@@ -352,17 +352,14 @@
   case CudaArch::GFX810:
   case CudaArch::GFX900:
   case CudaArch::GFX902:
-<<<<<<< HEAD
   case CudaArch::GFX904:
   case CudaArch::GFX906:
   case CudaArch::GFX909:
     return CudaVersion::CUDA_90;
-=======
   case CudaArch::GFX1010:
   case CudaArch::GFX1011:
   case CudaArch::GFX1012:
     return CudaVersion::CUDA_80;
->>>>>>> ec4812e3
   default:
     return CudaVersion::LATEST;
   }
